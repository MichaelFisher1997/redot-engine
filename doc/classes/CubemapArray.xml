--- conflicted
+++ resolved
@@ -6,13 +6,8 @@
 	<description>
 		[CubemapArray]s are made of an array of [Cubemap]s. Like [Cubemap]s, they are made of multiple textures, the amount of which must be divisible by 6 (one for each face of the cube).
 		The primary benefit of [CubemapArray]s is that they can be accessed in shader code using a single texture reference. In other words, you can pass multiple [Cubemap]s into a shader using a single [CubemapArray]. [Cubemap]s are allocated in adjacent cache regions on the GPU, which makes [CubemapArray]s the most efficient way to store multiple [Cubemap]s.
-<<<<<<< HEAD
 		[b]Note:[/b] Redot uses [CubemapArray]s internally for many effects, including the [Sky] if you set [member ProjectSettings.rendering/reflections/sky_reflections/texture_array_reflections] to [code]true[/code]. To create such a texture file yourself, reimport your image files using the import presets of the File System dock.
-		[b]Note:[/b] [CubemapArray] is not supported in the OpenGL 3 rendering backend.
-=======
-		[b]Note:[/b] Godot uses [CubemapArray]s internally for many effects, including the [Sky] if you set [member ProjectSettings.rendering/reflections/sky_reflections/texture_array_reflections] to [code]true[/code]. To create such a texture file yourself, reimport your image files using the import presets of the File System dock.
 		[b]Note:[/b] [CubemapArray] is not supported in the Compatibility renderer.
->>>>>>> 1f47e4c4
 	</description>
 	<tutorials>
 	</tutorials>

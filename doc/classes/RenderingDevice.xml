--- conflicted
+++ resolved
@@ -934,11 +934,7 @@
 			<param index="8" name="layers" type="int" />
 			<param index="9" name="mipmaps" type="int" default="1" />
 			<description>
-<<<<<<< HEAD
-				Returns an RID for an existing [param image] ([code]VkImage[/code]) with the given [param type], [param format], [param samples], [param usage_flags], [param width], [param height], [param depth], and [param layers]. This can be used to allow Redot to render onto foreign images.
-=======
-				Returns an RID for an existing [param image] ([code]VkImage[/code]) with the given [param type], [param format], [param samples], [param usage_flags], [param width], [param height], [param depth], [param layers], and [param mipmaps]. This can be used to allow Godot to render onto foreign images.
->>>>>>> 428a762e
+				Returns an RID for an existing [param image] ([code]VkImage[/code]) with the given [param type], [param format], [param samples], [param usage_flags], [param width], [param height], [param depth], [param layers], and [param mipmaps]. This can be used to allow Redot to render onto foreign images.
 			</description>
 		</method>
 		<method name="texture_create_shared">

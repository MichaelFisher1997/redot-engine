--- conflicted
+++ resolved
@@ -2165,11 +2165,7 @@
 		</constant>
 		<constant name="RENDER_PRIMITIVE_TRIANGLES_WITH_ADJACENCY" value="6" enum="RenderPrimitive">
 			[url=https://registry.khronos.org/vulkan/specs/1.3-extensions/html/vkspec.html#drawing-triangle-lists-with-adjacency]Triangle list rendering primitive with adjacency.[/url]
-<<<<<<< HEAD
-			 [b]Note:[/b] Adjacency is only useful with geometry shaders, which Redot does not expose.
-=======
-			[b]Note:[/b] Adjacency is only useful with geometry shaders, which Godot does not expose.
->>>>>>> 1bbfe637
+			[b]Note:[/b] Adjacency is only useful with geometry shaders, which Redot does not expose.
 		</constant>
 		<constant name="RENDER_PRIMITIVE_TRIANGLE_STRIPS" value="7" enum="RenderPrimitive">
 			Triangle strip rendering primitive. Triangles drawn are connected to the previous triangle.
@@ -2632,40 +2628,40 @@
 			No breadcrumb marker will be added.
 		</constant>
 		<constant name="REFLECTION_PROBES" value="65536" enum="BreadcrumbMarker">
-			During a GPU crash in dev or debug mode, Godot's error message will include [code]"REFLECTION_PROBES"[/code] for added context as to when the crash occurred.
+			During a GPU crash in dev or debug mode, Redot's error message will include [code]"REFLECTION_PROBES"[/code] for added context as to when the crash occurred.
 		</constant>
 		<constant name="SKY_PASS" value="131072" enum="BreadcrumbMarker">
-			During a GPU crash in dev or debug mode, Godot's error message will include [code]"SKY_PASS"[/code] for added context as to when the crash occurred.
+			During a GPU crash in dev or debug mode, Redot's error message will include [code]"SKY_PASS"[/code] for added context as to when the crash occurred.
 		</constant>
 		<constant name="LIGHTMAPPER_PASS" value="196608" enum="BreadcrumbMarker">
-			During a GPU crash in dev or debug mode, Godot's error message will include [code]"LIGHTMAPPER_PASS"[/code] for added context as to when the crash occurred.
+			During a GPU crash in dev or debug mode, Redot's error message will include [code]"LIGHTMAPPER_PASS"[/code] for added context as to when the crash occurred.
 		</constant>
 		<constant name="SHADOW_PASS_DIRECTIONAL" value="262144" enum="BreadcrumbMarker">
-			During a GPU crash in dev or debug mode, Godot's error message will include [code]"SHADOW_PASS_DIRECTIONAL"[/code] for added context as to when the crash occurred.
+			During a GPU crash in dev or debug mode, Redot's error message will include [code]"SHADOW_PASS_DIRECTIONAL"[/code] for added context as to when the crash occurred.
 		</constant>
 		<constant name="SHADOW_PASS_CUBE" value="327680" enum="BreadcrumbMarker">
-			During a GPU crash in dev or debug mode, Godot's error message will include [code]"SHADOW_PASS_CUBE"[/code] for added context as to when the crash occurred.
+			During a GPU crash in dev or debug mode, Redot's error message will include [code]"SHADOW_PASS_CUBE"[/code] for added context as to when the crash occurred.
 		</constant>
 		<constant name="OPAQUE_PASS" value="393216" enum="BreadcrumbMarker">
-			During a GPU crash in dev or debug mode, Godot's error message will include [code]"OPAQUE_PASS"[/code] for added context as to when the crash occurred.
+			During a GPU crash in dev or debug mode, Redot's error message will include [code]"OPAQUE_PASS"[/code] for added context as to when the crash occurred.
 		</constant>
 		<constant name="ALPHA_PASS" value="458752" enum="BreadcrumbMarker">
-			During a GPU crash in dev or debug mode, Godot's error message will include [code]"ALPHA_PASS"[/code] for added context as to when the crash occurred.
+			During a GPU crash in dev or debug mode, Redot's error message will include [code]"ALPHA_PASS"[/code] for added context as to when the crash occurred.
 		</constant>
 		<constant name="TRANSPARENT_PASS" value="524288" enum="BreadcrumbMarker">
-			During a GPU crash in dev or debug mode, Godot's error message will include [code]"TRANSPARENT_PASS"[/code] for added context as to when the crash occurred.
+			During a GPU crash in dev or debug mode, Redot's error message will include [code]"TRANSPARENT_PASS"[/code] for added context as to when the crash occurred.
 		</constant>
 		<constant name="POST_PROCESSING_PASS" value="589824" enum="BreadcrumbMarker">
-			During a GPU crash in dev or debug mode, Godot's error message will include [code]"POST_PROCESSING_PASS"[/code] for added context as to when the crash occurred.
+			During a GPU crash in dev or debug mode, Redot's error message will include [code]"POST_PROCESSING_PASS"[/code] for added context as to when the crash occurred.
 		</constant>
 		<constant name="BLIT_PASS" value="655360" enum="BreadcrumbMarker">
-			During a GPU crash in dev or debug mode, Godot's error message will include [code]"BLIT_PASS"[/code] for added context as to when the crash occurred.
+			During a GPU crash in dev or debug mode, Redot's error message will include [code]"BLIT_PASS"[/code] for added context as to when the crash occurred.
 		</constant>
 		<constant name="UI_PASS" value="720896" enum="BreadcrumbMarker">
-			During a GPU crash in dev or debug mode, Godot's error message will include [code]"UI_PASS"[/code] for added context as to when the crash occurred.
+			During a GPU crash in dev or debug mode, Redot's error message will include [code]"UI_PASS"[/code] for added context as to when the crash occurred.
 		</constant>
 		<constant name="DEBUG_PASS" value="786432" enum="BreadcrumbMarker">
-			During a GPU crash in dev or debug mode, Godot's error message will include [code]"DEBUG_PASS"[/code] for added context as to when the crash occurred.
+			During a GPU crash in dev or debug mode, Redot's error message will include [code]"DEBUG_PASS"[/code] for added context as to when the crash occurred.
 		</constant>
 		<constant name="DRAW_DEFAULT_ALL" value="0" enum="DrawFlags" is_bitfield="true">
 			Do not clear or ignore any attachments.

<?xml version="1.0" encoding="UTF-8" ?>
<class name="CameraFeed" inherits="RefCounted" xmlns:xsi="http://www.w3.org/2001/XMLSchema-instance" xsi:noNamespaceSchemaLocation="../class.xsd">
	<brief_description>
		A camera feed gives you access to a single physical camera attached to your device.
	</brief_description>
	<description>
<<<<<<< HEAD
		A camera feed gives you access to a single physical camera attached to your device. When enabled, Redot will start capturing frames from the camera which can then be used. See also [CameraServer].
		[b]Note:[/b] Many cameras will return YCbCr images which are split into two textures and need to be combined in a shader. Redot does this automatically for you if you set the environment to show the camera image in the background.
		[b]Note:[/b] This class is currently only implemented on Linux, macOS, and iOS. On other platforms no [CameraFeed]s will be available. To get a [CameraFeed] on iOS, the camera plugin from [url=https://github.com/godotengine/godot-ios-plugins]godot-ios-plugins[/url] is required.
=======
		A camera feed gives you access to a single physical camera attached to your device. When enabled, Godot will start capturing frames from the camera which can then be used. See also [CameraServer].
		[b]Note:[/b] Many cameras will return YCbCr images which are split into two textures and need to be combined in a shader. Godot does this automatically for you if you set the environment to show the camera image in the background.
		[b]Note:[/b] This class is currently only implemented on Linux, Android, macOS, and iOS. On other platforms no [CameraFeed]s will be available. To get a [CameraFeed] on iOS, the camera plugin from [url=https://github.com/godotengine/godot-ios-plugins]godot-ios-plugins[/url] is required.
>>>>>>> 5dd76968
	</description>
	<tutorials>
	</tutorials>
	<methods>
		<method name="_activate_feed" qualifiers="virtual">
			<return type="bool" />
			<description>
				Called when the camera feed is activated.
			</description>
		</method>
		<method name="_deactivate_feed" qualifiers="virtual">
			<return type="void" />
			<description>
				Called when the camera feed is deactivated.
			</description>
		</method>
		<method name="get_datatype" qualifiers="const">
			<return type="int" enum="CameraFeed.FeedDataType" />
			<description>
				Returns feed image data type.
			</description>
		</method>
		<method name="get_id" qualifiers="const">
			<return type="int" />
			<description>
				Returns the unique ID for this feed.
			</description>
		</method>
		<method name="get_name" qualifiers="const">
			<return type="String" />
			<description>
				Returns the camera's name.
			</description>
		</method>
		<method name="get_position" qualifiers="const">
			<return type="int" enum="CameraFeed.FeedPosition" />
			<description>
				Returns the position of camera on the device.
			</description>
		</method>
		<method name="get_texture_tex_id">
			<return type="int" />
			<param index="0" name="feed_image_type" type="int" enum="CameraServer.FeedImage" />
			<description>
				Returns the texture backend ID (usable by some external libraries that need a handle to a texture to write data).
			</description>
		</method>
		<method name="set_external">
			<return type="void" />
			<param index="0" name="width" type="int" />
			<param index="1" name="height" type="int" />
			<description>
				Sets the feed as external feed provided by another library.
			</description>
		</method>
		<method name="set_format">
			<return type="bool" />
			<param index="0" name="index" type="int" />
			<param index="1" name="parameters" type="Dictionary" />
			<description>
				Sets the feed format parameters for the given index in the [member formats] array. Returns [code]true[/code] on success. By default YUYV encoded stream is transformed to FEED_RGB. YUYV encoded stream output format can be changed with [param parameters].output value:
				[code]separate[/code] will result in FEED_YCBCR_SEP
				[code]grayscale[/code] will result in desaturated FEED_RGB
				[code]copy[/code] will result in FEED_YCBCR
			</description>
		</method>
		<method name="set_name">
			<return type="void" />
			<param index="0" name="name" type="String" />
			<description>
				Sets the camera's name.
			</description>
		</method>
		<method name="set_position">
			<return type="void" />
			<param index="0" name="position" type="int" enum="CameraFeed.FeedPosition" />
			<description>
				Sets the position of this camera.
			</description>
		</method>
		<method name="set_rgb_image">
			<return type="void" />
			<param index="0" name="rgb_image" type="Image" />
			<description>
				Sets RGB image for this feed.
			</description>
		</method>
		<method name="set_ycbcr_image">
			<return type="void" />
			<param index="0" name="ycbcr_image" type="Image" />
			<description>
				Sets YCbCr image for this feed.
			</description>
		</method>
	</methods>
	<members>
		<member name="feed_is_active" type="bool" setter="set_active" getter="is_active" default="false">
			If [code]true[/code], the feed is active.
		</member>
		<member name="feed_transform" type="Transform2D" setter="set_transform" getter="get_transform" default="Transform2D(1, 0, 0, -1, 0, 1)">
			The transform applied to the camera's image.
		</member>
		<member name="formats" type="Array" setter="" getter="get_formats" default="[]">
			Formats supported by the feed. Each entry is a [Dictionary] describing format parameters.
		</member>
	</members>
	<signals>
		<signal name="format_changed">
			<description>
				Emitted when the format has changed.
			</description>
		</signal>
		<signal name="frame_changed">
			<description>
				Emitted when a new frame is available.
			</description>
		</signal>
	</signals>
	<constants>
		<constant name="FEED_NOIMAGE" value="0" enum="FeedDataType">
			No image set for the feed.
		</constant>
		<constant name="FEED_RGB" value="1" enum="FeedDataType">
			Feed supplies RGB images.
		</constant>
		<constant name="FEED_YCBCR" value="2" enum="FeedDataType">
			Feed supplies YCbCr images that need to be converted to RGB.
		</constant>
		<constant name="FEED_YCBCR_SEP" value="3" enum="FeedDataType">
			Feed supplies separate Y and CbCr images that need to be combined and converted to RGB.
		</constant>
		<constant name="FEED_EXTERNAL" value="4" enum="FeedDataType">
			Feed supplies external image.
		</constant>
		<constant name="FEED_UNSPECIFIED" value="0" enum="FeedPosition">
			Unspecified position.
		</constant>
		<constant name="FEED_FRONT" value="1" enum="FeedPosition">
			Camera is mounted at the front of the device.
		</constant>
		<constant name="FEED_BACK" value="2" enum="FeedPosition">
			Camera is mounted at the back of the device.
		</constant>
	</constants>
</class><|MERGE_RESOLUTION|>--- conflicted
+++ resolved
@@ -4,15 +4,9 @@
 		A camera feed gives you access to a single physical camera attached to your device.
 	</brief_description>
 	<description>
-<<<<<<< HEAD
 		A camera feed gives you access to a single physical camera attached to your device. When enabled, Redot will start capturing frames from the camera which can then be used. See also [CameraServer].
 		[b]Note:[/b] Many cameras will return YCbCr images which are split into two textures and need to be combined in a shader. Redot does this automatically for you if you set the environment to show the camera image in the background.
-		[b]Note:[/b] This class is currently only implemented on Linux, macOS, and iOS. On other platforms no [CameraFeed]s will be available. To get a [CameraFeed] on iOS, the camera plugin from [url=https://github.com/godotengine/godot-ios-plugins]godot-ios-plugins[/url] is required.
-=======
-		A camera feed gives you access to a single physical camera attached to your device. When enabled, Godot will start capturing frames from the camera which can then be used. See also [CameraServer].
-		[b]Note:[/b] Many cameras will return YCbCr images which are split into two textures and need to be combined in a shader. Godot does this automatically for you if you set the environment to show the camera image in the background.
 		[b]Note:[/b] This class is currently only implemented on Linux, Android, macOS, and iOS. On other platforms no [CameraFeed]s will be available. To get a [CameraFeed] on iOS, the camera plugin from [url=https://github.com/godotengine/godot-ios-plugins]godot-ios-plugins[/url] is required.
->>>>>>> 5dd76968
 	</description>
 	<tutorials>
 	</tutorials>

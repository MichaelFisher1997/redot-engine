<?xml version="1.0" encoding="UTF-8" ?>
<class name="ResourceImporterShaderFile" inherits="ResourceImporter" xmlns:xsi="http://www.w3.org/2001/XMLSchema-instance" xsi:noNamespaceSchemaLocation="../class.xsd">
	<brief_description>
<<<<<<< HEAD
		Imports native GLSL shaders (not Godot Shaders) as a [RDShaderFile].
=======
		Imports native GLSL shaders (not Godot shaders) as an [RDShaderFile].
>>>>>>> e1b4101e
	</brief_description>
	<description>
		This imports native GLSL shaders as [RDShaderFile] resources, for use with low-level [RenderingDevice] operations. This importer does [i]not[/i] handle [code].gdshader[/code] files.
	</description>
	<tutorials>
	</tutorials>
</class><|MERGE_RESOLUTION|>--- conflicted
+++ resolved
@@ -1,11 +1,7 @@
 <?xml version="1.0" encoding="UTF-8" ?>
 <class name="ResourceImporterShaderFile" inherits="ResourceImporter" xmlns:xsi="http://www.w3.org/2001/XMLSchema-instance" xsi:noNamespaceSchemaLocation="../class.xsd">
 	<brief_description>
-<<<<<<< HEAD
-		Imports native GLSL shaders (not Godot Shaders) as a [RDShaderFile].
-=======
-		Imports native GLSL shaders (not Godot shaders) as an [RDShaderFile].
->>>>>>> e1b4101e
+		Imports native GLSL shaders (not Godot Shaders) as an [RDShaderFile].
 	</brief_description>
 	<description>
 		This imports native GLSL shaders as [RDShaderFile] resources, for use with low-level [RenderingDevice] operations. This importer does [i]not[/i] handle [code].gdshader[/code] files.

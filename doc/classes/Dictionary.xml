<?xml version="1.0" encoding="UTF-8" ?>
<class name="Dictionary" xmlns:xsi="http://www.w3.org/2001/XMLSchema-instance" xsi:noNamespaceSchemaLocation="../class.xsd">
	<brief_description>
		A built-in data structure that holds key-value pairs.
	</brief_description>
	<description>
		Dictionaries are associative containers that contain values referenced by unique keys. Dictionaries will preserve the insertion order when adding new entries. In other programming languages, this data structure is often referred to as a hash map or an associative array.
		You can define a dictionary by placing a comma-separated list of [code]key: value[/code] pairs inside curly braces [code]{}[/code].
		Creating a dictionary:
		[codeblocks]
		[gdscript]
		var my_dict = {} # Creates an empty dictionary.

		var dict_variable_key = "Another key name"
		var dict_variable_value = "value2"
		var another_dict = {
			"Some key name": "value1",
			dict_variable_key: dict_variable_value,
		}

		var points_dict = { "White": 50, "Yellow": 75, "Orange": 100 }

		# Alternative Lua-style syntax.
		# Doesn't require quotes around keys, but only string constants can be used as key names.
		# Additionally, key names must start with a letter or an underscore.
		# Here, `some_key` is a string literal, not a variable!
		another_dict = {
			some_key = 42,
		}
		[/gdscript]
		[csharp]
		var myDict = new Godot.Collections.Dictionary(); // Creates an empty dictionary.
		var pointsDict = new Godot.Collections.Dictionary
		{
			{ "White", 50 },
			{ "Yellow", 75 },
			{ "Orange", 100 },
		};
		[/csharp]
		[/codeblocks]
		You can access a dictionary's value by referencing its corresponding key. In the above example, [code]points_dict["White"][/code] will return [code]50[/code]. You can also write [code]points_dict.White[/code], which is equivalent. However, you'll have to use the bracket syntax if the key you're accessing the dictionary with isn't a fixed string (such as a number or variable).
		[codeblocks]
		[gdscript]
		@export_enum("White", "Yellow", "Orange") var my_color: String
		var points_dict = { "White": 50, "Yellow": 75, "Orange": 100 }
		func _ready():
			# We can't use dot syntax here as `my_color` is a variable.
			var points = points_dict[my_color]
		[/gdscript]
		[csharp]
		[Export(PropertyHint.Enum, "White,Yellow,Orange")]
		public string MyColor { get; set; }
		private Godot.Collections.Dictionary _pointsDict = new Godot.Collections.Dictionary
		{
			{ "White", 50 },
			{ "Yellow", 75 },
			{ "Orange", 100 },
		};

		public override void _Ready()
		{
			int points = (int)_pointsDict[MyColor];
		}
		[/csharp]
		[/codeblocks]
		In the above code, [code]points[/code] will be assigned the value that is paired with the appropriate color selected in [code]my_color[/code].
		Dictionaries can contain more complex data:
		[codeblocks]
		[gdscript]
		var my_dict = {
			"First Array": [1, 2, 3, 4] # Assigns an Array to a String key.
		}
		[/gdscript]
		[csharp]
		var myDict = new Godot.Collections.Dictionary
		{
			{ "First Array", new Godot.Collections.Array { 1, 2, 3, 4 } }
		};
		[/csharp]
		[/codeblocks]
		To add a key to an existing dictionary, access it like an existing key and assign to it:
		[codeblocks]
		[gdscript]
		var points_dict = { "White": 50, "Yellow": 75, "Orange": 100 }
		points_dict["Blue"] = 150 # Add "Blue" as a key and assign 150 as its value.
		[/gdscript]
		[csharp]
		var pointsDict = new Godot.Collections.Dictionary
		{
			{ "White", 50 },
			{ "Yellow", 75 },
			{ "Orange", 100 },
		};
		pointsDict["Blue"] = 150; // Add "Blue" as a key and assign 150 as its value.
		[/csharp]
		[/codeblocks]
		Finally, dictionaries can contain different types of keys and values in the same dictionary:
		[codeblocks]
		[gdscript]
		# This is a valid dictionary.
		# To access the string "Nested value" below, use `my_dict.sub_dict.sub_key` or `my_dict["sub_dict"]["sub_key"]`.
		# Indexing styles can be mixed and matched depending on your needs.
		var my_dict = {
			"String Key": 5,
			4: [1, 2, 3],
			7: "Hello",
			"sub_dict": { "sub_key": "Nested value" },
		}
		[/gdscript]
		[csharp]
		// This is a valid dictionary.
		// To access the string "Nested value" below, use `((Godot.Collections.Dictionary)myDict["sub_dict"])["sub_key"]`.
		var myDict = new Godot.Collections.Dictionary {
			{ "String Key", 5 },
			{ 4, new Godot.Collections.Array { 1, 2, 3 } },
			{ 7, "Hello" },
			{ "sub_dict", new Godot.Collections.Dictionary { { "sub_key", "Nested value" } } },
		};
		[/csharp]
		[/codeblocks]
		The keys of a dictionary can be iterated with the [code]for[/code] keyword:
		[codeblocks]
		[gdscript]
		var groceries = { "Orange": 20, "Apple": 2, "Banana": 4 }
		for fruit in groceries:
			var amount = groceries[fruit]
		[/gdscript]
		[csharp]
		var groceries = new Godot.Collections.Dictionary { { "Orange", 20 }, { "Apple", 2 }, { "Banana", 4 } };
		foreach (var (fruit, amount) in groceries)
		{
			// `fruit` is the key, `amount` is the value.
		}
		[/csharp]
		[/codeblocks]
		[b]Note:[/b] Dictionaries are always passed by reference. To get a copy of a dictionary which can be modified independently of the original dictionary, use [method duplicate].
		[b]Note:[/b] Erasing elements while iterating over dictionaries is [b]not[/b] supported and will result in unpredictable behavior.
	</description>
	<tutorials>
		<link title="GDScript basics: Dictionary">$DOCS_URL/tutorials/scripting/gdscript/gdscript_basics.html#dictionary</link>
		<link title="3D Voxel Demo">https://godotengine.org/asset-library/asset/2755</link>
		<link title="Operating System Testing Demo">https://godotengine.org/asset-library/asset/2789</link>
	</tutorials>
	<constructors>
		<constructor name="Dictionary">
			<return type="Dictionary" />
			<description>
				Constructs an empty [Dictionary].
			</description>
		</constructor>
		<constructor name="Dictionary">
			<return type="Dictionary" />
			<param index="0" name="base" type="Dictionary" />
			<param index="1" name="key_type" type="int" />
			<param index="2" name="key_class_name" type="StringName" />
			<param index="3" name="key_script" type="Variant" />
			<param index="4" name="value_type" type="int" />
			<param index="5" name="value_class_name" type="StringName" />
			<param index="6" name="value_script" type="Variant" />
			<description>
				Creates a typed dictionary from the [param base] dictionary. A typed dictionary can only contain keys and values of the given types, or that inherit from the given classes, as described by this constructor's parameters.
			</description>
		</constructor>
		<constructor name="Dictionary">
			<return type="Dictionary" />
			<param index="0" name="from" type="Dictionary" />
			<description>
				Returns the same dictionary as [param from]. If you need a copy of the dictionary, use [method duplicate].
			</description>
		</constructor>
	</constructors>
	<methods>
		<method name="assign">
			<return type="void" />
			<param index="0" name="dictionary" type="Dictionary" />
			<description>
				Assigns elements of another [param dictionary] into the dictionary. Resizes the dictionary to match [param dictionary]. Performs type conversions if the dictionary is typed.
			</description>
		</method>
		<method name="clear">
			<return type="void" />
			<description>
				Clears the dictionary, removing all entries from it.
			</description>
		</method>
		<method name="duplicate" qualifiers="const">
			<return type="Dictionary" />
			<param index="0" name="deep" type="bool" default="false" />
			<description>
				Returns a new copy of the dictionary.
				By default, a [b]shallow[/b] copy is returned: all nested [Array], [Dictionary], and [Resource] keys and values are shared with the original dictionary. Modifying any of those in one dictionary will also affect them in the other.
				If [param deep] is [code]true[/code], a [b]deep[/b] copy is returned: all nested arrays and dictionaries are also duplicated (recursively). Any [Resource] is still shared with the original dictionary, though.
			</description>
		</method>
		<method name="duplicate_deep" qualifiers="const">
			<return type="Dictionary" />
			<param index="0" name="deep_subresources_mode" type="int" default="1" />
			<description>
				Duplicates this dictionary, deeply, like [method duplicate][code](true)[/code], with extra control over how subresources are handled.
				[param deep_subresources_mode] must be one of the values from [enum Resource.ResourceDeepDuplicateMode]. By default, only internal resources will be duplicated (recursively).
			</description>
		</method>
		<method name="erase">
			<return type="bool" />
			<param index="0" name="key" type="Variant" />
			<description>
				Removes the dictionary entry by key, if it exists. Returns [code]true[/code] if the given [param key] existed in the dictionary, otherwise [code]false[/code].
				[b]Note:[/b] Do not erase entries while iterating over the dictionary. You can iterate over the [method keys] array instead.
			</description>
		</method>
		<method name="find_key" qualifiers="const">
			<return type="Variant" />
			<param index="0" name="value" type="Variant" />
			<description>
				Finds and returns the first key whose associated value is equal to [param value], or [code]null[/code] if it is not found.
				[b]Note:[/b] [code]null[/code] is also a valid key. If inside the dictionary, [method find_key] may give misleading results.
			</description>
		</method>
		<method name="get" qualifiers="const">
			<return type="Variant" />
			<param index="0" name="key" type="Variant" />
			<param index="1" name="default" type="Variant" default="null" />
			<description>
				Returns the corresponding value for the given [param key] in the dictionary. If the [param key] does not exist, returns [param default], or [code]null[/code] if the parameter is omitted.
			</description>
		</method>
		<method name="get_or_add">
			<return type="Variant" />
			<param index="0" name="key" type="Variant" />
			<param index="1" name="default" type="Variant" default="null" />
			<description>
				Gets a value and ensures the key is set. If the [param key] exists in the dictionary, this behaves like [method get]. Otherwise, the [param default] value is inserted into the dictionary and returned.
			</description>
		</method>
		<method name="get_typed_key_builtin" qualifiers="const">
			<return type="int" />
			<description>
				Returns the built-in [Variant] type of the typed dictionary's keys as a [enum Variant.Type] constant. If the keys are not typed, returns [constant TYPE_NIL]. See also [method is_typed_key].
			</description>
		</method>
		<method name="get_typed_key_class_name" qualifiers="const">
			<return type="StringName" />
			<description>
				Returns the [b]built-in[/b] class name of the typed dictionary's keys, if the built-in [Variant] type is [constant TYPE_OBJECT]. Otherwise, returns an empty [StringName]. See also [method is_typed_key] and [method Object.get_class].
			</description>
		</method>
		<method name="get_typed_key_script" qualifiers="const">
			<return type="Variant" />
			<description>
				Returns the [Script] instance associated with this typed dictionary's keys, or [code]null[/code] if it does not exist. See also [method is_typed_key].
			</description>
		</method>
		<method name="get_typed_value_builtin" qualifiers="const">
			<return type="int" />
			<description>
				Returns the built-in [Variant] type of the typed dictionary's values as a [enum Variant.Type] constant. If the values are not typed, returns [constant TYPE_NIL]. See also [method is_typed_value].
			</description>
		</method>
		<method name="get_typed_value_class_name" qualifiers="const">
			<return type="StringName" />
			<description>
				Returns the [b]built-in[/b] class name of the typed dictionary's values, if the built-in [Variant] type is [constant TYPE_OBJECT]. Otherwise, returns an empty [StringName]. See also [method is_typed_value] and [method Object.get_class].
			</description>
		</method>
		<method name="get_typed_value_script" qualifiers="const">
			<return type="Variant" />
			<description>
				Returns the [Script] instance associated with this typed dictionary's values, or [code]null[/code] if it does not exist. See also [method is_typed_value].
			</description>
		</method>
		<method name="has" qualifiers="const">
			<return type="bool" />
			<param index="0" name="key" type="Variant" />
			<description>
				Returns [code]true[/code] if the dictionary contains an entry with the given [param key].
				[codeblocks]
				[gdscript]
				var my_dict = {
<<<<<<< HEAD
				    "Redot" : 4,
				    210 : null,
=======
					"Godot" : 4,
					210 : null,
>>>>>>> 1bbfe637
				}

				print(my_dict.has("Redot")) # Prints true
				print(my_dict.has(210))     # Prints true
				print(my_dict.has(4))       # Prints false
				[/gdscript]
				[csharp]
				var myDict = new Godot.Collections.Dictionary
				{
<<<<<<< HEAD
				    { "Redot", 4 },
				    { 210, default },
=======
					{ "Godot", 4 },
					{ 210, default },
>>>>>>> 1bbfe637
				};

				GD.Print(myDict.ContainsKey("Redot")); // Prints True
				GD.Print(myDict.ContainsKey(210));     // Prints True
				GD.Print(myDict.ContainsKey(4));       // Prints False
				[/csharp]
				[/codeblocks]
				In GDScript, this is equivalent to the [code]in[/code] operator:
				[codeblock]
<<<<<<< HEAD
				if "Redot" in {"Redot": 4}:
				    print("The key is here!") # Will be printed.
=======
				if "Godot" in { "Godot": 4 }:
					print("The key is here!") # Will be printed.
>>>>>>> 1bbfe637
				[/codeblock]
				[b]Note:[/b] This method returns [code]true[/code] as long as the [param key] exists, even if its corresponding value is [code]null[/code].
			</description>
		</method>
		<method name="has_all" qualifiers="const">
			<return type="bool" />
			<param index="0" name="keys" type="Array" />
			<description>
				Returns [code]true[/code] if the dictionary contains all keys in the given [param keys] array.
				[codeblock]
				var data = { "width": 10, "height": 20 }
				data.has_all(["height", "width"]) # Returns true
				[/codeblock]
			</description>
		</method>
		<method name="hash" qualifiers="const">
			<return type="int" />
			<description>
				Returns a hashed 32-bit integer value representing the dictionary contents.
				[codeblocks]
				[gdscript]
				var dict1 = { "A": 10, "B": 2 }
				var dict2 = { "A": 10, "B": 2 }

				print(dict1.hash() == dict2.hash()) # Prints true
				[/gdscript]
				[csharp]
				var dict1 = new Godot.Collections.Dictionary { { "A", 10 }, { "B", 2 } };
				var dict2 = new Godot.Collections.Dictionary { { "A", 10 }, { "B", 2 } };

				// Godot.Collections.Dictionary has no Hash() method. Use GD.Hash() instead.
				GD.Print(GD.Hash(dict1) == GD.Hash(dict2)); // Prints True
				[/csharp]
				[/codeblocks]
				[b]Note:[/b] Dictionaries with the same entries but in a different order will not have the same hash.
				[b]Note:[/b] Dictionaries with equal hash values are [i]not[/i] guaranteed to be the same, because of hash collisions. On the contrary, dictionaries with different hash values are guaranteed to be different.
			</description>
		</method>
		<method name="is_empty" qualifiers="const">
			<return type="bool" />
			<description>
				Returns [code]true[/code] if the dictionary is empty (its size is [code]0[/code]). See also [method size].
			</description>
		</method>
		<method name="is_read_only" qualifiers="const">
			<return type="bool" />
			<description>
				Returns [code]true[/code] if the dictionary is read-only. See [method make_read_only]. Dictionaries are automatically read-only if declared with [code]const[/code] keyword.
			</description>
		</method>
		<method name="is_same_typed" qualifiers="const">
			<return type="bool" />
			<param index="0" name="dictionary" type="Dictionary" />
			<description>
				Returns [code]true[/code] if the dictionary is typed the same as [param dictionary].
			</description>
		</method>
		<method name="is_same_typed_key" qualifiers="const">
			<return type="bool" />
			<param index="0" name="dictionary" type="Dictionary" />
			<description>
				Returns [code]true[/code] if the dictionary's keys are typed the same as [param dictionary]'s keys.
			</description>
		</method>
		<method name="is_same_typed_value" qualifiers="const">
			<return type="bool" />
			<param index="0" name="dictionary" type="Dictionary" />
			<description>
				Returns [code]true[/code] if the dictionary's values are typed the same as [param dictionary]'s values.
			</description>
		</method>
		<method name="is_typed" qualifiers="const">
			<return type="bool" />
			<description>
				Returns [code]true[/code] if the dictionary is typed. Typed dictionaries can only store keys/values of their associated type and provide type safety for the [code][][/code] operator. Methods of typed dictionary still return [Variant].
			</description>
		</method>
		<method name="is_typed_key" qualifiers="const">
			<return type="bool" />
			<description>
				Returns [code]true[/code] if the dictionary's keys are typed.
			</description>
		</method>
		<method name="is_typed_value" qualifiers="const">
			<return type="bool" />
			<description>
				Returns [code]true[/code] if the dictionary's values are typed.
			</description>
		</method>
		<method name="keys" qualifiers="const">
			<return type="Array" />
			<description>
				Returns the list of keys in the dictionary.
			</description>
		</method>
		<method name="make_read_only">
			<return type="void" />
			<description>
				Makes the dictionary read-only, i.e. disables modification of the dictionary's contents. Does not apply to nested content, e.g. content of nested dictionaries.
			</description>
		</method>
		<method name="merge">
			<return type="void" />
			<param index="0" name="dictionary" type="Dictionary" />
			<param index="1" name="overwrite" type="bool" default="false" />
			<description>
				Adds entries from [param dictionary] to this dictionary. By default, duplicate keys are not copied over, unless [param overwrite] is [code]true[/code].
				[codeblocks]
				[gdscript]
				var dict = { "item": "sword", "quantity": 2 }
				var other_dict = { "quantity": 15, "color": "silver" }

				# Overwriting of existing keys is disabled by default.
				dict.merge(other_dict)
				print(dict)  # { "item": "sword", "quantity": 2, "color": "silver" }

				# With overwriting of existing keys enabled.
				dict.merge(other_dict, true)
				print(dict)  # { "item": "sword", "quantity": 15, "color": "silver" }
				[/gdscript]
				[csharp]
				var dict = new Godot.Collections.Dictionary
				{
					["item"] = "sword",
					["quantity"] = 2,
				};

				var otherDict = new Godot.Collections.Dictionary
				{
					["quantity"] = 15,
					["color"] = "silver",
				};

				// Overwriting of existing keys is disabled by default.
				dict.Merge(otherDict);
				GD.Print(dict); // { "item": "sword", "quantity": 2, "color": "silver" }

				// With overwriting of existing keys enabled.
				dict.Merge(otherDict, true);
				GD.Print(dict); // { "item": "sword", "quantity": 15, "color": "silver" }
				[/csharp]
				[/codeblocks]
				[b]Note:[/b] [method merge] is [i]not[/i] recursive. Nested dictionaries are considered as keys that can be overwritten or not depending on the value of [param overwrite], but they will never be merged together.
			</description>
		</method>
		<method name="merged" qualifiers="const">
			<return type="Dictionary" />
			<param index="0" name="dictionary" type="Dictionary" />
			<param index="1" name="overwrite" type="bool" default="false" />
			<description>
				Returns a copy of this dictionary merged with the other [param dictionary]. By default, duplicate keys are not copied over, unless [param overwrite] is [code]true[/code]. See also [method merge].
				This method is useful for quickly making dictionaries with default values:
				[codeblock]
				var base = { "fruit": "apple", "vegetable": "potato" }
				var extra = { "fruit": "orange", "dressing": "vinegar" }
				# Prints { "fruit": "orange", "vegetable": "potato", "dressing": "vinegar" }
				print(extra.merged(base))
				# Prints { "fruit": "apple", "vegetable": "potato", "dressing": "vinegar" }
				print(extra.merged(base, true))
				[/codeblock]
			</description>
		</method>
		<method name="recursive_equal" qualifiers="const">
			<return type="bool" />
			<param index="0" name="dictionary" type="Dictionary" />
			<param index="1" name="recursion_count" type="int" />
			<description>
				Returns [code]true[/code] if the two dictionaries contain the same keys and values, inner [Dictionary] and [Array] keys and values are compared recursively.
			</description>
		</method>
		<method name="set">
			<return type="bool" />
			<param index="0" name="key" type="Variant" />
			<param index="1" name="value" type="Variant" />
			<description>
				Sets the value of the element at the given [param key] to the given [param value]. This is the same as using the [code][][/code] operator ([code]array[index] = value[/code]).
			</description>
		</method>
		<method name="size" qualifiers="const">
			<return type="int" />
			<description>
				Returns the number of entries in the dictionary. Empty dictionaries ([code]{ }[/code]) always return [code]0[/code]. See also [method is_empty].
			</description>
		</method>
		<method name="sort">
			<return type="void" />
			<description>
				Sorts the dictionary in ascending order, by key. The final order is dependent on the "less than" ([code]&lt;[/code]) comparison between keys.
				[codeblocks]
				[gdscript]
				var numbers = { "c": 2, "a": 0, "b": 1 }
				numbers.sort()
				print(numbers) # Prints { "a": 0, "b": 1, "c": 2 }
				[/gdscript]
				[/codeblocks]
				This method ensures that the dictionary's entries are ordered consistently when [method keys] or [method values] are called, or when the dictionary needs to be converted to a string through [method @GlobalScope.str] or [method JSON.stringify].
			</description>
		</method>
		<method name="values" qualifiers="const">
			<return type="Array" />
			<description>
				Returns the list of values in this dictionary.
			</description>
		</method>
	</methods>
	<operators>
		<operator name="operator !=">
			<return type="bool" />
			<param index="0" name="right" type="Dictionary" />
			<description>
				Returns [code]true[/code] if the two dictionaries do not contain the same keys and values.
			</description>
		</operator>
		<operator name="operator ==">
			<return type="bool" />
			<param index="0" name="right" type="Dictionary" />
			<description>
				Returns [code]true[/code] if the two dictionaries contain the same keys and values. The order of the entries does not matter.
				[b]Note:[/b] In C#, by convention, this operator compares by [b]reference[/b]. If you need to compare by value, iterate over both dictionaries.
			</description>
		</operator>
		<operator name="operator []">
			<return type="Variant" />
			<param index="0" name="key" type="Variant" />
			<description>
				Returns the corresponding value for the given [param key] in the dictionary. If the entry does not exist, fails and returns [code]null[/code]. For safe access, use [method get] or [method has].
			</description>
		</operator>
	</operators>
</class><|MERGE_RESOLUTION|>--- conflicted
+++ resolved
@@ -276,13 +276,8 @@
 				[codeblocks]
 				[gdscript]
 				var my_dict = {
-<<<<<<< HEAD
-				    "Redot" : 4,
-				    210 : null,
-=======
-					"Godot" : 4,
+					"Redot" : 4,
 					210 : null,
->>>>>>> 1bbfe637
 				}
 
 				print(my_dict.has("Redot")) # Prints true
@@ -292,13 +287,8 @@
 				[csharp]
 				var myDict = new Godot.Collections.Dictionary
 				{
-<<<<<<< HEAD
-				    { "Redot", 4 },
-				    { 210, default },
-=======
-					{ "Godot", 4 },
+					{ "Redot", 4 },
 					{ 210, default },
->>>>>>> 1bbfe637
 				};
 
 				GD.Print(myDict.ContainsKey("Redot")); // Prints True
@@ -308,13 +298,8 @@
 				[/codeblocks]
 				In GDScript, this is equivalent to the [code]in[/code] operator:
 				[codeblock]
-<<<<<<< HEAD
-				if "Redot" in {"Redot": 4}:
-				    print("The key is here!") # Will be printed.
-=======
-				if "Godot" in { "Godot": 4 }:
+				if "Redot" in { "Redot": 4 }:
 					print("The key is here!") # Will be printed.
->>>>>>> 1bbfe637
 				[/codeblock]
 				[b]Note:[/b] This method returns [code]true[/code] as long as the [param key] exists, even if its corresponding value is [code]null[/code].
 			</description>

<?xml version="1.0" encoding="UTF-8" ?>
<class name="Object" xmlns:xsi="http://www.w3.org/2001/XMLSchema-instance" xsi:noNamespaceSchemaLocation="../class.xsd">
	<brief_description>
		Base class for all other classes in the engine.
	</brief_description>
	<description>
		An advanced [Variant] type. All classes in the engine inherit from Object. Each class may define new properties, methods or signals, which are available to all inheriting classes. For example, a [Sprite2D] instance is able to call [method Node.add_child] because it inherits from [Node].
		You can create new instances, using [code]Object.new()[/code] in GDScript, or [code]new GodotObject[/code] in C#.
		To delete an Object instance, call [method free]. This is necessary for most classes inheriting Object, because they do not manage memory on their own, and will otherwise cause memory leaks when no longer in use. There are a few classes that perform memory management. For example, [RefCounted] (and by extension [Resource]) deletes itself when no longer referenced, and [Node] deletes its children when freed.
		Objects can have a [Script] attached to them. Once the [Script] is instantiated, it effectively acts as an extension to the base class, allowing it to define and inherit new properties, methods and signals.
		Inside a [Script], [method _get_property_list] may be overridden to customize properties in several ways. This allows them to be available to the editor, display as lists of options, sub-divide into groups, save on disk, etc. Scripting languages offer easier ways to customize properties, such as with the [annotation @GDScript.@export] annotation.
		Redot is very dynamic. An object's script, and therefore its properties, methods and signals, can be changed at run-time. Because of this, there can be occasions where, for example, a property required by a method may not exist. To prevent run-time errors, see methods such as [method set], [method get], [method call], [method has_method], [method has_signal], etc. Note that these methods are [b]much[/b] slower than direct references.
		In GDScript, you can also check if a given property, method, or signal name exists in an object with the [code]in[/code] operator:
		[codeblock]
		var node = Node.new()
		print("name" in node)         # Prints true
		print("get_parent" in node)   # Prints true
		print("tree_entered" in node) # Prints true
		print("unknown" in node)      # Prints false
		[/codeblock]
		Notifications are [int] constants commonly sent and received by objects. For example, on every rendered frame, the [SceneTree] notifies nodes inside the tree with a [constant Node.NOTIFICATION_PROCESS]. The nodes receive it and may call [method Node._process] to update. To make use of notifications, see [method notification] and [method _notification].
		Lastly, every object can also contain metadata (data about data). [method set_meta] can be useful to store information that the object itself does not depend on. To keep your code clean, making excessive use of metadata is discouraged.
		[b]Note:[/b] Unlike references to a [RefCounted], references to an object stored in a variable can become invalid without being set to [code]null[/code]. To check if an object has been deleted, do [i]not[/i] compare it against [code]null[/code]. Instead, use [method @GlobalScope.is_instance_valid]. It's also recommended to inherit from [RefCounted] for classes storing data instead of [Object].
		[b]Note:[/b] The [code]script[/code] is not exposed like most properties. To set or get an object's [Script] in code, use [method set_script] and [method get_script], respectively.
		[b]Note:[/b] In a boolean context, an [Object] will evaluate to [code]false[/code] if it is equal to [code]null[/code] or it has been freed. Otherwise, an [Object] will always evaluate to [code]true[/code]. See also [method @GlobalScope.is_instance_valid].
	</description>
	<tutorials>
		<link title="Object class introduction">$DOCS_URL/contributing/development/core_and_modules/object_class.html</link>
		<link title="When and how to avoid using nodes for everything">$DOCS_URL/tutorials/best_practices/node_alternatives.html</link>
		<link title="Object notifications">$DOCS_URL/tutorials/best_practices/redot_notifications.html</link>
	</tutorials>
	<methods>
		<method name="_get" qualifiers="virtual">
			<return type="Variant" />
			<param index="0" name="property" type="StringName" />
			<description>
				Override this method to customize the behavior of [method get]. Should return the given [param property]'s value, or [code]null[/code] if the [param property] should be handled normally.
				Combined with [method _set] and [method _get_property_list], this method allows defining custom properties, which is particularly useful for editor plugins. Note that a property must be present in [method get_property_list], otherwise this method will not be called.
				[codeblocks]
				[gdscript]
				func _get(property):
					if property == "fake_property":
						print("Getting my property!")
						return 4

				func _get_property_list():
					return [
						{ "name": "fake_property", "type": TYPE_INT }
					]
				[/gdscript]
				[csharp]
				public override Variant _Get(StringName property)
				{
					if (property == "FakeProperty")
					{
						GD.Print("Getting my property!");
						return 4;
					}
					return default;
				}

				public override Godot.Collections.Array&lt;Godot.Collections.Dictionary&gt; _GetPropertyList()
				{
					return
					[
						new Godot.Collections.Dictionary()
						{
							{ "name", "FakeProperty" },
							{ "type", (int)Variant.Type.Int },
						},
					];
				}
				[/csharp]
				[/codeblocks]
			</description>
		</method>
		<method name="_get_property_list" qualifiers="virtual">
			<return type="Dictionary[]" />
			<description>
				Override this method to provide a custom list of additional properties to handle by the engine.
				Should return a property list, as an [Array] of dictionaries. The result is added to the array of [method get_property_list], and should be formatted in the same way. Each [Dictionary] must at least contain the [code]name[/code] and [code]type[/code] entries.
				You can use [method _property_can_revert] and [method _property_get_revert] to customize the default values of the properties added by this method.
				The example below displays a list of numbers shown as words going from [code]ZERO[/code] to [code]FIVE[/code], with [code]number_count[/code] controlling the size of the list:
				[codeblocks]
				[gdscript]
				@tool
				extends Node

				@export var number_count = 3:
					set(nc):
						number_count = nc
						numbers.resize(number_count)
						notify_property_list_changed()

				var numbers = PackedInt32Array([0, 0, 0])

				func _get_property_list():
					var properties = []

					for i in range(number_count):
						properties.append({
							"name": "number_%d" % i,
							"type": TYPE_INT,
							"hint": PROPERTY_HINT_ENUM,
							"hint_string": "ZERO,ONE,TWO,THREE,FOUR,FIVE",
						})

					return properties

				func _get(property):
					if property.begins_with("number_"):
						var index = property.get_slice("_", 1).to_int()
						return numbers[index]

				func _set(property, value):
					if property.begins_with("number_"):
						var index = property.get_slice("_", 1).to_int()
						numbers[index] = value
						return true
					return false
				[/gdscript]
				[csharp]
				[Tool]
				public partial class MyNode : Node
				{
					private int _numberCount;

					[Export]
					public int NumberCount
					{
						get =&gt; _numberCount;
						set
						{
							_numberCount = value;
							_numbers.Resize(_numberCount);
							NotifyPropertyListChanged();
						}
					}

					private Godot.Collections.Array&lt;int&gt; _numbers = [];

					public override Godot.Collections.Array&lt;Godot.Collections.Dictionary&gt; _GetPropertyList()
					{
						Godot.Collections.Array&lt;Godot.Collections.Dictionary&gt; properties = [];

						for (int i = 0; i &lt; _numberCount; i++)
						{
							properties.Add(new Godot.Collections.Dictionary()
							{
								{ "name", $"number_{i}" },
								{ "type", (int)Variant.Type.Int },
								{ "hint", (int)PropertyHint.Enum },
								{ "hint_string", "Zero,One,Two,Three,Four,Five" },
							});
						}

						return properties;
					}

					public override Variant _Get(StringName property)
					{
						string propertyName = property.ToString();
						if (propertyName.StartsWith("number_"))
						{
							int index = int.Parse(propertyName.Substring("number_".Length));
							return _numbers[index];
						}
						return default;
					}

					public override bool _Set(StringName property, Variant value)
					{
						string propertyName = property.ToString();
						if (propertyName.StartsWith("number_"))
						{
							int index = int.Parse(propertyName.Substring("number_".Length));
							_numbers[index] = value.As&lt;int&gt;();
							return true;
						}
						return false;
					}
				}
				[/csharp]
				[/codeblocks]
				[b]Note:[/b] This method is intended for advanced purposes. For most common use cases, the scripting languages offer easier ways to handle properties. See [annotation @GDScript.@export], [annotation @GDScript.@export_enum], [annotation @GDScript.@export_group], etc. If you want to customize exported properties, use [method _validate_property].
				[b]Note:[/b] If the object's script is not [annotation @GDScript.@tool], this method will not be called in the editor.
			</description>
		</method>
		<method name="_init" qualifiers="virtual">
			<return type="void" />
			<description>
				Called when the object's script is instantiated, oftentimes after the object is initialized in memory (through [code]Object.new()[/code] in GDScript, or [code]new GodotObject[/code] in C#). It can be also defined to take in parameters. This method is similar to a constructor in most programming languages.
				[b]Note:[/b] If [method _init] is defined with [i]required[/i] parameters, the Object with script may only be created directly. If any other means (such as [method PackedScene.instantiate] or [method Node.duplicate]) are used, the script's initialization will fail.
			</description>
		</method>
		<method name="_iter_get" qualifiers="virtual">
			<return type="Variant" />
			<param index="0" name="iter" type="Variant" />
			<description>
				Returns the current iterable value. [param iter] stores the iteration state, but unlike [method _iter_init] and [method _iter_next] the state is supposed to be read-only, so there is no [Array] wrapper.
				[b]Tip:[/b] In GDScript, you can use a subtype of [Variant] as the return type for [method _iter_get]. The specified type will be used to set the type of the iterator variable in [code]for[/code] loops, enhancing type safety.
			</description>
		</method>
		<method name="_iter_init" qualifiers="virtual">
			<return type="bool" />
			<param index="0" name="iter" type="Array" />
			<description>
				Initializes the iterator. [param iter] stores the iteration state. Since GDScript does not support passing arguments by reference, a single-element array is used as a wrapper. Returns [code]true[/code] so long as the iterator has not reached the end.
				[codeblock]
				class MyRange:
					var _from
					var _to

					func _init(from, to):
						assert(from &lt;= to)
						_from = from
						_to = to

					func _iter_init(iter):
						iter[0] = _from
						return iter[0] &lt; _to

					func _iter_next(iter):
						iter[0] += 1
						return iter[0] &lt; _to

					func _iter_get(iter):
						return iter

				func _ready():
					var my_range = MyRange.new(2, 5)
					for x in my_range:
						print(x) # Prints 2, 3, 4.
				[/codeblock]
				[b]Note:[/b] Alternatively, you can ignore [param iter] and use the object's state instead, see [url=$DOCS_URL/tutorials/scripting/gdscript/gdscript_advanced.html#custom-iterators]online docs[/url] for an example. Note that in this case you will not be able to reuse the same iterator instance in nested loops. Also, make sure you reset the iterator state in this method if you want to reuse the same instance multiple times.
			</description>
		</method>
		<method name="_iter_next" qualifiers="virtual">
			<return type="bool" />
			<param index="0" name="iter" type="Array" />
			<description>
				Moves the iterator to the next iteration. [param iter] stores the iteration state. Since GDScript does not support passing arguments by reference, a single-element array is used as a wrapper. Returns [code]true[/code] so long as the iterator has not reached the end.
			</description>
		</method>
		<method name="_notification" qualifiers="virtual">
			<return type="void" />
			<param index="0" name="what" type="int" />
			<description>
				Called when the object receives a notification, which can be identified in [param what] by comparing it with a constant. See also [method notification].
				[codeblocks]
				[gdscript]
				func _notification(what):
					if what == NOTIFICATION_PREDELETE:
						print("Goodbye!")
				[/gdscript]
				[csharp]
				public override void _Notification(int what)
				{
					if (what == NotificationPredelete)
					{
						GD.Print("Goodbye!");
					}
				}
				[/csharp]
				[/codeblocks]
				[b]Note:[/b] The base [Object] defines a few notifications ([constant NOTIFICATION_POSTINITIALIZE] and [constant NOTIFICATION_PREDELETE]). Inheriting classes such as [Node] define a lot more notifications, which are also received by this method.
			</description>
		</method>
		<method name="_property_can_revert" qualifiers="virtual">
			<return type="bool" />
			<param index="0" name="property" type="StringName" />
			<description>
				Override this method to customize the given [param property]'s revert behavior. Should return [code]true[/code] if the [param property] has a custom default value and is revertible in the Inspector dock. Use [method _property_get_revert] to specify the [param property]'s default value.
				[b]Note:[/b] This method must return consistently, regardless of the current value of the [param property].
			</description>
		</method>
		<method name="_property_get_revert" qualifiers="virtual">
			<return type="Variant" />
			<param index="0" name="property" type="StringName" />
			<description>
				Override this method to customize the given [param property]'s revert behavior. Should return the default value for the [param property]. If the default value differs from the [param property]'s current value, a revert icon is displayed in the Inspector dock.
				[b]Note:[/b] [method _property_can_revert] must also be overridden for this method to be called.
			</description>
		</method>
		<method name="_set" qualifiers="virtual">
			<return type="bool" />
			<param index="0" name="property" type="StringName" />
			<param index="1" name="value" type="Variant" />
			<description>
				Override this method to customize the behavior of [method set]. Should set the [param property] to [param value] and return [code]true[/code], or [code]false[/code] if the [param property] should be handled normally. The [i]exact[/i] way to set the [param property] is up to this method's implementation.
				Combined with [method _get] and [method _get_property_list], this method allows defining custom properties, which is particularly useful for editor plugins. Note that a property [i]must[/i] be present in [method get_property_list], otherwise this method will not be called.
				[codeblocks]
				[gdscript]
				var internal_data = {}

				func _set(property, value):
					if property == "fake_property":
						# Storing the value in the fake property.
						internal_data["fake_property"] = value
						return true
					return false

				func _get_property_list():
					return [
						{ "name": "fake_property", "type": TYPE_INT }
					]
				[/gdscript]
				[csharp]
				private Godot.Collections.Dictionary _internalData = new Godot.Collections.Dictionary();

				public override bool _Set(StringName property, Variant value)
				{
					if (property == "FakeProperty")
					{
						// Storing the value in the fake property.
						_internalData["FakeProperty"] = value;
						return true;
					}

					return false;
				}

				public override Godot.Collections.Array&lt;Godot.Collections.Dictionary&gt; _GetPropertyList()
				{
					return
					[
						new Godot.Collections.Dictionary()
						{
							{ "name", "FakeProperty" },
							{ "type", (int)Variant.Type.Int },
						},
					];
				}
				[/csharp]
				[/codeblocks]
			</description>
		</method>
		<method name="_to_string" qualifiers="virtual">
			<return type="String" />
			<description>
				Override this method to customize the return value of [method to_string], and therefore the object's representation as a [String].
				[codeblock]
				func _to_string():
<<<<<<< HEAD
				    return "Welcome to Redot 4!"

				func _init():
				    print(self)       # Prints "Welcome to Redot 4!"
				    var a = str(self) # a is "Welcome to Redot 4!"
=======
					return "Welcome to Godot 4!"

				func _init():
					print(self)       # Prints "Welcome to Godot 4!"
					var a = str(self) # a is "Welcome to Godot 4!"
>>>>>>> 1bbfe637
				[/codeblock]
			</description>
		</method>
		<method name="_validate_property" qualifiers="virtual">
			<return type="void" />
			<param index="0" name="property" type="Dictionary" />
			<description>
				Override this method to customize existing properties. Every property info goes through this method, except properties added with [method _get_property_list]. The dictionary contents is the same as in [method _get_property_list].
				[codeblocks]
				[gdscript]
				@tool
				extends Node

				@export var is_number_editable: bool:
					set(value):
						is_number_editable = value
						notify_property_list_changed()
				@export var number: int

				func _validate_property(property: Dictionary):
					if property.name == "number" and not is_number_editable:
						property.usage |= PROPERTY_USAGE_READ_ONLY
				[/gdscript]
				[csharp]
				[Tool]
				public partial class MyNode : Node
				{
					private bool _isNumberEditable;

					[Export]
					public bool IsNumberEditable
					{
						get =&gt; _isNumberEditable;
						set
						{
							_isNumberEditable = value;
							NotifyPropertyListChanged();
						}
					}

					[Export]
					public int Number { get; set; }

					public override void _ValidateProperty(Godot.Collections.Dictionary property)
					{
						if (property["name"].AsStringName() == PropertyName.Number &amp;&amp; !IsNumberEditable)
						{
							var usage = property["usage"].As&lt;PropertyUsageFlags&gt;() | PropertyUsageFlags.ReadOnly;
							property["usage"] = (int)usage;
						}
					}
				}
				[/csharp]
				[/codeblocks]
			</description>
		</method>
		<method name="add_user_signal">
			<return type="void" />
			<param index="0" name="signal" type="String" />
			<param index="1" name="arguments" type="Array" default="[]" />
			<description>
				Adds a user-defined signal named [param signal]. Optional arguments for the signal can be added as an [Array] of dictionaries, each defining a [code]name[/code] [String] and a [code]type[/code] [int] (see [enum Variant.Type]). See also [method has_user_signal] and [method remove_user_signal].
				[codeblocks]
				[gdscript]
				add_user_signal("hurt", [
					{ "name": "damage", "type": TYPE_INT },
					{ "name": "source", "type": TYPE_OBJECT }
				])
				[/gdscript]
				[csharp]
				AddUserSignal("Hurt",
				[
					new Godot.Collections.Dictionary()
					{
						{ "name", "damage" },
						{ "type", (int)Variant.Type.Int },
					},
					new Godot.Collections.Dictionary()
					{
						{ "name", "source" },
						{ "type", (int)Variant.Type.Object },
					},
				]);
				[/csharp]
				[/codeblocks]
			</description>
		</method>
		<method name="call" qualifiers="vararg">
			<return type="Variant" />
			<param index="0" name="method" type="StringName" />
			<description>
				Calls the [param method] on the object and returns the result. This method supports a variable number of arguments, so parameters can be passed as a comma separated list.
				[codeblocks]
				[gdscript]
				var node = Node3D.new()
				node.call("rotate", Vector3(1.0, 0.0, 0.0), 1.571)
				[/gdscript]
				[csharp]
				var node = new Node3D();
				node.Call(Node3D.MethodName.Rotate, new Vector3(1f, 0f, 0f), 1.571f);
				[/csharp]
				[/codeblocks]
				[b]Note:[/b] In C#, [param method] must be in snake_case when referring to built-in Redot methods. Prefer using the names exposed in the [code]MethodName[/code] class to avoid allocating a new [StringName] on each call.
			</description>
		</method>
		<method name="call_deferred" qualifiers="vararg">
			<return type="Variant" />
			<param index="0" name="method" type="StringName" />
			<description>
				Calls the [param method] on the object during idle time. Always returns [code]null[/code], [b]not[/b] the method's result.
				Idle time happens mainly at the end of process and physics frames. In it, deferred calls will be run until there are none left, which means you can defer calls from other deferred calls and they'll still be run in the current idle time cycle. This means you should not call a method deferred from itself (or from a method called by it), as this causes infinite recursion the same way as if you had called the method directly.
				This method supports a variable number of arguments, so parameters can be passed as a comma separated list.
				[codeblocks]
				[gdscript]
				var node = Node3D.new()
				node.call_deferred("rotate", Vector3(1.0, 0.0, 0.0), 1.571)
				[/gdscript]
				[csharp]
				var node = new Node3D();
				node.CallDeferred(Node3D.MethodName.Rotate, new Vector3(1f, 0f, 0f), 1.571f);
				[/csharp]
				[/codeblocks]
				See also [method Callable.call_deferred].
				[b]Note:[/b] In C#, [param method] must be in snake_case when referring to built-in Redot methods. Prefer using the names exposed in the [code]MethodName[/code] class to avoid allocating a new [StringName] on each call.
				[b]Note:[/b] If you're looking to delay the function call by a frame, refer to the [signal SceneTree.process_frame] and [signal SceneTree.physics_frame] signals.
				[codeblock]
				var node = Node3D.new()
				# Make a Callable and bind the arguments to the node's rotate() call.
				var callable = node.rotate.bind(Vector3(1.0, 0.0, 0.0), 1.571)
				# Connect the callable to the process_frame signal, so it gets called in the next process frame.
				# CONNECT_ONE_SHOT makes sure it only gets called once instead of every frame.
				get_tree().process_frame.connect(callable, CONNECT_ONE_SHOT)
				[/codeblock]
			</description>
		</method>
		<method name="callv">
			<return type="Variant" />
			<param index="0" name="method" type="StringName" />
			<param index="1" name="arg_array" type="Array" />
			<description>
				Calls the [param method] on the object and returns the result. Unlike [method call], this method expects all parameters to be contained inside [param arg_array].
				[codeblocks]
				[gdscript]
				var node = Node3D.new()
				node.callv("rotate", [Vector3(1.0, 0.0, 0.0), 1.571])
				[/gdscript]
				[csharp]
				var node = new Node3D();
				node.Callv(Node3D.MethodName.Rotate, [new Vector3(1f, 0f, 0f), 1.571f]);
				[/csharp]
				[/codeblocks]
				[b]Note:[/b] In C#, [param method] must be in snake_case when referring to built-in Redot methods. Prefer using the names exposed in the [code]MethodName[/code] class to avoid allocating a new [StringName] on each call.
			</description>
		</method>
		<method name="can_translate_messages" qualifiers="const">
			<return type="bool" />
			<description>
				Returns [code]true[/code] if the object is allowed to translate messages with [method tr] and [method tr_n]. See also [method set_message_translation].
			</description>
		</method>
		<method name="cancel_free">
			<return type="void" />
			<description>
				If this method is called during [constant NOTIFICATION_PREDELETE], this object will reject being freed and will remain allocated. This is mostly an internal function used for error handling to avoid the user from freeing objects when they are not intended to.
			</description>
		</method>
		<method name="connect">
			<return type="int" enum="Error" />
			<param index="0" name="signal" type="StringName" />
			<param index="1" name="callable" type="Callable" />
			<param index="2" name="flags" type="int" default="0" />
			<description>
				Connects a [param signal] by name to a [param callable]. Optional [param flags] can be also added to configure the connection's behavior (see [enum ConnectFlags] constants).
				A signal can only be connected once to the same [Callable]. If the signal is already connected, this method returns [constant ERR_INVALID_PARAMETER] and generates an error, unless the signal is connected with [constant CONNECT_REFERENCE_COUNTED]. To prevent this, use [method is_connected] first to check for existing connections.
				[b]Note:[/b] If the [param callable]'s object is freed, the connection will be lost.
				[b]Note:[/b] In GDScript, it is generally recommended to connect signals with [method Signal.connect] instead.
				[b]Note:[/b] This operation (and all other signal related operations) is thread-safe.
			</description>
		</method>
		<method name="disconnect">
			<return type="void" />
			<param index="0" name="signal" type="StringName" />
			<param index="1" name="callable" type="Callable" />
			<description>
				Disconnects a [param signal] by name from a given [param callable]. If the connection does not exist, generates an error. Use [method is_connected] to make sure that the connection exists.
			</description>
		</method>
		<method name="emit_signal" qualifiers="vararg">
			<return type="int" enum="Error" />
			<param index="0" name="signal" type="StringName" />
			<description>
				Emits the given [param signal] by name. The signal must exist, so it should be a built-in signal of this class or one of its inherited classes, or a user-defined signal (see [method add_user_signal]). This method supports a variable number of arguments, so parameters can be passed as a comma separated list.
				Returns [constant ERR_UNAVAILABLE] if [param signal] does not exist or the parameters are invalid.
				[codeblocks]
				[gdscript]
				emit_signal("hit", "sword", 100)
				emit_signal("game_over")
				[/gdscript]
				[csharp]
				EmitSignal(SignalName.Hit, "sword", 100);
				EmitSignal(SignalName.GameOver);
				[/csharp]
				[/codeblocks]
				[b]Note:[/b] In C#, [param signal] must be in snake_case when referring to built-in Redot signals. Prefer using the names exposed in the [code]SignalName[/code] class to avoid allocating a new [StringName] on each call.
			</description>
		</method>
		<method name="free" keywords="delete, remove, kill, die">
			<return type="void" />
			<description>
				Deletes the object from memory. Pre-existing references to the object become invalid, and any attempt to access them will result in a runtime error. Checking the references with [method @GlobalScope.is_instance_valid] will return [code]false[/code]. This is equivalent to the [code]memdelete[/code] function in GDExtension C++.
			</description>
		</method>
		<method name="get" qualifiers="const">
			<return type="Variant" />
			<param index="0" name="property" type="StringName" />
			<description>
				Returns the [Variant] value of the given [param property]. If the [param property] does not exist, this method returns [code]null[/code].
				[codeblocks]
				[gdscript]
				var node = Node2D.new()
				node.rotation = 1.5
				var a = node.get("rotation") # a is 1.5
				[/gdscript]
				[csharp]
				var node = new Node2D();
				node.Rotation = 1.5f;
				var a = node.Get(Node2D.PropertyName.Rotation); // a is 1.5
				[/csharp]
				[/codeblocks]
				[b]Note:[/b] In C#, [param property] must be in snake_case when referring to built-in Redot properties. Prefer using the names exposed in the [code]PropertyName[/code] class to avoid allocating a new [StringName] on each call.
			</description>
		</method>
		<method name="get_class" qualifiers="const">
			<return type="String" />
			<description>
				Returns the object's built-in class name, as a [String]. See also [method is_class].
				[b]Note:[/b] This method ignores [code]class_name[/code] declarations. If this object's script has defined a [code]class_name[/code], the base, built-in class name is returned instead.
			</description>
		</method>
		<method name="get_incoming_connections" qualifiers="const">
			<return type="Dictionary[]" />
			<description>
				Returns an [Array] of signal connections received by this object. Each connection is represented as a [Dictionary] that contains three entries:
				- [code]signal[/code] is a reference to the [Signal];
				- [code]callable[/code] is a reference to the [Callable];
				- [code]flags[/code] is a combination of [enum ConnectFlags].
			</description>
		</method>
		<method name="get_indexed" qualifiers="const">
			<return type="Variant" />
			<param index="0" name="property_path" type="NodePath" />
			<description>
				Gets the object's property indexed by the given [param property_path]. The path should be a [NodePath] relative to the current object and can use the colon character ([code]:[/code]) to access nested properties.
				[b]Examples:[/b] [code]"position:x"[/code] or [code]"material:next_pass:blend_mode"[/code].
				[codeblocks]
				[gdscript]
				var node = Node2D.new()
				node.position = Vector2(5, -10)
				var a = node.get_indexed("position")   # a is Vector2(5, -10)
				var b = node.get_indexed("position:y") # b is -10
				[/gdscript]
				[csharp]
				var node = new Node2D();
				node.Position = new Vector2(5, -10);
				var a = node.GetIndexed("position");   // a is Vector2(5, -10)
				var b = node.GetIndexed("position:y"); // b is -10
				[/csharp]
				[/codeblocks]
				[b]Note:[/b] In C#, [param property_path] must be in snake_case when referring to built-in Redot properties. Prefer using the names exposed in the [code]PropertyName[/code] class to avoid allocating a new [StringName] on each call.
				[b]Note:[/b] This method does not support actual paths to nodes in the [SceneTree], only sub-property paths. In the context of nodes, use [method Node.get_node_and_resource] instead.
			</description>
		</method>
		<method name="get_instance_id" qualifiers="const">
			<return type="int" />
			<description>
				Returns the object's unique instance ID. This ID can be saved in [EncodedObjectAsID], and can be used to retrieve this object instance with [method @GlobalScope.instance_from_id].
				[b]Note:[/b] This ID is only useful during the current session. It won't correspond to a similar object if the ID is sent over a network, or loaded from a file at a later time.
			</description>
		</method>
		<method name="get_meta" qualifiers="const">
			<return type="Variant" />
			<param index="0" name="name" type="StringName" />
			<param index="1" name="default" type="Variant" default="null" />
			<description>
				Returns the object's metadata value for the given entry [param name]. If the entry does not exist, returns [param default]. If [param default] is [code]null[/code], an error is also generated.
				[b]Note:[/b] A metadata's name must be a valid identifier as per [method StringName.is_valid_identifier] method.
				[b]Note:[/b] Metadata that has a name starting with an underscore ([code]_[/code]) is considered editor-only. Editor-only metadata is not displayed in the Inspector and should not be edited, although it can still be found by this method.
			</description>
		</method>
		<method name="get_meta_list" qualifiers="const">
			<return type="StringName[]" />
			<description>
				Returns the object's metadata entry names as an [Array] of [StringName]s.
			</description>
		</method>
		<method name="get_method_argument_count" qualifiers="const">
			<return type="int" />
			<param index="0" name="method" type="StringName" />
			<description>
				Returns the number of arguments of the given [param method] by name.
				[b]Note:[/b] In C#, [param method] must be in snake_case when referring to built-in Redot methods. Prefer using the names exposed in the [code]MethodName[/code] class to avoid allocating a new [StringName] on each call.
			</description>
		</method>
		<method name="get_method_list" qualifiers="const">
			<return type="Dictionary[]" />
			<description>
				Returns this object's methods and their signatures as an [Array] of dictionaries. Each [Dictionary] contains the following entries:
				- [code]name[/code] is the name of the method, as a [String];
				- [code]args[/code] is an [Array] of dictionaries representing the arguments;
				- [code]default_args[/code] is the default arguments as an [Array] of variants;
				- [code]flags[/code] is a combination of [enum MethodFlags];
				- [code]id[/code] is the method's internal identifier [int];
				- [code]return[/code] is the returned value, as a [Dictionary];
				[b]Note:[/b] The dictionaries of [code]args[/code] and [code]return[/code] are formatted identically to the results of [method get_property_list], although not all entries are used.
			</description>
		</method>
		<method name="get_property_list" qualifiers="const">
			<return type="Dictionary[]" />
			<description>
				Returns the object's property list as an [Array] of dictionaries. Each [Dictionary] contains the following entries:
				- [code]name[/code] is the property's name, as a [String];
				- [code]class_name[/code] is an empty [StringName], unless the property is [constant TYPE_OBJECT] and it inherits from a class;
				- [code]type[/code] is the property's type, as an [int] (see [enum Variant.Type]);
				- [code]hint[/code] is [i]how[/i] the property is meant to be edited (see [enum PropertyHint]);
				- [code]hint_string[/code] depends on the hint (see [enum PropertyHint]);
				- [code]usage[/code] is a combination of [enum PropertyUsageFlags].
				[b]Note:[/b] In GDScript, all class members are treated as properties. In C# and GDExtension, it may be necessary to explicitly mark class members as Redot properties using decorators or attributes.
			</description>
		</method>
		<method name="get_script" qualifiers="const">
			<return type="Variant" />
			<description>
				Returns the object's [Script] instance, or [code]null[/code] if no script is attached.
			</description>
		</method>
		<method name="get_signal_connection_list" qualifiers="const">
			<return type="Dictionary[]" />
			<param index="0" name="signal" type="StringName" />
			<description>
				Returns an [Array] of connections for the given [param signal] name. Each connection is represented as a [Dictionary] that contains three entries:
				- [code skip-lint]signal[/code] is a reference to the [Signal];
				- [code]callable[/code] is a reference to the connected [Callable];
				- [code]flags[/code] is a combination of [enum ConnectFlags].
			</description>
		</method>
		<method name="get_signal_list" qualifiers="const">
			<return type="Dictionary[]" />
			<description>
				Returns the list of existing signals as an [Array] of dictionaries.
				[b]Note:[/b] Due of the implementation, each [Dictionary] is formatted very similarly to the returned values of [method get_method_list].
			</description>
		</method>
		<method name="get_translation_domain" qualifiers="const">
			<return type="StringName" />
			<description>
				Returns the name of the translation domain used by [method tr] and [method tr_n]. See also [TranslationServer].
			</description>
		</method>
		<method name="has_connections" qualifiers="const">
			<return type="bool" />
			<param index="0" name="signal" type="StringName" />
			<description>
				Returns [code]true[/code] if any connection exists on the given [param signal] name.
				[b]Note:[/b] In C#, [param signal] must be in snake_case when referring to built-in Redot methods. Prefer using the names exposed in the [code]SignalName[/code] class to avoid allocating a new [StringName] on each call.
			</description>
		</method>
		<method name="has_meta" qualifiers="const">
			<return type="bool" />
			<param index="0" name="name" type="StringName" />
			<description>
				Returns [code]true[/code] if a metadata entry is found with the given [param name]. See also [method get_meta], [method set_meta] and [method remove_meta].
				[b]Note:[/b] A metadata's name must be a valid identifier as per [method StringName.is_valid_identifier] method.
				[b]Note:[/b] Metadata that has a name starting with an underscore ([code]_[/code]) is considered editor-only. Editor-only metadata is not displayed in the Inspector and should not be edited, although it can still be found by this method.
			</description>
		</method>
		<method name="has_method" qualifiers="const">
			<return type="bool" />
			<param index="0" name="method" type="StringName" />
			<description>
				Returns [code]true[/code] if the given [param method] name exists in the object.
				[b]Note:[/b] In C#, [param method] must be in snake_case when referring to built-in Redot methods. Prefer using the names exposed in the [code]MethodName[/code] class to avoid allocating a new [StringName] on each call.
			</description>
		</method>
		<method name="has_signal" qualifiers="const">
			<return type="bool" />
			<param index="0" name="signal" type="StringName" />
			<description>
				Returns [code]true[/code] if the given [param signal] name exists in the object.
				[b]Note:[/b] In C#, [param signal] must be in snake_case when referring to built-in Redot signals. Prefer using the names exposed in the [code]SignalName[/code] class to avoid allocating a new [StringName] on each call.
			</description>
		</method>
		<method name="has_user_signal" qualifiers="const">
			<return type="bool" />
			<param index="0" name="signal" type="StringName" />
			<description>
				Returns [code]true[/code] if the given user-defined [param signal] name exists. Only signals added with [method add_user_signal] are included. See also [method remove_user_signal].
			</description>
		</method>
		<method name="is_blocking_signals" qualifiers="const">
			<return type="bool" />
			<description>
				Returns [code]true[/code] if the object is blocking its signals from being emitted. See [method set_block_signals].
			</description>
		</method>
		<method name="is_class" qualifiers="const">
			<return type="bool" />
			<param index="0" name="class" type="String" />
			<description>
				Returns [code]true[/code] if the object inherits from the given [param class]. See also [method get_class].
				[codeblocks]
				[gdscript]
				var sprite2d = Sprite2D.new()
				sprite2d.is_class("Sprite2D") # Returns true
				sprite2d.is_class("Node")     # Returns true
				sprite2d.is_class("Node3D")   # Returns false
				[/gdscript]
				[csharp]
				var sprite2D = new Sprite2D();
				sprite2D.IsClass("Sprite2D"); // Returns true
				sprite2D.IsClass("Node");     // Returns true
				sprite2D.IsClass("Node3D");   // Returns false
				[/csharp]
				[/codeblocks]
				[b]Note:[/b] This method ignores [code]class_name[/code] declarations in the object's script.
			</description>
		</method>
		<method name="is_connected" qualifiers="const">
			<return type="bool" />
			<param index="0" name="signal" type="StringName" />
			<param index="1" name="callable" type="Callable" />
			<description>
				Returns [code]true[/code] if a connection exists between the given [param signal] name and [param callable].
				[b]Note:[/b] In C#, [param signal] must be in snake_case when referring to built-in Redot signals. Prefer using the names exposed in the [code]SignalName[/code] class to avoid allocating a new [StringName] on each call.
			</description>
		</method>
		<method name="is_queued_for_deletion" qualifiers="const">
			<return type="bool" />
			<description>
				Returns [code]true[/code] if the [method Node.queue_free] method was called for the object.
			</description>
		</method>
		<method name="notification">
			<return type="void" />
			<param index="0" name="what" type="int" />
			<param index="1" name="reversed" type="bool" default="false" />
			<description>
				Sends the given [param what] notification to all classes inherited by the object, triggering calls to [method _notification], starting from the highest ancestor (the [Object] class) and going down to the object's script.
				If [param reversed] is [code]true[/code], the call order is reversed.
				[codeblocks]
				[gdscript]
				var player = Node2D.new()
				player.set_script(load("res://player.gd"))

				player.notification(NOTIFICATION_ENTER_TREE)
				# The call order is Object -&gt; Node -&gt; Node2D -&gt; player.gd.

				player.notification(NOTIFICATION_ENTER_TREE, true)
				# The call order is player.gd -&gt; Node2D -&gt; Node -&gt; Object.
				[/gdscript]
				[csharp]
				var player = new Node2D();
				player.SetScript(GD.Load("res://player.gd"));

				player.Notification(NotificationEnterTree);
				// The call order is GodotObject -&gt; Node -&gt; Node2D -&gt; player.gd.

				player.Notification(NotificationEnterTree, true);
				// The call order is player.gd -&gt; Node2D -&gt; Node -&gt; GodotObject.
				[/csharp]
				[/codeblocks]
			</description>
		</method>
		<method name="notify_property_list_changed">
			<return type="void" />
			<description>
				Emits the [signal property_list_changed] signal. This is mainly used to refresh the editor, so that the Inspector and editor plugins are properly updated.
			</description>
		</method>
		<method name="property_can_revert" qualifiers="const">
			<return type="bool" />
			<param index="0" name="property" type="StringName" />
			<description>
				Returns [code]true[/code] if the given [param property] has a custom default value. Use [method property_get_revert] to get the [param property]'s default value.
				[b]Note:[/b] This method is used by the Inspector dock to display a revert icon. The object must implement [method _property_can_revert] to customize the default value. If [method _property_can_revert] is not implemented, this method returns [code]false[/code].
			</description>
		</method>
		<method name="property_get_revert" qualifiers="const">
			<return type="Variant" />
			<param index="0" name="property" type="StringName" />
			<description>
				Returns the custom default value of the given [param property]. Use [method property_can_revert] to check if the [param property] has a custom default value.
				[b]Note:[/b] This method is used by the Inspector dock to display a revert icon. The object must implement [method _property_get_revert] to customize the default value. If [method _property_get_revert] is not implemented, this method returns [code]null[/code].
			</description>
		</method>
		<method name="remove_meta">
			<return type="void" />
			<param index="0" name="name" type="StringName" />
			<description>
				Removes the given entry [param name] from the object's metadata. See also [method has_meta], [method get_meta] and [method set_meta].
				[b]Note:[/b] A metadata's name must be a valid identifier as per [method StringName.is_valid_identifier] method.
				[b]Note:[/b] Metadata that has a name starting with an underscore ([code]_[/code]) is considered editor-only. Editor-only metadata is not displayed in the Inspector and should not be edited, although it can still be found by this method.
			</description>
		</method>
		<method name="remove_user_signal">
			<return type="void" />
			<param index="0" name="signal" type="StringName" />
			<description>
				Removes the given user signal [param signal] from the object. See also [method add_user_signal] and [method has_user_signal].
			</description>
		</method>
		<method name="set">
			<return type="void" />
			<param index="0" name="property" type="StringName" />
			<param index="1" name="value" type="Variant" />
			<description>
				Assigns [param value] to the given [param property]. If the property does not exist or the given [param value]'s type doesn't match, nothing happens.
				[codeblocks]
				[gdscript]
				var node = Node2D.new()
				node.set("global_scale", Vector2(8, 2.5))
				print(node.global_scale) # Prints (8.0, 2.5)
				[/gdscript]
				[csharp]
				var node = new Node2D();
				node.Set(Node2D.PropertyName.GlobalScale, new Vector2(8, 2.5f));
				GD.Print(node.GlobalScale); // Prints (8, 2.5)
				[/csharp]
				[/codeblocks]
				[b]Note:[/b] In C#, [param property] must be in snake_case when referring to built-in Redot properties. Prefer using the names exposed in the [code]PropertyName[/code] class to avoid allocating a new [StringName] on each call.
			</description>
		</method>
		<method name="set_block_signals">
			<return type="void" />
			<param index="0" name="enable" type="bool" />
			<description>
				If set to [code]true[/code], the object becomes unable to emit signals. As such, [method emit_signal] and signal connections will not work, until it is set to [code]false[/code].
			</description>
		</method>
		<method name="set_deferred">
			<return type="void" />
			<param index="0" name="property" type="StringName" />
			<param index="1" name="value" type="Variant" />
			<description>
				Assigns [param value] to the given [param property], at the end of the current frame. This is equivalent to calling [method set] through [method call_deferred].
				[codeblocks]
				[gdscript]
				var node = Node2D.new()
				add_child(node)

				node.rotation = 1.5
				node.set_deferred("rotation", 3.0)
				print(node.rotation) # Prints 1.5

				await get_tree().process_frame
				print(node.rotation) # Prints 3.0
				[/gdscript]
				[csharp]
				var node = new Node2D();
				node.Rotation = 1.5f;
				node.SetDeferred(Node2D.PropertyName.Rotation, 3f);
				GD.Print(node.Rotation); // Prints 1.5

				await ToSignal(GetTree(), SceneTree.SignalName.ProcessFrame);
				GD.Print(node.Rotation); // Prints 3.0
				[/csharp]
				[/codeblocks]
				[b]Note:[/b] In C#, [param property] must be in snake_case when referring to built-in Redot properties. Prefer using the names exposed in the [code]PropertyName[/code] class to avoid allocating a new [StringName] on each call.
			</description>
		</method>
		<method name="set_indexed">
			<return type="void" />
			<param index="0" name="property_path" type="NodePath" />
			<param index="1" name="value" type="Variant" />
			<description>
				Assigns a new [param value] to the property identified by the [param property_path]. The path should be a [NodePath] relative to this object, and can use the colon character ([code]:[/code]) to access nested properties.
				[codeblocks]
				[gdscript]
				var node = Node2D.new()
				node.set_indexed("position", Vector2(42, 0))
				node.set_indexed("position:y", -10)
				print(node.position) # Prints (42.0, -10.0)
				[/gdscript]
				[csharp]
				var node = new Node2D();
				node.SetIndexed("position", new Vector2(42, 0));
				node.SetIndexed("position:y", -10);
				GD.Print(node.Position); // Prints (42, -10)
				[/csharp]
				[/codeblocks]
				[b]Note:[/b] In C#, [param property_path] must be in snake_case when referring to built-in Redot properties. Prefer using the names exposed in the [code]PropertyName[/code] class to avoid allocating a new [StringName] on each call.
			</description>
		</method>
		<method name="set_message_translation">
			<return type="void" />
			<param index="0" name="enable" type="bool" />
			<description>
				If set to [code]true[/code], allows the object to translate messages with [method tr] and [method tr_n]. Enabled by default. See also [method can_translate_messages].
			</description>
		</method>
		<method name="set_meta">
			<return type="void" />
			<param index="0" name="name" type="StringName" />
			<param index="1" name="value" type="Variant" />
			<description>
				Adds or changes the entry [param name] inside the object's metadata. The metadata [param value] can be any [Variant], although some types cannot be serialized correctly.
				If [param value] is [code]null[/code], the entry is removed. This is the equivalent of using [method remove_meta]. See also [method has_meta] and [method get_meta].
				[b]Note:[/b] A metadata's name must be a valid identifier as per [method StringName.is_valid_identifier] method.
				[b]Note:[/b] Metadata that has a name starting with an underscore ([code]_[/code]) is considered editor-only. Editor-only metadata is not displayed in the Inspector and should not be edited, although it can still be found by this method.
			</description>
		</method>
		<method name="set_script">
			<return type="void" />
			<param index="0" name="script" type="Variant" />
			<description>
				Attaches [param script] to the object, and instantiates it. As a result, the script's [method _init] is called. A [Script] is used to extend the object's functionality.
				If a script already exists, its instance is detached, and its property values and state are lost. Built-in property values are still kept.
			</description>
		</method>
		<method name="set_translation_domain">
			<return type="void" />
			<param index="0" name="domain" type="StringName" />
			<description>
				Sets the name of the translation domain used by [method tr] and [method tr_n]. See also [TranslationServer].
			</description>
		</method>
		<method name="to_string">
			<return type="String" />
			<description>
				Returns a [String] representing the object. Defaults to [code]"&lt;ClassName#RID&gt;"[/code]. Override [method _to_string] to customize the string representation of the object.
			</description>
		</method>
		<method name="tr" qualifiers="const">
			<return type="String" />
			<param index="0" name="message" type="StringName" />
			<param index="1" name="context" type="StringName" default="&amp;&quot;&quot;" />
			<description>
				Translates a [param message], using the translation catalogs configured in the Project Settings. Further [param context] can be specified to help with the translation. Note that most [Control] nodes automatically translate their strings, so this method is mostly useful for formatted strings or custom drawn text.
				If [method can_translate_messages] is [code]false[/code], or no translation is available, this method returns the [param message] without changes. See [method set_message_translation].
				For detailed examples, see [url=$DOCS_URL/tutorials/i18n/internationalizing_games.html]Internationalizing games[/url].
				[b]Note:[/b] This method can't be used without an [Object] instance, as it requires the [method can_translate_messages] method. To translate strings in a static context, use [method TranslationServer.translate].
			</description>
		</method>
		<method name="tr_n" qualifiers="const">
			<return type="String" />
			<param index="0" name="message" type="StringName" />
			<param index="1" name="plural_message" type="StringName" />
			<param index="2" name="n" type="int" />
			<param index="3" name="context" type="StringName" default="&amp;&quot;&quot;" />
			<description>
				Translates a [param message] or [param plural_message], using the translation catalogs configured in the Project Settings. Further [param context] can be specified to help with the translation.
				If [method can_translate_messages] is [code]false[/code], or no translation is available, this method returns [param message] or [param plural_message], without changes. See [method set_message_translation].
				The [param n] is the number, or amount, of the message's subject. It is used by the translation system to fetch the correct plural form for the current language.
				For detailed examples, see [url=$DOCS_URL/tutorials/i18n/localization_using_gettext.html]Localization using gettext[/url].
				[b]Note:[/b] Negative and [float] numbers may not properly apply to some countable subjects. It's recommended to handle these cases with [method tr].
				[b]Note:[/b] This method can't be used without an [Object] instance, as it requires the [method can_translate_messages] method. To translate strings in a static context, use [method TranslationServer.translate_plural].
			</description>
		</method>
	</methods>
	<signals>
		<signal name="property_list_changed">
			<description>
				Emitted when [method notify_property_list_changed] is called.
			</description>
		</signal>
		<signal name="script_changed">
			<description>
				Emitted when the object's script is changed.
				[b]Note:[/b] When this signal is emitted, the new script is not initialized yet. If you need to access the new script, defer connections to this signal with [constant CONNECT_DEFERRED].
			</description>
		</signal>
	</signals>
	<constants>
		<constant name="NOTIFICATION_POSTINITIALIZE" value="0">
			Notification received when the object is initialized, before its script is attached. Used internally.
		</constant>
		<constant name="NOTIFICATION_PREDELETE" value="1">
			Notification received when the object is about to be deleted. Can be used like destructors in object-oriented programming languages.
		</constant>
		<constant name="NOTIFICATION_EXTENSION_RELOADED" value="2">
			Notification received when the object finishes hot reloading. This notification is only sent for extensions classes and derived.
		</constant>
		<constant name="CONNECT_DEFERRED" value="1" enum="ConnectFlags">
			Deferred connections trigger their [Callable]s on idle time (at the end of the frame), rather than instantly.
		</constant>
		<constant name="CONNECT_PERSIST" value="2" enum="ConnectFlags">
			Persisting connections are stored when the object is serialized (such as when using [method PackedScene.pack]). In the editor, connections created through the Node dock are always persisting.
		</constant>
		<constant name="CONNECT_ONE_SHOT" value="4" enum="ConnectFlags">
			One-shot connections disconnect themselves after emission.
		</constant>
		<constant name="CONNECT_REFERENCE_COUNTED" value="8" enum="ConnectFlags">
			Reference-counted connections can be assigned to the same [Callable] multiple times. Each disconnection decreases the internal counter. The signal fully disconnects only when the counter reaches 0.
		</constant>
		<constant name="CONNECT_APPEND_SOURCE_OBJECT" value="16" enum="ConnectFlags">
			The source object is automatically bound when a [PackedScene] is instantiated. If this flag bit is enabled, the source object will be appended right after the original arguments of the signal.
		</constant>
	</constants>
</class><|MERGE_RESOLUTION|>--- conflicted
+++ resolved
@@ -341,19 +341,11 @@
 				Override this method to customize the return value of [method to_string], and therefore the object's representation as a [String].
 				[codeblock]
 				func _to_string():
-<<<<<<< HEAD
-				    return "Welcome to Redot 4!"
+					return "Welcome to Redot 4!"
 
 				func _init():
-				    print(self)       # Prints "Welcome to Redot 4!"
-				    var a = str(self) # a is "Welcome to Redot 4!"
-=======
-					return "Welcome to Godot 4!"
-
-				func _init():
-					print(self)       # Prints "Welcome to Godot 4!"
-					var a = str(self) # a is "Welcome to Godot 4!"
->>>>>>> 1bbfe637
+					print(self)       # Prints "Welcome to Redot 4!"
+					var a = str(self) # a is "Welcome to Redot 4!"
 				[/codeblock]
 			</description>
 		</method>

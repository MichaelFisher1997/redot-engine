--- conflicted
+++ resolved
@@ -14,11 +14,7 @@
 		extends EditorScript
 
 		func _run():
-<<<<<<< HEAD
-		    print("Hello from the Redot Editor!")
-=======
-			print("Hello from the Godot Editor!")
->>>>>>> 1bbfe637
+			print("Hello from the Redot Editor!")
 		[/gdscript]
 		[csharp]
 		using Godot;
@@ -26,17 +22,10 @@
 		[Tool]
 		public partial class HelloEditor : EditorScript
 		{
-<<<<<<< HEAD
-		    public override void _Run()
-		    {
-		        GD.Print("Hello from the Redot Editor!");
-		    }
-=======
 			public override void _Run()
 			{
-				GD.Print("Hello from the Godot Editor!");
+				GD.Print("Hello from the Redot Editor!");
 			}
->>>>>>> 1bbfe637
 		}
 		[/csharp]
 		[/codeblocks]

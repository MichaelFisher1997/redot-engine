--- conflicted
+++ resolved
@@ -4,12 +4,8 @@
 		Base script that can be used to add extension functions to the editor.
 	</brief_description>
 	<description>
-<<<<<<< HEAD
 		Scripts extending this class and implementing its [method _run] method can be executed from the Script Editor's [b]File &gt; Run[/b] menu option (or by pressing [kbd]Ctrl + Shift + X[/kbd]) while the editor is running. This is useful for adding custom in-editor functionality to Redot. For more complex additions, consider using [EditorPlugin]s instead.
-=======
-		Scripts extending this class and implementing its [method _run] method can be executed from the Script Editor's [b]File &gt; Run[/b] menu option (or by pressing [kbd]Ctrl + Shift + X[/kbd]) while the editor is running. This is useful for adding custom in-editor functionality to Godot. For more complex additions, consider using [EditorPlugin]s instead.
 		If a script extending this class also has a global class name, it will be included in the editor's command palette.
->>>>>>> 428a762e
 		[b]Note:[/b] Extending scripts need to have [code]tool[/code] mode enabled.
 		[b]Example:[/b] Running the following script prints "Hello from the Redot Editor!":
 		[codeblocks]

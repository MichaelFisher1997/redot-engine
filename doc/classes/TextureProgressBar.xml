--- conflicted
+++ resolved
@@ -31,11 +31,7 @@
 		</member>
 		<member name="mouse_filter" type="int" setter="set_mouse_filter" getter="get_mouse_filter" overrides="Control" enum="Control.MouseFilter" default="1" />
 		<member name="nine_patch_stretch" type="bool" setter="set_nine_patch_stretch" getter="get_nine_patch_stretch" default="false">
-<<<<<<< HEAD
-			If [code]true[/code], Redot treats the bar's textures like in [NinePatchRect]. Use the [code]stretch_margin_*[/code] properties like [member stretch_margin_bottom] to set up the nine patch's 3×3 grid. When using a radial [member fill_mode], this setting will enable stretching.
-=======
-			If [code]true[/code], Godot treats the bar's textures like in [NinePatchRect]. Use the [code]stretch_margin_*[/code] properties like [member stretch_margin_bottom] to set up the nine patch's 3×3 grid. When using a radial [member fill_mode], this setting will only enable stretching for [member texture_progress], while [member texture_under] and [member texture_over] will be treated like in [NinePatchRect].
->>>>>>> d33da79d
+			If [code]true[/code], Redot treats the bar's textures like in [NinePatchRect]. Use the [code]stretch_margin_*[/code] properties like [member stretch_margin_bottom] to set up the nine patch's 3×3 grid. When using a radial [member fill_mode], this setting will only enable stretching for [member texture_progress], while [member texture_under] and [member texture_over] will be treated like in [NinePatchRect].
 		</member>
 		<member name="radial_center_offset" type="Vector2" setter="set_radial_center_offset" getter="get_radial_center_offset" default="Vector2(0, 0)">
 			Offsets [member texture_progress] if [member fill_mode] is [constant FILL_CLOCKWISE], [constant FILL_COUNTER_CLOCKWISE], or [constant FILL_CLOCKWISE_AND_COUNTER_CLOCKWISE].

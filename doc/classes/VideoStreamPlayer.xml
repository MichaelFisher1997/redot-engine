<?xml version="1.0" encoding="UTF-8" ?>
<class name="VideoStreamPlayer" inherits="Control" xmlns:xsi="http://www.w3.org/2001/XMLSchema-instance" xsi:noNamespaceSchemaLocation="../class.xsd">
	<brief_description>
		A control used for video playback.
	</brief_description>
	<description>
		A control used for playback of [VideoStream] resources.
		Supported video formats are [url=https://www.theora.org/]Ogg Theora[/url] ([code].ogv[/code], [VideoStreamTheora]) and any format exposed via a GDExtension plugin.
		[b]Warning:[/b] On Web, video playback [i]will[/i] perform poorly due to missing architecture-specific assembly optimizations.
	</description>
	<tutorials>
		<link title="Playing videos">$DOCS_URL/tutorials/animation/playing_videos.html</link>
	</tutorials>
	<methods>
		<method name="get_stream_length" qualifiers="const">
			<return type="float" />
			<description>
				The length of the current stream, in seconds.
<<<<<<< HEAD
				[b]Note:[/b] For [VideoStreamTheora] streams (the built-in format supported by Redot), this value will always be zero, as getting the stream length is not implemented yet. The feature may be supported by video formats implemented by a GDExtension add-on.
=======
>>>>>>> 7a0ab9d5
			</description>
		</method>
		<method name="get_stream_name" qualifiers="const">
			<return type="String" />
			<description>
				Returns the video stream's name, or [code]"&lt;No Stream&gt;"[/code] if no video stream is assigned.
			</description>
		</method>
		<method name="get_video_texture" qualifiers="const">
			<return type="Texture2D" />
			<description>
				Returns the current frame as a [Texture2D].
			</description>
		</method>
		<method name="is_playing" qualifiers="const">
			<return type="bool" />
			<description>
				Returns [code]true[/code] if the video is playing.
				[b]Note:[/b] The video is still considered playing if paused during playback.
			</description>
		</method>
		<method name="play">
			<return type="void" />
			<description>
				Starts the video playback from the beginning. If the video is paused, this will not unpause the video.
			</description>
		</method>
		<method name="stop">
			<return type="void" />
			<description>
				Stops the video playback and sets the stream position to 0.
				[b]Note:[/b] Although the stream position will be set to 0, the first frame of the video stream won't become the current frame.
			</description>
		</method>
	</methods>
	<members>
		<member name="audio_track" type="int" setter="set_audio_track" getter="get_audio_track" default="0">
			The embedded audio track to play.
		</member>
		<member name="autoplay" type="bool" setter="set_autoplay" getter="has_autoplay" default="false">
			If [code]true[/code], playback starts when the scene loads.
		</member>
		<member name="buffering_msec" type="int" setter="set_buffering_msec" getter="get_buffering_msec" default="500">
			Amount of time in milliseconds to store in buffer while playing.
		</member>
		<member name="bus" type="StringName" setter="set_bus" getter="get_bus" default="&amp;&quot;Master&quot;">
			Audio bus to use for sound playback.
		</member>
		<member name="expand" type="bool" setter="set_expand" getter="has_expand" default="false">
			If [code]true[/code], the video scales to the control size. Otherwise, the control minimum size will be automatically adjusted to match the video stream's dimensions.
		</member>
		<member name="loop" type="bool" setter="set_loop" getter="has_loop" default="false">
			If [code]true[/code], the video restarts when it reaches its end.
		</member>
		<member name="paused" type="bool" setter="set_paused" getter="is_paused" default="false">
			If [code]true[/code], the video is paused.
		</member>
		<member name="stream" type="VideoStream" setter="set_stream" getter="get_stream">
			The assigned video stream. See description for supported formats.
		</member>
		<member name="stream_position" type="float" setter="set_stream_position" getter="get_stream_position">
			The current position of the stream, in seconds.
		</member>
		<member name="volume" type="float" setter="set_volume" getter="get_volume">
			Audio volume as a linear value.
		</member>
		<member name="volume_db" type="float" setter="set_volume_db" getter="get_volume_db" default="0.0">
			Audio volume in dB.
		</member>
	</members>
	<signals>
		<signal name="finished">
			<description>
				Emitted when playback is finished.
			</description>
		</signal>
	</signals>
</class><|MERGE_RESOLUTION|>--- conflicted
+++ resolved
@@ -16,10 +16,6 @@
 			<return type="float" />
 			<description>
 				The length of the current stream, in seconds.
-<<<<<<< HEAD
-				[b]Note:[/b] For [VideoStreamTheora] streams (the built-in format supported by Redot), this value will always be zero, as getting the stream length is not implemented yet. The feature may be supported by video formats implemented by a GDExtension add-on.
-=======
->>>>>>> 7a0ab9d5
 			</description>
 		</method>
 		<method name="get_stream_name" qualifiers="const">

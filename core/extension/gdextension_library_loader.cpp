/**************************************************************************/
/*  gdextension_library_loader.cpp                                        */
/**************************************************************************/
/*                         This file is part of:                          */
/*                             REDOT ENGINE                               */
/*                        https://redotengine.org                         */
/**************************************************************************/
/* Copyright (c) 2024-present Redot Engine contributors                   */
/*                                          (see REDOT_AUTHORS.md)        */
/* Copyright (c) 2014-present Godot Engine contributors (see AUTHORS.md). */
/* Copyright (c) 2007-2014 Juan Linietsky, Ariel Manzur.                  */
/*                                                                        */
/* Permission is hereby granted, free of charge, to any person obtaining  */
/* a copy of this software and associated documentation files (the        */
/* "Software"), to deal in the Software without restriction, including    */
/* without limitation the rights to use, copy, modify, merge, publish,    */
/* distribute, sublicense, and/or sell copies of the Software, and to     */
/* permit persons to whom the Software is furnished to do so, subject to  */
/* the following conditions:                                              */
/*                                                                        */
/* The above copyright notice and this permission notice shall be         */
/* included in all copies or substantial portions of the Software.        */
/*                                                                        */
/* THE SOFTWARE IS PROVIDED "AS IS", WITHOUT WARRANTY OF ANY KIND,        */
/* EXPRESS OR IMPLIED, INCLUDING BUT NOT LIMITED TO THE WARRANTIES OF     */
/* MERCHANTABILITY, FITNESS FOR A PARTICULAR PURPOSE AND NONINFRINGEMENT. */
/* IN NO EVENT SHALL THE AUTHORS OR COPYRIGHT HOLDERS BE LIABLE FOR ANY   */
/* CLAIM, DAMAGES OR OTHER LIABILITY, WHETHER IN AN ACTION OF CONTRACT,   */
/* TORT OR OTHERWISE, ARISING FROM, OUT OF OR IN CONNECTION WITH THE      */
/* SOFTWARE OR THE USE OR OTHER DEALINGS IN THE SOFTWARE.                 */
/**************************************************************************/

#include "gdextension_library_loader.h"

#include "core/config/project_settings.h"
#include "core/io/dir_access.h"
#include "core/version.h"
#include "gdextension.h"

Vector<SharedObject> GDExtensionLibraryLoader::find_extension_dependencies(const String &p_path, Ref<ConfigFile> p_config, std::function<bool(String)> p_has_feature) {
	Vector<SharedObject> dependencies_shared_objects;
	if (p_config->has_section("dependencies")) {
		Vector<String> config_dependencies = p_config->get_section_keys("dependencies");

		for (const String &dependency : config_dependencies) {
			Vector<String> dependency_tags = dependency.split(".");
			bool all_tags_met = true;
			for (int i = 0; i < dependency_tags.size(); i++) {
				String tag = dependency_tags[i].strip_edges();
				if (!p_has_feature(tag)) {
					all_tags_met = false;
					break;
				}
			}

			if (all_tags_met) {
				Dictionary dependency_value = p_config->get_value("dependencies", dependency);
				for (const Variant *key = dependency_value.next(nullptr); key; key = dependency_value.next(key)) {
					String dependency_path = *key;
					String target_path = dependency_value[*key];
					if (dependency_path.is_relative_path()) {
						dependency_path = p_path.get_base_dir().path_join(dependency_path);
					}
					dependencies_shared_objects.push_back(SharedObject(dependency_path, dependency_tags, target_path));
				}
				break;
			}
		}
	}

	return dependencies_shared_objects;
}

String GDExtensionLibraryLoader::find_extension_library(const String &p_path, Ref<ConfigFile> p_config, std::function<bool(String)> p_has_feature, PackedStringArray *r_tags) {
	// First, check the explicit libraries.
	if (p_config->has_section("libraries")) {
		Vector<String> libraries = p_config->get_section_keys("libraries");

		// Iterate the libraries, finding the best matching tags.
		String best_library_path;
		Vector<String> best_library_tags;
		for (const String &E : libraries) {
			Vector<String> tags = E.split(".");
			bool all_tags_met = true;
			for (int i = 0; i < tags.size(); i++) {
				String tag = tags[i].strip_edges();
				if (!p_has_feature(tag)) {
					all_tags_met = false;
					break;
				}
			}

			if (all_tags_met && tags.size() > best_library_tags.size()) {
				best_library_path = p_config->get_value("libraries", E);
				best_library_tags = tags;
			}
		}

		if (!best_library_path.is_empty()) {
			if (best_library_path.is_relative_path()) {
				best_library_path = p_path.get_base_dir().path_join(best_library_path);
			}
			if (r_tags != nullptr) {
				r_tags->append_array(best_library_tags);
			}
			return best_library_path;
		}
	}

	// Second, try to autodetect.
	String autodetect_library_prefix;
	if (p_config->has_section_key("configuration", "autodetect_library_prefix")) {
		autodetect_library_prefix = p_config->get_value("configuration", "autodetect_library_prefix");
	}
	if (!autodetect_library_prefix.is_empty()) {
		String autodetect_path = autodetect_library_prefix;
		if (autodetect_path.is_relative_path()) {
			autodetect_path = p_path.get_base_dir().path_join(autodetect_path);
		}

		// Find the folder and file parts of the prefix.
		String folder;
		String file_prefix;
		if (DirAccess::dir_exists_absolute(autodetect_path)) {
			folder = autodetect_path;
		} else if (DirAccess::dir_exists_absolute(autodetect_path.get_base_dir())) {
			folder = autodetect_path.get_base_dir();
			file_prefix = autodetect_path.get_file();
		} else {
			ERR_FAIL_V_MSG(String(), vformat("Error in extension: %s. Could not find folder for automatic detection of libraries files. autodetect_library_prefix=\"%s\"", p_path, autodetect_library_prefix));
		}

		// Open the folder.
		Ref<DirAccess> dir = DirAccess::open(folder);
		ERR_FAIL_COND_V_MSG(dir.is_null(), String(), vformat("Error in extension: %s. Could not open folder for automatic detection of libraries files. autodetect_library_prefix=\"%s\"", p_path, autodetect_library_prefix));

		// Iterate the files and check the prefixes, finding the best matching file.
		String best_file;
		Vector<String> best_file_tags;
		dir->list_dir_begin();
		String file_name = dir->_get_next();
		while (file_name != "") {
			if (!dir->current_is_dir() && file_name.begins_with(file_prefix)) {
				// Check if the files matches all requested feature tags.
				String tags_str = file_name.trim_prefix(file_prefix);
				tags_str = tags_str.trim_suffix(tags_str.get_extension());

				Vector<String> tags = tags_str.split(".", false);
				bool all_tags_met = true;
				for (int i = 0; i < tags.size(); i++) {
					String tag = tags[i].strip_edges();
					if (!p_has_feature(tag)) {
						all_tags_met = false;
						break;
					}
				}

				// If all tags are found in the feature list, and we found more tags than before, use this file.
				if (all_tags_met && tags.size() > best_file_tags.size()) {
					best_file_tags = tags;
					best_file = file_name;
				}
			}
			file_name = dir->_get_next();
		}

		if (!best_file.is_empty()) {
			String library_path = folder.path_join(best_file);
			if (r_tags != nullptr) {
				r_tags->append_array(best_file_tags);
			}
			return library_path;
		}
	}
	return String();
}

Error GDExtensionLibraryLoader::open_library(const String &p_path) {
	Error err = parse_gdextension_file(p_path);
	if (err != OK) {
		return err;
	}

	String abs_path = ProjectSettings::get_singleton()->globalize_path(library_path);

	Vector<String> abs_dependencies_paths;
	if (!library_dependencies.is_empty()) {
		for (const SharedObject &dependency : library_dependencies) {
			abs_dependencies_paths.push_back(ProjectSettings::get_singleton()->globalize_path(dependency.path));
		}
	}

	OS::GDExtensionData data = {
		true, // also_set_library_path
		&library_path, // r_resolved_path
		Engine::get_singleton()->is_editor_hint(), // generate_temp_files
		&abs_dependencies_paths, // library_dependencies
	};

	err = OS::get_singleton()->open_dynamic_library(is_static_library ? String() : abs_path, library, &data);
	if (err != OK) {
		return err;
	}

	return OK;
}

Error GDExtensionLibraryLoader::initialize(GDExtensionInterfaceGetProcAddress p_get_proc_address, const Ref<GDExtension> &p_extension, GDExtensionInitialization *r_initialization) {
#ifdef TOOLS_ENABLED
	p_extension->set_reloadable(is_reloadable && Engine::get_singleton()->is_extension_reloading_enabled());
#endif

	for (const KeyValue<String, String> &icon : class_icon_paths) {
		p_extension->class_icon_paths[icon.key] = icon.value;
	}

	void *entry_funcptr = nullptr;

	Error err = OS::get_singleton()->get_dynamic_library_symbol_handle(library, entry_symbol, entry_funcptr, false);

	if (err != OK) {
		ERR_PRINT(vformat("GDExtension entry point '%s' not found in library %s.", entry_symbol, library_path));
		return err;
	}

	GDExtensionInitializationFunction initialization_function = (GDExtensionInitializationFunction)entry_funcptr;

	GDExtensionBool ret = initialization_function(p_get_proc_address, p_extension.ptr(), r_initialization);

	if (ret) {
		return OK;
	} else {
		ERR_PRINT(vformat("GDExtension initialization function '%s' returned an error.", entry_symbol));
		return FAILED;
	}
}

void GDExtensionLibraryLoader::close_library() {
	OS::get_singleton()->close_dynamic_library(library);
	library = nullptr;
}

bool GDExtensionLibraryLoader::is_library_open() const {
	return library != nullptr;
}

bool GDExtensionLibraryLoader::has_library_changed() const {
#ifdef TOOLS_ENABLED
	// Check only that the last modified time is different (rather than checking
	// that it's newer) since some OS's (namely Windows) will preserve the modified
	// time by default when copying files.
	if (FileAccess::get_modified_time(resource_path) != resource_last_modified_time) {
		return true;
	}
	if (FileAccess::get_modified_time(library_path) != library_last_modified_time) {
		return true;
	}
#endif
	return false;
}

bool GDExtensionLibraryLoader::library_exists() const {
	return FileAccess::exists(resource_path);
}

Error GDExtensionLibraryLoader::parse_gdextension_file(const String &p_path) {
	resource_path = p_path;

	Ref<ConfigFile> config;
	config.instantiate();

	Error err = config->load(p_path);

	if (err != OK) {
		ERR_PRINT(vformat("Error loading GDExtension configuration file: '%s'.", p_path));
		return err;
	}

	if (!config->has_section_key("configuration", "entry_symbol")) {
		ERR_PRINT(vformat("GDExtension configuration file must contain a \"configuration/entry_symbol\" key: '%s'.", p_path));
		return ERR_INVALID_DATA;
	}

	entry_symbol = config->get_value("configuration", "entry_symbol");

	uint32_t compatibility_minimum[3] = { 0, 0, 0 };
	if (config->has_section_key("configuration", "compatibility_minimum")) {
		String compat_string = config->get_value("configuration", "compatibility_minimum");
		Vector<int> parts = compat_string.split_ints(".");
		for (int i = 0; i < parts.size(); i++) {
			if (i >= 3) {
				break;
			}
			if (parts[i] >= 0) {
				compatibility_minimum[i] = parts[i];
			}
		}
	} else {
		ERR_PRINT(vformat("GDExtension configuration file must contain a \"configuration/compatibility_minimum\" key: '%s'.", p_path));
		return ERR_INVALID_DATA;
	}

	if (compatibility_minimum[0] < 4 || (compatibility_minimum[0] == 4 && compatibility_minimum[1] == 0)) {
		ERR_PRINT(vformat("GDExtension's compatibility_minimum (%d.%d.%d) must be at least 4.1.0: %s", compatibility_minimum[0], compatibility_minimum[1], compatibility_minimum[2], p_path));
		return ERR_INVALID_DATA;
	}

	bool compatible = true;
	// Check version lexicographically.
	if (REDOT_VERSION_MAJOR != compatibility_minimum[0]) {
		compatible = REDOT_VERSION_MAJOR > compatibility_minimum[0];
	} else if (REDOT_VERSION_MINOR != compatibility_minimum[1]) {
		compatible = REDOT_VERSION_MINOR > compatibility_minimum[1];
	} else {
		compatible = REDOT_VERSION_PATCH >= compatibility_minimum[2];
	}
	if (!compatible) {
<<<<<<< HEAD
		ERR_PRINT(vformat("GDExtension only compatible with Redot version %d.%d.%d or later: %s", compatibility_minimum[0], compatibility_minimum[1], compatibility_minimum[2], p_path));
=======
		ERR_PRINT(vformat("GDExtension only compatible with Godot version %d.%d.%d or later: %s, but your Godot version is %d.%d.%d",
				compatibility_minimum[0], compatibility_minimum[1], compatibility_minimum[2], p_path,
				GODOT_VERSION_MAJOR, GODOT_VERSION_MINOR, GODOT_VERSION_PATCH));
>>>>>>> 5dd76968
		return ERR_INVALID_DATA;
	}

	// Optionally check maximum compatibility.
	if (config->has_section_key("configuration", "compatibility_maximum")) {
		uint32_t compatibility_maximum[3] = { 0, 0, 0 };
		String compat_string = config->get_value("configuration", "compatibility_maximum");
		Vector<int> parts = compat_string.split_ints(".");
		for (int i = 0; i < 3; i++) {
			if (i < parts.size() && parts[i] >= 0) {
				compatibility_maximum[i] = parts[i];
			} else {
				// If a version part is missing, set the maximum to an arbitrary high value.
				compatibility_maximum[i] = 9999;
			}
		}

		compatible = true;
		if (REDOT_VERSION_MAJOR != compatibility_maximum[0]) {
			compatible = REDOT_VERSION_MAJOR < compatibility_maximum[0];
		} else if (REDOT_VERSION_MINOR != compatibility_maximum[1]) {
			compatible = REDOT_VERSION_MINOR < compatibility_maximum[1];
		}
#if REDOT_VERSION_PATCH
		// #if check to avoid -Wtype-limits warning when 0.
		else {
			compatible = REDOT_VERSION_PATCH <= compatibility_maximum[2];
		}
#endif

		if (!compatible) {
<<<<<<< HEAD
			ERR_PRINT(vformat("GDExtension only compatible with Redot version %s or earlier: %s", compat_string, p_path));
=======
			ERR_PRINT(vformat("GDExtension only compatible with Godot version %s or earlier: %s, but your Godot version is %d.%d.%d",
					compat_string, p_path, GODOT_VERSION_MAJOR, GODOT_VERSION_MINOR, GODOT_VERSION_PATCH));
>>>>>>> 5dd76968
			return ERR_INVALID_DATA;
		}
	}

	library_path = find_extension_library(p_path, config, [](const String &p_feature) { return OS::get_singleton()->has_feature(p_feature); });

	if (library_path.is_empty()) {
		const String os_arch = OS::get_singleton()->get_name().to_lower() + "." + Engine::get_singleton()->get_architecture_name();
		ERR_PRINT(vformat("No GDExtension library found for current OS and architecture (%s) in configuration file: %s", os_arch, p_path));
		return ERR_FILE_NOT_FOUND;
	}

	is_static_library = library_path.ends_with(".a") || library_path.ends_with(".xcframework");

	if (!library_path.is_resource_file() && !library_path.is_absolute_path()) {
		library_path = p_path.get_base_dir().path_join(library_path);
	}

#ifdef TOOLS_ENABLED
	is_reloadable = config->get_value("configuration", "reloadable", false);

	update_last_modified_time(
			FileAccess::get_modified_time(resource_path),
			FileAccess::get_modified_time(library_path));
#endif

	library_dependencies = find_extension_dependencies(p_path, config, [](const String &p_feature) { return OS::get_singleton()->has_feature(p_feature); });

	// Handle icons if any are specified.
	if (config->has_section("icons")) {
		Vector<String> keys = config->get_section_keys("icons");
		for (const String &key : keys) {
			String icon_path = config->get_value("icons", key);
			if (icon_path.is_relative_path()) {
				icon_path = p_path.get_base_dir().path_join(icon_path);
			}

			class_icon_paths[key] = icon_path;
		}
	}

	return OK;
}<|MERGE_RESOLUTION|>--- conflicted
+++ resolved
@@ -315,13 +315,9 @@
 		compatible = REDOT_VERSION_PATCH >= compatibility_minimum[2];
 	}
 	if (!compatible) {
-<<<<<<< HEAD
-		ERR_PRINT(vformat("GDExtension only compatible with Redot version %d.%d.%d or later: %s", compatibility_minimum[0], compatibility_minimum[1], compatibility_minimum[2], p_path));
-=======
-		ERR_PRINT(vformat("GDExtension only compatible with Godot version %d.%d.%d or later: %s, but your Godot version is %d.%d.%d",
+		ERR_PRINT(vformat("GDExtension only compatible with Redot version %d.%d.%d or later: %s, but your Redot version is %d.%d.%d",
 				compatibility_minimum[0], compatibility_minimum[1], compatibility_minimum[2], p_path,
-				GODOT_VERSION_MAJOR, GODOT_VERSION_MINOR, GODOT_VERSION_PATCH));
->>>>>>> 5dd76968
+				REDOT_VERSION_MAJOR, REDOT_VERSION_MINOR, REDOT_VERSION_PATCH));
 		return ERR_INVALID_DATA;
 	}
 
@@ -353,12 +349,8 @@
 #endif
 
 		if (!compatible) {
-<<<<<<< HEAD
-			ERR_PRINT(vformat("GDExtension only compatible with Redot version %s or earlier: %s", compat_string, p_path));
-=======
-			ERR_PRINT(vformat("GDExtension only compatible with Godot version %s or earlier: %s, but your Godot version is %d.%d.%d",
-					compat_string, p_path, GODOT_VERSION_MAJOR, GODOT_VERSION_MINOR, GODOT_VERSION_PATCH));
->>>>>>> 5dd76968
+			ERR_PRINT(vformat("GDExtension only compatible with Redot version %s or earlier: %s, but your Redot version is %d.%d.%d",
+					compat_string, p_path, REDOT_VERSION_MAJOR, REDOT_VERSION_MINOR, REDOT_VERSION_PATCH));
 			return ERR_INVALID_DATA;
 		}
 	}

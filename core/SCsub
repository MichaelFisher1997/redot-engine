--- conflicted
+++ resolved
@@ -160,12 +160,7 @@
 env.core_sources += thirdparty_obj
 
 
-<<<<<<< HEAD
 # Redot source files
-
-=======
-# Godot source files
->>>>>>> d00f25ec
 env.add_source_files(env.core_sources, "*.cpp")
 
 # Generate disabled classes
@@ -174,33 +169,6 @@
 )
 
 # Generate version info
-<<<<<<< HEAD
-def version_info_builder(target, source, env):
-    with methods.generated_wrapper(str(target[0])) as file:
-        file.write(
-            """\
-#define REDOT_VERSION_SHORT_NAME "{short_name}"
-#define REDOT_VERSION_NAME "{name}"
-#define REDOT_VERSION_MAJOR {major}
-#define REDOT_VERSION_MINOR {minor}
-#define REDOT_VERSION_PATCH {patch}
-#define REDOT_VERSION_STATUS "{status}"
-#define REDOT_VERSION_STATUS_VERSION {status_version}
-#define REDOT_VERSION_BUILD "{build}"
-#define REDOT_VERSION_MODULE_CONFIG "{module_config}"
-#define REDOT_VERSION_WEBSITE "{website}"
-#define REDOT_VERSION_DOCS_BRANCH "{docs_branch}"
-#define REDOT_VERSION_DOCS_URL "https://docs.redotengine.org/en/" REDOT_VERSION_DOCS_BRANCH
-#define GODOT_VERSION_MAJOR {godot_major}
-#define GODOT_VERSION_MINOR {godot_minor}
-#define GODOT_VERSION_PATCH {godot_patch}
-#define GODOT_VERSION_STATUS "{godot_status}"
-""".format(**source[0].read())
-        )
-
-
-=======
->>>>>>> d00f25ec
 env.CommandNoCache(
     "version_generated.gen.h",
     env.Value(methods.get_version_info(env.module_version_string)),
@@ -208,25 +176,9 @@
 )
 
 # Generate version hash
-<<<<<<< HEAD
-def version_hash_builder(target, source, env):
-    with methods.generated_wrapper(str(target[0])) as file:
-        file.write(
-            """\
-#include "core/version.h"
-
-const char *const REDOT_VERSION_HASH = "{git_hash}";
-const uint64_t REDOT_VERSION_TIMESTAMP = {git_timestamp};
-""".format(**source[0].read())
-        )
-
-
-gen_hash = env.CommandNoCache("version_hash.gen.cpp", env.Value(methods.get_git_info()), env.Run(version_hash_builder))
-=======
 gen_hash = env.CommandNoCache(
     "version_hash.gen.cpp", env.Value(methods.get_git_info()), env.Run(core_builders.version_hash_builder)
 )
->>>>>>> d00f25ec
 env.add_source_files(env.core_sources, gen_hash)
 
 # Generate AES256 script encryption key

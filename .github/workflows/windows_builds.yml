--- conflicted
+++ resolved
@@ -27,59 +27,34 @@
           - name: Editor (target=editor)
             cache-name: windows-editor
             target: editor
-<<<<<<< HEAD
-            tests: true
-            # Skip debug symbols, they're way too big with MSVC.
-            sconsflags: debug_symbols=no vsproj=yes vsproj_gen_only=no windows_subsystem=console
-            bin: ./bin/redot.windows.editor.x86_64.exe
-=======
             scons-flags: >-
               windows_subsystem=console
               vsproj=yes
               vsproj_gen_only=no
-            bin: ./bin/godot.windows.editor.x86_64.exe
->>>>>>> 7a0ab9d5
+            bin: ./bin/redot.windows.editor.x86_64.exe
             compiler: msvc
 
           - name: Editor w/ clang-cl (target=editor, use_llvm=yes)
             cache-name: windows-editor-clang
             target: editor
-<<<<<<< HEAD
-            tests: true
-            sconsflags: debug_symbols=no windows_subsystem=console use_llvm=yes
-            bin: ./bin/redot.windows.editor.x86_64.llvm.exe
-=======
             scons-flags: >-
               windows_subsystem=console
               use_llvm=yes
-            bin: ./bin/godot.windows.editor.x86_64.llvm.exe
->>>>>>> 7a0ab9d5
+            bin: ./bin/redot.windows.editor.x86_64.llvm.exe
             compiler: clang
 
           - name: Template (target=template_release)
             cache-name: windows-template
             target: template_release
-<<<<<<< HEAD
-            tests: true
-            sconsflags: debug_symbols=no
             bin: ./bin/redot.windows.template_release.x86_64.console.exe
-=======
-            bin: ./bin/godot.windows.template_release.x86_64.console.exe
->>>>>>> 7a0ab9d5
             compiler: msvc
 
           - name: Template w/ GCC (target=template_release, use_mingw=yes)
             cache-name: windows-template-gcc
             # MinGW takes MUCH longer to compile; save time by only targeting Template.
             target: template_release
-<<<<<<< HEAD
-            tests: true
-            sconsflags: debug_symbols=no use_mingw=yes
+            scons-flags: use_mingw=yes
             bin: ./bin/redot.windows.template_release.x86_64.console.exe
-=======
-            scons-flags: use_mingw=yes
-            bin: ./bin/godot.windows.template_release.x86_64.console.exe
->>>>>>> 7a0ab9d5
             compiler: gcc
 
     steps:
@@ -128,14 +103,7 @@
           scons-flags: ${{ env.SCONS_FLAGS }} ${{ matrix.scons-flags }}
           platform: windows
           target: ${{ matrix.target }}
-
-      - name: Generate Glue Code
-        if: ${{ matrix.cache-name == 'windows-editor-mono' }}
-        run: ./bin/redot.windows.editor.x86_64.mono.exe --headless --generate-mono-glue modules/mono/glue
-
-      - name: Build GodotSharp
-        if: ${{ matrix.cache-name == 'windows-editor-mono' }}
-        run: python modules/mono/build_scripts/build_assemblies.py --godot-output-dir=./bin
+          tests: ${{ matrix.tests }}
 
       - name: Save Godot build cache
         uses: ./.github/actions/godot-cache-save

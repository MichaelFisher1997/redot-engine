--- conflicted
+++ resolved
@@ -35,30 +35,6 @@
 
 #ifndef DISABLE_DEPRECATED
 
-<<<<<<< HEAD
-#include "modules/modules_enabled.gen.h" // For regex.
-
-#ifndef MODULE_REGEX_ENABLED
-
-#include "core/error/error_macros.h"
-
-class ProjectConverter3To4 {
-public:
-	ProjectConverter3To4(int, int) {}
-
-	bool validate_conversion() {
-		ERR_FAIL_V_MSG(false, "Can't validate conversion for Redot 3.x projects, because RegEx module is disabled.");
-	}
-
-	bool convert() {
-		ERR_FAIL_V_MSG(false, "Can't run converter for Redot 3.x projects, because RegEx module is disabled.");
-	}
-};
-
-#else // Has regex.
-
-=======
->>>>>>> d2ada64a
 #include "core/string/ustring.h"
 #include "core/templates/local_vector.h"
 #include "core/templates/vector.h"

/**************************************************************************/
/*  resource_importer_scene.cpp                                           */
/**************************************************************************/
/*                         This file is part of:                          */
/*                             REDOT ENGINE                               */
/*                        https://redotengine.org                         */
/**************************************************************************/
/* Copyright (c) 2024-present Redot Engine contributors                   */
/*                                          (see REDOT_AUTHORS.md)        */
/* Copyright (c) 2014-present Godot Engine contributors (see AUTHORS.md). */
/* Copyright (c) 2007-2014 Juan Linietsky, Ariel Manzur.                  */
/*                                                                        */
/* Permission is hereby granted, free of charge, to any person obtaining  */
/* a copy of this software and associated documentation files (the        */
/* "Software"), to deal in the Software without restriction, including    */
/* without limitation the rights to use, copy, modify, merge, publish,    */
/* distribute, sublicense, and/or sell copies of the Software, and to     */
/* permit persons to whom the Software is furnished to do so, subject to  */
/* the following conditions:                                              */
/*                                                                        */
/* The above copyright notice and this permission notice shall be         */
/* included in all copies or substantial portions of the Software.        */
/*                                                                        */
/* THE SOFTWARE IS PROVIDED "AS IS", WITHOUT WARRANTY OF ANY KIND,        */
/* EXPRESS OR IMPLIED, INCLUDING BUT NOT LIMITED TO THE WARRANTIES OF     */
/* MERCHANTABILITY, FITNESS FOR A PARTICULAR PURPOSE AND NONINFRINGEMENT. */
/* IN NO EVENT SHALL THE AUTHORS OR COPYRIGHT HOLDERS BE LIABLE FOR ANY   */
/* CLAIM, DAMAGES OR OTHER LIABILITY, WHETHER IN AN ACTION OF CONTRACT,   */
/* TORT OR OTHERWISE, ARISING FROM, OUT OF OR IN CONNECTION WITH THE      */
/* SOFTWARE OR THE USE OR OTHER DEALINGS IN THE SOFTWARE.                 */
/**************************************************************************/

#include "resource_importer_scene.h"

#include "core/error/error_macros.h"
#include "core/io/dir_access.h"
#include "core/io/resource_saver.h"
#include "core/object/script_language.h"
#include "editor/editor_node.h"
#include "editor/editor_settings.h"
#include "editor/import/3d/scene_import_settings.h"
#include "scene/3d/importer_mesh_instance_3d.h"
#include "scene/3d/mesh_instance_3d.h"
#include "scene/3d/navigation/navigation_region_3d.h"
#include "scene/3d/occluder_instance_3d.h"
#include "scene/3d/physics/area_3d.h"
#include "scene/3d/physics/collision_shape_3d.h"
#include "scene/3d/physics/static_body_3d.h"
#include "scene/3d/physics/vehicle_body_3d.h"
#include "scene/animation/animation_player.h"
#include "scene/resources/3d/box_shape_3d.h"
#include "scene/resources/3d/importer_mesh.h"
#include "scene/resources/3d/separation_ray_shape_3d.h"
#include "scene/resources/3d/sphere_shape_3d.h"
#include "scene/resources/3d/world_boundary_shape_3d.h"
#include "scene/resources/animation.h"
#include "scene/resources/bone_map.h"
#include "scene/resources/packed_scene.h"
#include "scene/resources/resource_format_text.h"

void EditorSceneFormatImporter::get_extensions(List<String> *r_extensions) const {
	Vector<String> arr;
	if (GDVIRTUAL_CALL(_get_extensions, arr)) {
		for (int i = 0; i < arr.size(); i++) {
			r_extensions->push_back(arr[i]);
		}
		return;
	}

	ERR_FAIL();
}

Node *EditorSceneFormatImporter::import_scene(const String &p_path, uint32_t p_flags, const HashMap<StringName, Variant> &p_options, List<String> *r_missing_deps, Error *r_err) {
	Dictionary options_dict;
	for (const KeyValue<StringName, Variant> &elem : p_options) {
		options_dict[elem.key] = elem.value;
	}
	Object *ret = nullptr;
	if (GDVIRTUAL_CALL(_import_scene, p_path, p_flags, options_dict, ret)) {
		return Object::cast_to<Node>(ret);
	}

	ERR_FAIL_V(nullptr);
}

void EditorSceneFormatImporter::add_import_option(const String &p_name, const Variant &p_default_value) {
	ERR_FAIL_NULL_MSG(current_option_list, "add_import_option() can only be called from get_import_options().");
	add_import_option_advanced(p_default_value.get_type(), p_name, p_default_value);
}

void EditorSceneFormatImporter::add_import_option_advanced(Variant::Type p_type, const String &p_name, const Variant &p_default_value, PropertyHint p_hint, const String &p_hint_string, int p_usage_flags) {
	ERR_FAIL_NULL_MSG(current_option_list, "add_import_option_advanced() can only be called from get_import_options().");
	current_option_list->push_back(ResourceImporter::ImportOption(PropertyInfo(p_type, p_name, p_hint, p_hint_string, p_usage_flags), p_default_value));
}

void EditorSceneFormatImporter::get_import_options(const String &p_path, List<ResourceImporter::ImportOption> *r_options) {
	current_option_list = r_options;
	GDVIRTUAL_CALL(_get_import_options, p_path);
	current_option_list = nullptr;
}

Variant EditorSceneFormatImporter::get_option_visibility(const String &p_path, const String &p_scene_import_type, const String &p_option, const HashMap<StringName, Variant> &p_options) {
	Variant ret;
	// For compatibility with the old API, pass the import type as a boolean.
	GDVIRTUAL_CALL(_get_option_visibility, p_path, p_scene_import_type == "AnimationLibrary", p_option, ret);
	return ret;
}

void EditorSceneFormatImporter::_bind_methods() {
	ClassDB::bind_method(D_METHOD("add_import_option", "name", "value"), &EditorSceneFormatImporter::add_import_option);
	ClassDB::bind_method(D_METHOD("add_import_option_advanced", "type", "name", "default_value", "hint", "hint_string", "usage_flags"), &EditorSceneFormatImporter::add_import_option_advanced, DEFVAL(PROPERTY_HINT_NONE), DEFVAL(""), DEFVAL(PROPERTY_USAGE_DEFAULT));

	GDVIRTUAL_BIND(_get_extensions);
	GDVIRTUAL_BIND(_import_scene, "path", "flags", "options");
	GDVIRTUAL_BIND(_get_import_options, "path");
	GDVIRTUAL_BIND(_get_option_visibility, "path", "for_animation", "option");

	BIND_CONSTANT(IMPORT_SCENE);
	BIND_CONSTANT(IMPORT_ANIMATION);
	BIND_CONSTANT(IMPORT_FAIL_ON_MISSING_DEPENDENCIES);
	BIND_CONSTANT(IMPORT_GENERATE_TANGENT_ARRAYS);
	BIND_CONSTANT(IMPORT_USE_NAMED_SKIN_BINDS);
	BIND_CONSTANT(IMPORT_DISCARD_MESHES_AND_MATERIALS);
	BIND_CONSTANT(IMPORT_FORCE_DISABLE_MESH_COMPRESSION);
}

/////////////////////////////////
void EditorScenePostImport::_bind_methods() {
	GDVIRTUAL_BIND(_post_import, "scene")
	ClassDB::bind_method(D_METHOD("get_source_file"), &EditorScenePostImport::get_source_file);
}

Node *EditorScenePostImport::post_import(Node *p_scene) {
	Object *ret;
	if (GDVIRTUAL_CALL(_post_import, p_scene, ret)) {
		return Object::cast_to<Node>(ret);
	}

	return p_scene;
}

String EditorScenePostImport::get_source_file() const {
	return source_file;
}

void EditorScenePostImport::init(const String &p_source_file) {
	source_file = p_source_file;
}

///////////////////////////////////////////////////////

Variant EditorScenePostImportPlugin::get_option_value(const StringName &p_name) const {
	ERR_FAIL_COND_V_MSG(current_options == nullptr && current_options_dict == nullptr, Variant(), "get_option_value called from a function where option values are not available.");
	ERR_FAIL_COND_V_MSG(current_options && !current_options->has(p_name), Variant(), "get_option_value called with unexisting option argument: " + String(p_name));
	ERR_FAIL_COND_V_MSG(current_options_dict && !current_options_dict->has(p_name), Variant(), "get_option_value called with unexisting option argument: " + String(p_name));
	if (current_options && current_options->has(p_name)) {
		return (*current_options)[p_name];
	}
	if (current_options_dict && current_options_dict->has(p_name)) {
		return (*current_options_dict)[p_name];
	}
	return Variant();
}
void EditorScenePostImportPlugin::add_import_option(const String &p_name, const Variant &p_default_value) {
	ERR_FAIL_NULL_MSG(current_option_list, "add_import_option() can only be called from get_import_options().");
	add_import_option_advanced(p_default_value.get_type(), p_name, p_default_value);
}
void EditorScenePostImportPlugin::add_import_option_advanced(Variant::Type p_type, const String &p_name, const Variant &p_default_value, PropertyHint p_hint, const String &p_hint_string, int p_usage_flags) {
	ERR_FAIL_NULL_MSG(current_option_list, "add_import_option_advanced() can only be called from get_import_options().");
	current_option_list->push_back(ResourceImporter::ImportOption(PropertyInfo(p_type, p_name, p_hint, p_hint_string, p_usage_flags), p_default_value));
}

void EditorScenePostImportPlugin::get_internal_import_options(InternalImportCategory p_category, List<ResourceImporter::ImportOption> *r_options) {
	current_option_list = r_options;
	GDVIRTUAL_CALL(_get_internal_import_options, p_category);
	current_option_list = nullptr;
}

Variant EditorScenePostImportPlugin::get_internal_option_visibility(InternalImportCategory p_category, const String &p_scene_import_type, const String &p_option, const HashMap<StringName, Variant> &p_options) const {
	current_options = &p_options;
	Variant ret;
	// For compatibility with the old API, pass the import type as a boolean.
	GDVIRTUAL_CALL(_get_internal_option_visibility, p_category, p_scene_import_type == "AnimationLibrary", p_option, ret);
	current_options = nullptr;
	return ret;
}

Variant EditorScenePostImportPlugin::get_internal_option_update_view_required(InternalImportCategory p_category, const String &p_option, const HashMap<StringName, Variant> &p_options) const {
	current_options = &p_options;
	Variant ret;
	GDVIRTUAL_CALL(_get_internal_option_update_view_required, p_category, p_option, ret);
	current_options = nullptr;
	return ret;
}

void EditorScenePostImportPlugin::internal_process(InternalImportCategory p_category, Node *p_base_scene, Node *p_node, Ref<Resource> p_resource, const Dictionary &p_options) {
	current_options_dict = &p_options;
	GDVIRTUAL_CALL(_internal_process, p_category, p_base_scene, p_node, p_resource);
	current_options_dict = nullptr;
}

void EditorScenePostImportPlugin::get_import_options(const String &p_path, List<ResourceImporter::ImportOption> *r_options) {
	current_option_list = r_options;
	GDVIRTUAL_CALL(_get_import_options, p_path);
	current_option_list = nullptr;
}
Variant EditorScenePostImportPlugin::get_option_visibility(const String &p_path, const String &p_scene_import_type, const String &p_option, const HashMap<StringName, Variant> &p_options) const {
	current_options = &p_options;
	Variant ret;
	GDVIRTUAL_CALL(_get_option_visibility, p_path, p_scene_import_type == "AnimationLibrary", p_option, ret);
	current_options = nullptr;
	return ret;
}

void EditorScenePostImportPlugin::pre_process(Node *p_scene, const HashMap<StringName, Variant> &p_options) {
	current_options = &p_options;
	GDVIRTUAL_CALL(_pre_process, p_scene);
	current_options = nullptr;
}
void EditorScenePostImportPlugin::post_process(Node *p_scene, const HashMap<StringName, Variant> &p_options) {
	current_options = &p_options;
	GDVIRTUAL_CALL(_post_process, p_scene);
	current_options = nullptr;
}

void EditorScenePostImportPlugin::_bind_methods() {
	ClassDB::bind_method(D_METHOD("get_option_value", "name"), &EditorScenePostImportPlugin::get_option_value);

	ClassDB::bind_method(D_METHOD("add_import_option", "name", "value"), &EditorScenePostImportPlugin::add_import_option);
	ClassDB::bind_method(D_METHOD("add_import_option_advanced", "type", "name", "default_value", "hint", "hint_string", "usage_flags"), &EditorScenePostImportPlugin::add_import_option_advanced, DEFVAL(PROPERTY_HINT_NONE), DEFVAL(""), DEFVAL(PROPERTY_USAGE_DEFAULT));

	GDVIRTUAL_BIND(_get_internal_import_options, "category");
	GDVIRTUAL_BIND(_get_internal_option_visibility, "category", "for_animation", "option");
	GDVIRTUAL_BIND(_get_internal_option_update_view_required, "category", "option");
	GDVIRTUAL_BIND(_internal_process, "category", "base_node", "node", "resource");
	GDVIRTUAL_BIND(_get_import_options, "path");
	GDVIRTUAL_BIND(_get_option_visibility, "path", "for_animation", "option");
	GDVIRTUAL_BIND(_pre_process, "scene");
	GDVIRTUAL_BIND(_post_process, "scene");

	BIND_ENUM_CONSTANT(INTERNAL_IMPORT_CATEGORY_NODE);
	BIND_ENUM_CONSTANT(INTERNAL_IMPORT_CATEGORY_MESH_3D_NODE);
	BIND_ENUM_CONSTANT(INTERNAL_IMPORT_CATEGORY_MESH);
	BIND_ENUM_CONSTANT(INTERNAL_IMPORT_CATEGORY_MATERIAL);
	BIND_ENUM_CONSTANT(INTERNAL_IMPORT_CATEGORY_ANIMATION);
	BIND_ENUM_CONSTANT(INTERNAL_IMPORT_CATEGORY_ANIMATION_NODE);
	BIND_ENUM_CONSTANT(INTERNAL_IMPORT_CATEGORY_SKELETON_3D_NODE);
	BIND_ENUM_CONSTANT(INTERNAL_IMPORT_CATEGORY_MAX);
}

/////////////////////////////////////////////////////////

const String ResourceImporterScene::material_extension[3] = { ".tres", ".res", ".material" };

String ResourceImporterScene::get_importer_name() const {
	// For compatibility with 4.2 and earlier we need to keep the "scene" and "animation_library" names.
	// However this is arbitrary so for new import types we can use any string.
	if (_scene_import_type == "PackedScene") {
		return "scene";
	} else if (_scene_import_type == "AnimationLibrary") {
		return "animation_library";
	}
	return _scene_import_type;
}

String ResourceImporterScene::get_visible_name() const {
	// This is displayed on the UI. Friendly names here are nice but not vital, so fall back to the type.
	if (_scene_import_type == "PackedScene") {
		return "Scene";
	}
	return _scene_import_type.capitalize();
}

void ResourceImporterScene::get_recognized_extensions(List<String> *p_extensions) const {
	get_scene_importer_extensions(p_extensions);
}

String ResourceImporterScene::get_save_extension() const {
	if (_scene_import_type == "PackedScene") {
		return "scn";
	}
	return "res";
}

String ResourceImporterScene::get_resource_type() const {
	return _scene_import_type;
}

int ResourceImporterScene::get_format_version() const {
	return 1;
}

bool ResourceImporterScene::get_option_visibility(const String &p_path, const String &p_option, const HashMap<StringName, Variant> &p_options) const {
	if (_scene_import_type == "PackedScene") {
		if (p_option.begins_with("animation/")) {
			if (p_option != "animation/import" && !bool(p_options["animation/import"])) {
				return false;
			}
		}
	} else if (_scene_import_type == "AnimationLibrary") {
		if (p_option == "animation/import") { // Option ignored, animation always imported.
			return false;
		}
		if (p_option == "nodes/root_type" || p_option == "nodes/root_name" || p_option.begins_with("meshes/") || p_option.begins_with("skins/")) {
			return false; // Nothing to do here for animations.
		}
	}

	if (p_option == "nodes/use_node_type_suffixes" && p_options.has("nodes/use_name_suffixes")) {
		return p_options["nodes/use_name_suffixes"];
	}
	if (p_option == "meshes/lightmap_texel_size" && int(p_options["meshes/light_baking"]) != 2) {
		// Only display the lightmap texel size import option when using the Static Lightmaps light baking mode.
		return false;
	}

	for (int i = 0; i < post_importer_plugins.size(); i++) {
		Variant ret = post_importer_plugins.write[i]->get_option_visibility(p_path, _scene_import_type, p_option, p_options);
		if (ret.get_type() == Variant::BOOL) {
			if (!ret) {
				return false;
			}
		}
	}

	for (Ref<EditorSceneFormatImporter> importer : scene_importers) {
		Variant ret = importer->get_option_visibility(p_path, _scene_import_type, p_option, p_options);
		if (ret.get_type() == Variant::BOOL) {
			if (!ret) {
				return false;
			}
		}
	}

	return true;
}

int ResourceImporterScene::get_preset_count() const {
	return 0;
}

String ResourceImporterScene::get_preset_name(int p_idx) const {
	return String();
}

void ResourceImporterScene::_pre_fix_global(Node *p_scene, const HashMap<StringName, Variant> &p_options) const {
	if (p_options.has("animation/import_rest_as_RESET") && (bool)p_options["animation/import_rest_as_RESET"]) {
		TypedArray<Node> anim_players = p_scene->find_children("*", "AnimationPlayer");
		if (anim_players.is_empty()) {
			AnimationPlayer *anim_player = memnew(AnimationPlayer);
			anim_player->set_name("AnimationPlayer");
			p_scene->add_child(anim_player);
			anim_player->set_owner(p_scene);
			anim_players.append(anim_player);
		}
		Ref<Animation> reset_anim;
		for (int i = 0; i < anim_players.size(); i++) {
			AnimationPlayer *player = cast_to<AnimationPlayer>(anim_players[i]);
			if (player->has_animation(SceneStringName(RESET))) {
				reset_anim = player->get_animation(SceneStringName(RESET));
				break;
			}
		}
		if (reset_anim.is_null()) {
			AnimationPlayer *anim_player = cast_to<AnimationPlayer>(anim_players[0]);
			reset_anim.instantiate();
			Ref<AnimationLibrary> anim_library;
			if (anim_player->has_animation_library(StringName())) {
				anim_library = anim_player->get_animation_library(StringName());
			} else {
				anim_library.instantiate();
				anim_player->add_animation_library(StringName(), anim_library);
			}
			anim_library->add_animation(SceneStringName(RESET), reset_anim);
		}
		TypedArray<Node> skeletons = p_scene->find_children("*", "Skeleton3D");
		for (int i = 0; i < skeletons.size(); i++) {
			Skeleton3D *skeleton = cast_to<Skeleton3D>(skeletons[i]);
			NodePath skeleton_path = p_scene->get_path_to(skeleton);

			HashSet<NodePath> existing_pos_tracks;
			HashSet<NodePath> existing_rot_tracks;
			for (int trk_i = 0; trk_i < reset_anim->get_track_count(); trk_i++) {
				NodePath np = reset_anim->track_get_path(trk_i);
				if (reset_anim->track_get_type(trk_i) == Animation::TYPE_POSITION_3D) {
					existing_pos_tracks.insert(np);
				}
				if (reset_anim->track_get_type(trk_i) == Animation::TYPE_ROTATION_3D) {
					existing_rot_tracks.insert(np);
				}
			}
			for (int bone_i = 0; bone_i < skeleton->get_bone_count(); bone_i++) {
				NodePath bone_path(skeleton_path.get_names(), Vector<StringName>{ skeleton->get_bone_name(bone_i) }, false);
				if (!existing_pos_tracks.has(bone_path)) {
					int pos_t = reset_anim->add_track(Animation::TYPE_POSITION_3D);
					reset_anim->track_set_path(pos_t, bone_path);
					reset_anim->position_track_insert_key(pos_t, 0.0, skeleton->get_bone_rest(bone_i).origin);
					reset_anim->track_set_imported(pos_t, true);
				}
				if (!existing_rot_tracks.has(bone_path)) {
					int rot_t = reset_anim->add_track(Animation::TYPE_ROTATION_3D);
					reset_anim->track_set_path(rot_t, bone_path);
					reset_anim->rotation_track_insert_key(rot_t, 0.0, skeleton->get_bone_rest(bone_i).basis.get_rotation_quaternion());
					reset_anim->track_set_imported(rot_t, true);
				}
			}
		}
	}
}

static bool _teststr(const String &p_what, const String &p_str) {
	String what = p_what;

	// Remove trailing spaces and numbers, some apps like blender add ".number" to duplicates
	// (dot is replaced with _ as invalid character) so also compensate for this.
	while (what.length() && (is_digit(what[what.length() - 1]) || what[what.length() - 1] <= 32 || what[what.length() - 1] == '_')) {
		what = what.substr(0, what.length() - 1);
	}

	if (what.containsn("$" + p_str)) { // Blender and other stuff.
		return true;
	}
	if (what.to_lower().ends_with("-" + p_str)) { //collada only supports "_" and "-" besides letters
		return true;
	}
	if (what.to_lower().ends_with("_" + p_str)) { //collada only supports "_" and "-" besides letters
		return true;
	}
	return false;
}

static String _fixstr(const String &p_what, const String &p_str) {
	String what = p_what;

	// Remove trailing spaces and numbers, some apps like blender add ".number" to duplicates
	// (dot is replaced with _ as invalid character) so also compensate for this.
	while (what.length() && (is_digit(what[what.length() - 1]) || what[what.length() - 1] <= 32 || what[what.length() - 1] == '_')) {
		what = what.substr(0, what.length() - 1);
	}

	String end = p_what.substr(what.length());

	if (what.containsn("$" + p_str)) { // Blender and other stuff.
		return what.replace("$" + p_str, "") + end;
	}
	if (what.to_lower().ends_with("-" + p_str)) { //collada only supports "_" and "-" besides letters
		return what.substr(0, what.length() - (p_str.length() + 1)) + end;
	}
	if (what.to_lower().ends_with("_" + p_str)) { //collada only supports "_" and "-" besides letters
		return what.substr(0, what.length() - (p_str.length() + 1)) + end;
	}
	return what;
}

static void _pre_gen_shape_list(Ref<ImporterMesh> &mesh, Vector<Ref<Shape3D>> &r_shape_list, bool p_convex) {
	ERR_FAIL_COND_MSG(mesh.is_null(), "Cannot generate shape list with null mesh value.");
	if (!p_convex) {
		Ref<ConcavePolygonShape3D> shape = mesh->create_trimesh_shape();
		r_shape_list.push_back(shape);
	} else {
		Vector<Ref<Shape3D>> cd;
		cd.push_back(mesh->create_convex_shape(true, /*Passing false, otherwise VHACD will be used to simplify (Decompose) the Mesh.*/ false));
		if (cd.size()) {
			for (int i = 0; i < cd.size(); i++) {
				r_shape_list.push_back(cd[i]);
			}
		}
	}
}

struct ScalableNodeCollection {
	HashSet<Node3D *> node_3ds;
	HashSet<Ref<ImporterMesh>> importer_meshes;
	HashSet<Ref<Skin>> skins;
	HashSet<Ref<Animation>> animations;
};

void _rescale_importer_mesh(Vector3 p_scale, Ref<ImporterMesh> p_mesh, bool is_shadow = false) {
	// MESH and SKIN data divide, to compensate for object position multiplying.

	const int surf_count = p_mesh->get_surface_count();
	const int blendshape_count = p_mesh->get_blend_shape_count();
	struct LocalSurfData {
		Mesh::PrimitiveType prim = {};
		Array arr;
		Array bsarr;
		Dictionary lods;
		String name;
		Ref<Material> mat;
		uint64_t fmt_compress_flags = 0;
	};

	Vector<LocalSurfData> surf_data_by_mesh;

	Vector<String> blendshape_names;
	for (int bsidx = 0; bsidx < blendshape_count; bsidx++) {
		blendshape_names.append(p_mesh->get_blend_shape_name(bsidx));
	}

	for (int surf_idx = 0; surf_idx < surf_count; surf_idx++) {
		Mesh::PrimitiveType prim = p_mesh->get_surface_primitive_type(surf_idx);
		const uint64_t fmt_compress_flags = p_mesh->get_surface_format(surf_idx);
		Array arr = p_mesh->get_surface_arrays(surf_idx);
		String name = p_mesh->get_surface_name(surf_idx);
		Dictionary lods;
		Ref<Material> mat = p_mesh->get_surface_material(surf_idx);
		{
			Vector<Vector3> vertex_array = arr[ArrayMesh::ARRAY_VERTEX];
			for (int vert_arr_i = 0; vert_arr_i < vertex_array.size(); vert_arr_i++) {
				vertex_array.write[vert_arr_i] = vertex_array[vert_arr_i] * p_scale;
			}
			arr[ArrayMesh::ARRAY_VERTEX] = vertex_array;
		}
		Array blendshapes;
		for (int bsidx = 0; bsidx < blendshape_count; bsidx++) {
			Array current_bsarr = p_mesh->get_surface_blend_shape_arrays(surf_idx, bsidx);
			Vector<Vector3> current_bs_vertex_array = current_bsarr[ArrayMesh::ARRAY_VERTEX];
			int current_bs_vert_arr_len = current_bs_vertex_array.size();
			for (int32_t bs_vert_arr_i = 0; bs_vert_arr_i < current_bs_vert_arr_len; bs_vert_arr_i++) {
				current_bs_vertex_array.write[bs_vert_arr_i] = current_bs_vertex_array[bs_vert_arr_i] * p_scale;
			}
			current_bsarr[ArrayMesh::ARRAY_VERTEX] = current_bs_vertex_array;
			blendshapes.push_back(current_bsarr);
		}

		LocalSurfData surf_data_dictionary = LocalSurfData();
		surf_data_dictionary.prim = prim;
		surf_data_dictionary.arr = arr;
		surf_data_dictionary.bsarr = blendshapes;
		surf_data_dictionary.lods = lods;
		surf_data_dictionary.fmt_compress_flags = fmt_compress_flags;
		surf_data_dictionary.name = name;
		surf_data_dictionary.mat = mat;

		surf_data_by_mesh.push_back(surf_data_dictionary);
	}

	p_mesh->clear();

	for (int bsidx = 0; bsidx < blendshape_count; bsidx++) {
		p_mesh->add_blend_shape(blendshape_names[bsidx]);
	}

	for (int surf_idx = 0; surf_idx < surf_count; surf_idx++) {
		const Mesh::PrimitiveType prim = surf_data_by_mesh[surf_idx].prim;
		const Array arr = surf_data_by_mesh[surf_idx].arr;
		const Array bsarr = surf_data_by_mesh[surf_idx].bsarr;
		const Dictionary lods = surf_data_by_mesh[surf_idx].lods;
		const uint64_t fmt_compress_flags = surf_data_by_mesh[surf_idx].fmt_compress_flags;
		const String name = surf_data_by_mesh[surf_idx].name;
		const Ref<Material> mat = surf_data_by_mesh[surf_idx].mat;

		p_mesh->add_surface(prim, arr, bsarr, lods, mat, name, fmt_compress_flags);
	}

	if (!is_shadow && p_mesh->get_shadow_mesh() != p_mesh && p_mesh->get_shadow_mesh().is_valid()) {
		_rescale_importer_mesh(p_scale, p_mesh->get_shadow_mesh(), true);
	}
}

void _rescale_skin(Vector3 p_scale, Ref<Skin> p_skin) {
	// MESH and SKIN data divide, to compensate for object position multiplying.
	for (int i = 0; i < p_skin->get_bind_count(); i++) {
		Transform3D transform = p_skin->get_bind_pose(i);
		p_skin->set_bind_pose(i, Transform3D(transform.basis, p_scale * transform.origin));
	}
}

void _rescale_animation(Vector3 p_scale, Ref<Animation> p_animation) {
	for (int track_idx = 0; track_idx < p_animation->get_track_count(); track_idx++) {
		if (p_animation->track_get_type(track_idx) == Animation::TYPE_POSITION_3D) {
			for (int key_idx = 0; key_idx < p_animation->track_get_key_count(track_idx); key_idx++) {
				Vector3 value = p_animation->track_get_key_value(track_idx, key_idx);
				value = p_scale * value;
				p_animation->track_set_key_value(track_idx, key_idx, value);
			}
		}
	}
}

void _apply_scale_to_scalable_node_collection(ScalableNodeCollection &p_collection, Vector3 p_scale) {
	for (Node3D *node_3d : p_collection.node_3ds) {
		node_3d->set_position(p_scale * node_3d->get_position());
		Skeleton3D *skeleton_3d = Object::cast_to<Skeleton3D>(node_3d);
		if (skeleton_3d) {
			for (int i = 0; i < skeleton_3d->get_bone_count(); i++) {
				Transform3D rest = skeleton_3d->get_bone_rest(i);
				Vector3 position = skeleton_3d->get_bone_pose_position(i);
				skeleton_3d->set_bone_rest(i, Transform3D(rest.basis, p_scale * rest.origin));
				skeleton_3d->set_bone_pose_position(i, p_scale * position);
			}
		}
	}
	for (Ref<ImporterMesh> mesh : p_collection.importer_meshes) {
		_rescale_importer_mesh(p_scale, mesh, false);
	}
	for (Ref<Skin> skin : p_collection.skins) {
		_rescale_skin(p_scale, skin);
	}
	for (Ref<Animation> animation : p_collection.animations) {
		_rescale_animation(p_scale, animation);
	}
}

void _populate_scalable_nodes_collection(Node *p_node, ScalableNodeCollection &p_collection) {
	if (!p_node) {
		return;
	}
	Node3D *node_3d = Object::cast_to<Node3D>(p_node);
	if (node_3d) {
		p_collection.node_3ds.insert(node_3d);
		ImporterMeshInstance3D *mesh_instance_3d = Object::cast_to<ImporterMeshInstance3D>(p_node);
		if (mesh_instance_3d) {
			Ref<ImporterMesh> mesh = mesh_instance_3d->get_mesh();
			if (mesh.is_valid()) {
				p_collection.importer_meshes.insert(mesh);
			}
			Ref<Skin> skin = mesh_instance_3d->get_skin();
			if (skin.is_valid()) {
				p_collection.skins.insert(skin);
			}
		}
	}
	AnimationPlayer *animation_player = Object::cast_to<AnimationPlayer>(p_node);
	if (animation_player) {
		List<StringName> animation_list;
		animation_player->get_animation_list(&animation_list);

		for (const StringName &E : animation_list) {
			Ref<Animation> animation = animation_player->get_animation(E);
			p_collection.animations.insert(animation);
		}
	}

	for (int i = 0; i < p_node->get_child_count(); i++) {
		Node *child = p_node->get_child(i);
		_populate_scalable_nodes_collection(child, p_collection);
	}
}

void _apply_permanent_scale_to_descendants(Node *p_root_node, Vector3 p_scale) {
	ScalableNodeCollection scalable_node_collection;
	_populate_scalable_nodes_collection(p_root_node, scalable_node_collection);
	_apply_scale_to_scalable_node_collection(scalable_node_collection, p_scale);
}

Node *ResourceImporterScene::_pre_fix_node(Node *p_node, Node *p_root, HashMap<Ref<ImporterMesh>, Vector<Ref<Shape3D>>> &r_collision_map, Pair<PackedVector3Array, PackedInt32Array> *r_occluder_arrays, List<Pair<NodePath, Node *>> &r_node_renames, const HashMap<StringName, Variant> &p_options) {
	bool use_name_suffixes = true;
	if (p_options.has("nodes/use_name_suffixes")) {
		use_name_suffixes = p_options["nodes/use_name_suffixes"];
	}
	if (!use_name_suffixes) {
		return p_node;
	}

	// Children first.
	for (int i = 0; i < p_node->get_child_count(); i++) {
		Node *r = _pre_fix_node(p_node->get_child(i), p_root, r_collision_map, r_occluder_arrays, r_node_renames, p_options);
		if (!r) {
			i--; // Was erased.
		}
	}

	String name = p_node->get_name();
	NodePath original_path = p_root->get_path_to(p_node); // Used to detect renames due to import hints.

	Ref<Resource> original_meta = memnew(Resource); // Create temp resource to hold original meta
	original_meta->merge_meta_from(p_node);

	bool isroot = p_node == p_root;

	if (!isroot && _teststr(name, "noimp")) {
		p_node->set_owner(nullptr);
		memdelete(p_node);
		return nullptr;
	}

	if (Object::cast_to<ImporterMeshInstance3D>(p_node)) {
		ImporterMeshInstance3D *mi = Object::cast_to<ImporterMeshInstance3D>(p_node);

		Ref<ImporterMesh> m = mi->get_mesh();

		if (m.is_valid()) {
			for (int i = 0; i < m->get_surface_count(); i++) {
				Ref<BaseMaterial3D> mat = m->get_surface_material(i);
				if (mat.is_null()) {
					continue;
				}

				if (_teststr(mat->get_name(), "alpha")) {
					mat->set_transparency(BaseMaterial3D::TRANSPARENCY_ALPHA);
					mat->set_name(_fixstr(mat->get_name(), "alpha"));
				}
				if (_teststr(mat->get_name(), "vcol")) {
					mat->set_flag(BaseMaterial3D::FLAG_ALBEDO_FROM_VERTEX_COLOR, true);
					mat->set_flag(BaseMaterial3D::FLAG_SRGB_VERTEX_COLOR, true);
					mat->set_name(_fixstr(mat->get_name(), "vcol"));
				}
			}
		}
	}

	if (Object::cast_to<AnimationPlayer>(p_node)) {
		AnimationPlayer *ap = Object::cast_to<AnimationPlayer>(p_node);

		// Node paths in animation tracks are relative to the following path (this is used to fix node paths below).
		Node *ap_root = ap->get_node(ap->get_root_node());
		NodePath path_prefix = p_root->get_path_to(ap_root);

		bool nodes_were_renamed = r_node_renames.size() != 0;

		List<StringName> anims;
		ap->get_animation_list(&anims);
		for (const StringName &E : anims) {
			Ref<Animation> anim = ap->get_animation(E);
			ERR_CONTINUE(anim.is_null());

			// Remove animation tracks referencing non-importable nodes.
			for (int i = 0; i < anim->get_track_count(); i++) {
				NodePath path = anim->track_get_path(i);

				for (int j = 0; j < path.get_name_count(); j++) {
					String node = path.get_name(j);
					if (_teststr(node, "noimp")) {
						anim->remove_track(i);
						i--;
						break;
					}
				}
			}

			// Fix node paths in animations, in case nodes were renamed earlier due to import hints.
			if (nodes_were_renamed) {
				for (int i = 0; i < anim->get_track_count(); i++) {
					NodePath path = anim->track_get_path(i);
					// Convert track path to absolute node path without subnames (some manual work because we are not in the scene tree).
					Vector<StringName> absolute_path_names = path_prefix.get_names();
					absolute_path_names.append_array(path.get_names());
					NodePath absolute_path(absolute_path_names, false);
					absolute_path.simplify();
					// Fix paths to renamed nodes.
					for (const Pair<NodePath, Node *> &F : r_node_renames) {
						if (F.first == absolute_path) {
							NodePath new_path(ap_root->get_path_to(F.second).get_names(), path.get_subnames(), false);
							print_verbose(vformat("Fix: Correcting node path in animation track: %s should be %s", path, new_path));
							anim->track_set_path(i, new_path);
							break; // Only one match is possible.
						}
					}
				}
			}

			String animname = E;
			const int loop_string_count = 3;
			static const char *loop_strings[loop_string_count] = { "loop_mode", "loop", "cycle" };
			for (int i = 0; i < loop_string_count; i++) {
				if (_teststr(animname, loop_strings[i])) {
					anim->set_loop_mode(Animation::LOOP_LINEAR);
					animname = _fixstr(animname, loop_strings[i]);

					Ref<AnimationLibrary> library = ap->get_animation_library(ap->find_animation_library(anim));
					library->rename_animation(E, animname);
				}
			}
		}
	}

	bool use_node_type_suffixes = true;
	if (p_options.has("nodes/use_node_type_suffixes")) {
		use_node_type_suffixes = p_options["nodes/use_node_type_suffixes"];
	}
	if (!use_node_type_suffixes) {
		return p_node;
	}

	if (_teststr(name, "colonly") || _teststr(name, "convcolonly")) {
		if (isroot) {
			return p_node;
		}

		String fixed_name;
		if (_teststr(name, "colonly")) {
			fixed_name = _fixstr(name, "colonly");
		} else if (_teststr(name, "convcolonly")) {
			fixed_name = _fixstr(name, "convcolonly");
		}

		if (fixed_name.is_empty()) {
			p_node->set_owner(nullptr);
			memdelete(p_node);
			ERR_FAIL_V_MSG(nullptr, vformat("Skipped node `%s` because its name is empty after removing the suffix.", name));
		}

		ImporterMeshInstance3D *mi = Object::cast_to<ImporterMeshInstance3D>(p_node);
		if (mi) {
			Ref<ImporterMesh> mesh = mi->get_mesh();

			if (mesh.is_valid()) {
				Vector<Ref<Shape3D>> shapes;
				if (r_collision_map.has(mesh)) {
					shapes = r_collision_map[mesh];
				} else if (_teststr(name, "colonly")) {
					_pre_gen_shape_list(mesh, shapes, false);
					r_collision_map[mesh] = shapes;
				} else if (_teststr(name, "convcolonly")) {
					_pre_gen_shape_list(mesh, shapes, true);
					r_collision_map[mesh] = shapes;
				}

				if (shapes.size()) {
					StaticBody3D *col = memnew(StaticBody3D);
					col->set_transform(mi->get_transform());
					col->set_name(fixed_name);
					_copy_meta(p_node, col);
					p_node->replace_by(col);
					p_node->set_owner(nullptr);
					memdelete(p_node);
					p_node = col;

					_add_shapes(col, shapes);
				}
			}

		} else if (p_node->has_meta("empty_draw_type")) {
			String empty_draw_type = String(p_node->get_meta("empty_draw_type"));
			StaticBody3D *sb = memnew(StaticBody3D);
			sb->set_name(fixed_name);
			Object::cast_to<Node3D>(sb)->set_transform(Object::cast_to<Node3D>(p_node)->get_transform());
			_copy_meta(p_node, sb);
			p_node->replace_by(sb);
			p_node->set_owner(nullptr);
			memdelete(p_node);
			p_node = sb;
			CollisionShape3D *colshape = memnew(CollisionShape3D);
			if (empty_draw_type == "CUBE") {
				BoxShape3D *boxShape = memnew(BoxShape3D);
				boxShape->set_size(Vector3(2, 2, 2));
				colshape->set_shape(boxShape);
			} else if (empty_draw_type == "SINGLE_ARROW") {
				SeparationRayShape3D *rayShape = memnew(SeparationRayShape3D);
				rayShape->set_length(1);
				colshape->set_shape(rayShape);
				Object::cast_to<Node3D>(sb)->rotate_x(Math::PI / 2);
			} else if (empty_draw_type == "IMAGE") {
				WorldBoundaryShape3D *world_boundary_shape = memnew(WorldBoundaryShape3D);
				colshape->set_shape(world_boundary_shape);
			} else {
				SphereShape3D *sphereShape = memnew(SphereShape3D);
				sphereShape->set_radius(1);
				colshape->set_shape(sphereShape);
			}
			sb->add_child(colshape, true);
			colshape->set_owner(sb->get_owner());
		}

	} else if (_teststr(name, "rigid") && Object::cast_to<ImporterMeshInstance3D>(p_node)) {
		if (isroot) {
			return p_node;
		}

		ImporterMeshInstance3D *mi = Object::cast_to<ImporterMeshInstance3D>(p_node);
		Ref<ImporterMesh> mesh = mi->get_mesh();

		if (mesh.is_valid()) {
			Vector<Ref<Shape3D>> shapes;
			if (r_collision_map.has(mesh)) {
				shapes = r_collision_map[mesh];
			} else {
				_pre_gen_shape_list(mesh, shapes, true);
			}

			RigidBody3D *rigid_body = memnew(RigidBody3D);
			rigid_body->set_name(_fixstr(name, "rigid_body"));
			_copy_meta(p_node, rigid_body);
			p_node->replace_by(rigid_body);
			rigid_body->set_transform(mi->get_transform());
			p_node = rigid_body;
			mi->set_transform(Transform3D());
			rigid_body->add_child(mi, true);
			mi->set_owner(rigid_body->get_owner());

			_add_shapes(rigid_body, shapes);
		}

	} else if ((_teststr(name, "col") || (_teststr(name, "convcol"))) && Object::cast_to<ImporterMeshInstance3D>(p_node)) {
		ImporterMeshInstance3D *mi = Object::cast_to<ImporterMeshInstance3D>(p_node);

		Ref<ImporterMesh> mesh = mi->get_mesh();

		if (mesh.is_valid()) {
			Vector<Ref<Shape3D>> shapes;
			String fixed_name;
			if (r_collision_map.has(mesh)) {
				shapes = r_collision_map[mesh];
			} else if (_teststr(name, "col")) {
				_pre_gen_shape_list(mesh, shapes, false);
				r_collision_map[mesh] = shapes;
			} else if (_teststr(name, "convcol")) {
				_pre_gen_shape_list(mesh, shapes, true);
				r_collision_map[mesh] = shapes;
			}

			if (_teststr(name, "col")) {
				fixed_name = _fixstr(name, "col");
			} else if (_teststr(name, "convcol")) {
				fixed_name = _fixstr(name, "convcol");
			}

			if (!fixed_name.is_empty()) {
				if (mi->get_parent() && !mi->get_parent()->has_node(fixed_name)) {
					mi->set_name(fixed_name);
				}
			}

			if (shapes.size()) {
				StaticBody3D *col = memnew(StaticBody3D);
				mi->add_child(col, true);
				col->set_owner(mi->get_owner());

				_add_shapes(col, shapes);
			}
		}

	} else if (_teststr(name, "navmesh") && Object::cast_to<ImporterMeshInstance3D>(p_node)) {
		if (isroot) {
			return p_node;
		}

		ImporterMeshInstance3D *mi = Object::cast_to<ImporterMeshInstance3D>(p_node);

		Ref<ImporterMesh> mesh = mi->get_mesh();
		ERR_FAIL_COND_V(mesh.is_null(), nullptr);
		NavigationRegion3D *nmi = memnew(NavigationRegion3D);

		nmi->set_name(_fixstr(name, "navmesh"));
		Ref<NavigationMesh> nmesh = mesh->create_navigation_mesh();
		nmi->set_navigation_mesh(nmesh);
		Object::cast_to<Node3D>(nmi)->set_transform(mi->get_transform());
		_copy_meta(p_node, nmi);
		p_node->replace_by(nmi);
		p_node->set_owner(nullptr);
		memdelete(p_node);
		p_node = nmi;
	} else if (_teststr(name, "occ") || _teststr(name, "occonly")) {
		if (isroot) {
			return p_node;
		}
		ImporterMeshInstance3D *mi = Object::cast_to<ImporterMeshInstance3D>(p_node);
		if (mi) {
			Ref<ImporterMesh> mesh = mi->get_mesh();

			if (mesh.is_valid()) {
				if (r_occluder_arrays) {
					OccluderInstance3D::bake_single_node(mi, 0.0f, r_occluder_arrays->first, r_occluder_arrays->second);
				}
				if (_teststr(name, "occ")) {
					String fixed_name = _fixstr(name, "occ");
					if (!fixed_name.is_empty()) {
						if (mi->get_parent() && !mi->get_parent()->has_node(fixed_name)) {
							mi->set_name(fixed_name);
						}
					}
				} else {
					p_node->set_owner(nullptr);
					memdelete(p_node);
					p_node = nullptr;
				}
			}
		}
	} else if (_teststr(name, "vehicle")) {
		if (isroot) {
			return p_node;
		}

		Node *owner = p_node->get_owner();
		Node3D *s = Object::cast_to<Node3D>(p_node);
		VehicleBody3D *bv = memnew(VehicleBody3D);
		String n = _fixstr(p_node->get_name(), "vehicle");
		bv->set_name(n);
		_copy_meta(p_node, bv);
		p_node->replace_by(bv);
		p_node->set_name(n);
		bv->add_child(p_node);
		bv->set_owner(owner);
		p_node->set_owner(owner);
		bv->set_transform(s->get_transform());
		s->set_transform(Transform3D());

		p_node = bv;
	} else if (_teststr(name, "wheel")) {
		if (isroot) {
			return p_node;
		}

		Node *owner = p_node->get_owner();
		Node3D *s = Object::cast_to<Node3D>(p_node);
		VehicleWheel3D *bv = memnew(VehicleWheel3D);
		String n = _fixstr(p_node->get_name(), "wheel");
		bv->set_name(n);
		_copy_meta(p_node, bv);
		p_node->replace_by(bv);
		p_node->set_name(n);
		bv->add_child(p_node);
		bv->set_owner(owner);
		p_node->set_owner(owner);
		bv->set_transform(s->get_transform());
		s->set_transform(Transform3D());

		p_node = bv;
	} else if (Object::cast_to<ImporterMeshInstance3D>(p_node)) {
		//last attempt, maybe collision inside the mesh data

		ImporterMeshInstance3D *mi = Object::cast_to<ImporterMeshInstance3D>(p_node);

		Ref<ImporterMesh> mesh = mi->get_mesh();
		if (mesh.is_valid()) {
			Vector<Ref<Shape3D>> shapes;
			if (r_collision_map.has(mesh)) {
				shapes = r_collision_map[mesh];
			} else if (_teststr(mesh->get_name(), "col")) {
				_pre_gen_shape_list(mesh, shapes, false);
				r_collision_map[mesh] = shapes;
				mesh->set_name(_fixstr(mesh->get_name(), "col"));
			} else if (_teststr(mesh->get_name(), "convcol")) {
				_pre_gen_shape_list(mesh, shapes, true);
				r_collision_map[mesh] = shapes;
				mesh->set_name(_fixstr(mesh->get_name(), "convcol"));
			} else if (_teststr(mesh->get_name(), "occ")) {
				if (r_occluder_arrays) {
					OccluderInstance3D::bake_single_node(mi, 0.0f, r_occluder_arrays->first, r_occluder_arrays->second);
				}
				mesh->set_name(_fixstr(mesh->get_name(), "occ"));
			}

			if (shapes.size()) {
				StaticBody3D *col = memnew(StaticBody3D);
				p_node->add_child(col, true);
				col->set_owner(p_node->get_owner());

				_add_shapes(col, shapes);
			}
		}
	}

	if (p_node) {
		NodePath new_path = p_root->get_path_to(p_node);
		if (new_path != original_path) {
			print_verbose(vformat("Fix: Renamed %s to %s", original_path, new_path));
			r_node_renames.push_back({ original_path, p_node });
		}
		// If we created new node instead, merge meta values from the original node.
		p_node->merge_meta_from(*original_meta);
	}

	return p_node;
}

Node *ResourceImporterScene::_pre_fix_animations(Node *p_node, Node *p_root, const Dictionary &p_node_data, const Dictionary &p_animation_data, float p_animation_fps) {
	// children first
	for (int i = 0; i < p_node->get_child_count(); i++) {
		Node *r = _pre_fix_animations(p_node->get_child(i), p_root, p_node_data, p_animation_data, p_animation_fps);
		if (!r) {
			i--; //was erased
		}
	}

	String import_id = p_node->get_meta("import_id", "PATH:" + String(p_root->get_path_to(p_node)));

	Dictionary node_settings;
	if (p_node_data.has(import_id)) {
		node_settings = p_node_data[import_id];
	}

	{
		//make sure this is unique
		node_settings = node_settings.duplicate(true);
		//fill node settings for this node with default values
		List<ImportOption> iopts;
		get_internal_import_options(INTERNAL_IMPORT_CATEGORY_ANIMATION_NODE, &iopts);
		for (const ImportOption &E : iopts) {
			if (!node_settings.has(E.option.name)) {
				node_settings[E.option.name] = E.default_value;
			}
		}
	}

	if (Object::cast_to<AnimationPlayer>(p_node)) {
		AnimationPlayer *ap = Object::cast_to<AnimationPlayer>(p_node);
		List<StringName> anims;
		ap->get_animation_list(&anims);

		AnimationImportTracks import_tracks_mode[TRACK_CHANNEL_MAX] = {
			AnimationImportTracks(int(node_settings["import_tracks/position"])),
			AnimationImportTracks(int(node_settings["import_tracks/rotation"])),
			AnimationImportTracks(int(node_settings["import_tracks/scale"]))
		};

		if (!anims.is_empty() && (import_tracks_mode[0] != ANIMATION_IMPORT_TRACKS_IF_PRESENT || import_tracks_mode[1] != ANIMATION_IMPORT_TRACKS_IF_PRESENT || import_tracks_mode[2] != ANIMATION_IMPORT_TRACKS_IF_PRESENT)) {
			_optimize_track_usage(ap, import_tracks_mode);
		}
	}

	return p_node;
}

Node *ResourceImporterScene::_post_fix_animations(Node *p_node, Node *p_root, const Dictionary &p_node_data, const Dictionary &p_animation_data, float p_animation_fps, bool p_remove_immutable_tracks) {
	// children first
	for (int i = 0; i < p_node->get_child_count(); i++) {
		Node *r = _post_fix_animations(p_node->get_child(i), p_root, p_node_data, p_animation_data, p_animation_fps, p_remove_immutable_tracks);
		if (!r) {
			i--; //was erased
		}
	}

	String import_id = p_node->get_meta("import_id", "PATH:" + String(p_root->get_path_to(p_node)));

	Dictionary node_settings;
	if (p_node_data.has(import_id)) {
		node_settings = p_node_data[import_id];
	}

	{
		//make sure this is unique
		node_settings = node_settings.duplicate(true);
		//fill node settings for this node with default values
		List<ImportOption> iopts;
		get_internal_import_options(INTERNAL_IMPORT_CATEGORY_ANIMATION_NODE, &iopts);
		for (const ImportOption &E : iopts) {
			if (!node_settings.has(E.option.name)) {
				node_settings[E.option.name] = E.default_value;
			}
		}
	}

	if (Object::cast_to<AnimationPlayer>(p_node)) {
		AnimationPlayer *ap = Object::cast_to<AnimationPlayer>(p_node);
		List<StringName> anims;
		ap->get_animation_list(&anims);

		if (p_remove_immutable_tracks) {
			AnimationImportTracks import_tracks_mode[TRACK_CHANNEL_MAX] = {
				AnimationImportTracks(int(node_settings["import_tracks/position"])),
				AnimationImportTracks(int(node_settings["import_tracks/rotation"])),
				AnimationImportTracks(int(node_settings["import_tracks/scale"]))
			};
			HashMap<NodePath, bool> used_tracks[TRACK_CHANNEL_MAX];

			for (const StringName &name : anims) {
				Ref<Animation> anim = ap->get_animation(name);
				int track_count = anim->get_track_count();
				LocalVector<int> tracks_to_keep;
				for (int track_i = 0; track_i < track_count; track_i++) {
					tracks_to_keep.push_back(track_i);
					int track_channel_type = 0;
					switch (anim->track_get_type(track_i)) {
						case Animation::TYPE_POSITION_3D:
							track_channel_type = TRACK_CHANNEL_POSITION;
							break;
						case Animation::TYPE_ROTATION_3D:
							track_channel_type = TRACK_CHANNEL_ROTATION;
							break;
						case Animation::TYPE_SCALE_3D:
							track_channel_type = TRACK_CHANNEL_SCALE;
							break;
						default:
							continue;
					}
					AnimationImportTracks track_mode = import_tracks_mode[track_channel_type];
					NodePath path = anim->track_get_path(track_i);
					Node *n = p_root->get_node(path);
					Node3D *n3d = Object::cast_to<Node3D>(n);
					Skeleton3D *skel = Object::cast_to<Skeleton3D>(n);
					bool keep_track = false;
					Vector3 loc;
					Quaternion rot;
					Vector3 scale;
					if (skel && path.get_subname_count() > 0) {
						StringName bone = path.get_subname(0);
						int bone_idx = skel->find_bone(bone);
						if (bone_idx == -1) {
							continue;
						}
						// Note that this is using get_bone_pose to update the bone pose cache.
						Transform3D bone_rest = skel->get_bone_rest(bone_idx);
						loc = bone_rest.origin / skel->get_motion_scale();
						rot = bone_rest.basis.get_rotation_quaternion();
						scale = bone_rest.basis.get_scale();
					} else if (n3d) {
						loc = n3d->get_position();
						rot = n3d->get_transform().basis.get_rotation_quaternion();
						scale = n3d->get_scale();
					} else {
						continue;
					}

					if (track_mode == ANIMATION_IMPORT_TRACKS_IF_PRESENT_FOR_ALL) {
						if (used_tracks[track_channel_type].has(path)) {
							if (used_tracks[track_channel_type][path]) {
								continue;
							}
						} else {
							used_tracks[track_channel_type].insert(path, false);
						}
					}

					for (int key_i = 0; key_i < anim->track_get_key_count(track_i) && !keep_track; key_i++) {
						switch (track_channel_type) {
							case TRACK_CHANNEL_POSITION: {
								Vector3 key_pos;
								anim->position_track_get_key(track_i, key_i, &key_pos);
								if (!key_pos.is_equal_approx(loc)) {
									keep_track = true;
									if (track_mode == ANIMATION_IMPORT_TRACKS_IF_PRESENT_FOR_ALL) {
										used_tracks[track_channel_type][path] = true;
									}
								}
							} break;
							case TRACK_CHANNEL_ROTATION: {
								Quaternion key_rot;
								anim->rotation_track_get_key(track_i, key_i, &key_rot);
								if (!key_rot.is_equal_approx(rot)) {
									keep_track = true;
									if (track_mode == ANIMATION_IMPORT_TRACKS_IF_PRESENT_FOR_ALL) {
										used_tracks[track_channel_type][path] = true;
									}
								}
							} break;
							case TRACK_CHANNEL_SCALE: {
								Vector3 key_scl;
								anim->scale_track_get_key(track_i, key_i, &key_scl);
								if (!key_scl.is_equal_approx(scale)) {
									keep_track = true;
									if (track_mode == ANIMATION_IMPORT_TRACKS_IF_PRESENT_FOR_ALL) {
										used_tracks[track_channel_type][path] = true;
									}
								}
							} break;
							default:
								break;
						}
					}
					if (track_mode != ANIMATION_IMPORT_TRACKS_IF_PRESENT_FOR_ALL && !keep_track) {
						tracks_to_keep.remove_at(tracks_to_keep.size() - 1);
					}
				}
				for (int dst_track_i = 0; dst_track_i < (int)tracks_to_keep.size(); dst_track_i++) {
					int src_track_i = tracks_to_keep[dst_track_i];
					if (src_track_i != dst_track_i) {
						anim->track_swap(src_track_i, dst_track_i);
					}
				}
				for (int track_i = track_count - 1; track_i >= (int)tracks_to_keep.size(); track_i--) {
					anim->remove_track(track_i);
				}
			}
			for (const StringName &name : anims) {
				Ref<Animation> anim = ap->get_animation(name);
				int track_count = anim->get_track_count();
				LocalVector<int> tracks_to_keep;
				for (int track_i = 0; track_i < track_count; track_i++) {
					tracks_to_keep.push_back(track_i);
					int track_channel_type = 0;
					switch (anim->track_get_type(track_i)) {
						case Animation::TYPE_POSITION_3D:
							track_channel_type = TRACK_CHANNEL_POSITION;
							break;
						case Animation::TYPE_ROTATION_3D:
							track_channel_type = TRACK_CHANNEL_ROTATION;
							break;
						case Animation::TYPE_SCALE_3D:
							track_channel_type = TRACK_CHANNEL_SCALE;
							break;
						default:
							continue;
					}
					AnimationImportTracks track_mode = import_tracks_mode[track_channel_type];
					if (track_mode == ANIMATION_IMPORT_TRACKS_IF_PRESENT_FOR_ALL) {
						NodePath path = anim->track_get_path(track_i);
						if (used_tracks[track_channel_type].has(path) && !used_tracks[track_channel_type][path]) {
							tracks_to_keep.remove_at(tracks_to_keep.size() - 1);
						}
					}
				}
				for (int dst_track_i = 0; dst_track_i < (int)tracks_to_keep.size(); dst_track_i++) {
					int src_track_i = tracks_to_keep[dst_track_i];
					if (src_track_i != dst_track_i) {
						anim->track_swap(src_track_i, dst_track_i);
					}
				}
				for (int track_i = track_count - 1; track_i >= (int)tracks_to_keep.size(); track_i--) {
					anim->remove_track(track_i);
				}
			}
		}

		bool use_optimizer = node_settings["optimizer/enabled"];
		float anim_optimizer_linerr = node_settings["optimizer/max_velocity_error"];
		float anim_optimizer_angerr = node_settings["optimizer/max_angular_error"];
		int anim_optimizer_preerr = node_settings["optimizer/max_precision_error"];

		if (use_optimizer) {
			_optimize_animations(ap, anim_optimizer_linerr, anim_optimizer_angerr, anim_optimizer_preerr);
		}

		bool use_compression = node_settings["compression/enabled"];
		int anim_compression_page_size = node_settings["compression/page_size"];

		if (use_compression) {
			_compress_animations(ap, anim_compression_page_size);
		}

		for (const StringName &name : anims) {
			Ref<Animation> anim = ap->get_animation(name);
			Array animation_slices;

			if (p_animation_data.has(name)) {
				Dictionary anim_settings = p_animation_data[name];

				{
					int slice_count = anim_settings["slices/amount"];

					for (int i = 0; i < slice_count; i++) {
						String slice_name = anim_settings["slice_" + itos(i + 1) + "/name"];
						int from_frame = anim_settings["slice_" + itos(i + 1) + "/start_frame"];
						int end_frame = anim_settings["slice_" + itos(i + 1) + "/end_frame"];
						Animation::LoopMode loop_mode = static_cast<Animation::LoopMode>((int)anim_settings["slice_" + itos(i + 1) + "/loop_mode"]);
						bool save_to_file = anim_settings["slice_" + itos(i + 1) + "/save_to_file/enabled"];
						String save_to_path = anim_settings["slice_" + itos(i + 1) + "/save_to_file/path"];
						bool save_to_file_keep_custom = anim_settings["slice_" + itos(i + 1) + "/save_to_file/keep_custom_tracks"];

						animation_slices.push_back(slice_name);
						animation_slices.push_back(from_frame / p_animation_fps);
						animation_slices.push_back(end_frame / p_animation_fps);
						animation_slices.push_back(loop_mode);
						animation_slices.push_back(save_to_file);
						animation_slices.push_back(save_to_path);
						animation_slices.push_back(save_to_file_keep_custom);
					}

					if (animation_slices.size() > 0) {
						_create_slices(ap, anim, animation_slices, true);
					}
				}
				{
					//fill with default values
					List<ImportOption> iopts;
					get_internal_import_options(INTERNAL_IMPORT_CATEGORY_ANIMATION, &iopts);
					for (const ImportOption &F : iopts) {
						if (!anim_settings.has(F.option.name)) {
							anim_settings[F.option.name] = F.default_value;
						}
					}
				}

				anim->set_loop_mode(static_cast<Animation::LoopMode>((int)anim_settings["settings/loop_mode"]));
				bool save = anim_settings["save_to_file/enabled"];
				String path = anim_settings["save_to_file/path"];
				bool keep_custom = anim_settings["save_to_file/keep_custom_tracks"];

				Ref<Animation> saved_anim = _save_animation_to_file(anim, save, path, keep_custom);

				if (saved_anim != anim) {
					Ref<AnimationLibrary> al = ap->get_animation_library(ap->find_animation_library(anim));
					al->add_animation(name, saved_anim); //replace
				}
			}
		}
	}

	return p_node;
}

Node *ResourceImporterScene::_replace_node_with_type_and_script(Node *p_node, String p_node_type, Ref<Script> p_script) {
	p_node_type = p_node_type.get_slicec(' ', 0); // Full root_type is "ClassName (filename.gd)" for a script global class.
	if (p_script.is_valid()) {
		// Ensure the node type supports the script, or pick one that does.
		String script_base_type = p_script->get_instance_base_type();
		if (ClassDB::is_parent_class(script_base_type, "Node")) {
			if (p_node_type.is_empty() || !ClassDB::is_parent_class(p_node_type, script_base_type)) {
				p_node_type = script_base_type;
			}
		}
	}
	if (!p_node_type.is_empty() && ScriptServer::is_global_class(p_node_type)) {
		// If the user specified a script class, we need to get the base node type.
		if (p_script.is_null()) {
			p_script = ResourceLoader::load(ScriptServer::get_global_class_path(p_node_type));
		}
		p_node_type = ScriptServer::get_global_class_base(p_node_type);
	}
	if (!p_node_type.is_empty() && p_node->get_class_name() != p_node_type) {
		// If the user specified a Godot node type that does not match
		// what the scene import gave us, replace the root node.
		Node *new_base_node = Object::cast_to<Node>(ClassDB::instantiate(p_node_type));
		if (new_base_node) {
			List<PropertyInfo> old_properties;
			p_node->get_property_list(&old_properties);
			for (const PropertyInfo &prop : old_properties) {
				if (!(prop.usage & PROPERTY_USAGE_STORAGE)) {
					continue;
				}
				new_base_node->set(prop.name, p_node->get(prop.name));
			}
			new_base_node->set_name(p_node->get_name());
			_copy_meta(p_node, new_base_node);
			p_node->replace_by(new_base_node);
			p_node->set_owner(nullptr);
			memdelete(p_node);
			p_node = new_base_node;
		}
	}
	if (p_script.is_valid()) {
		p_node->set_script(Variant(p_script));
	}
	return p_node;
}

Node *ResourceImporterScene::_post_fix_node(Node *p_node, Node *p_root, HashMap<Ref<ImporterMesh>, Vector<Ref<Shape3D>>> &collision_map, Pair<PackedVector3Array, PackedInt32Array> &r_occluder_arrays, HashSet<Ref<ImporterMesh>> &r_scanned_meshes, const Dictionary &p_node_data, const Dictionary &p_material_data, const Dictionary &p_animation_data, float p_animation_fps, float p_applied_root_scale, const String &p_source_file, const HashMap<StringName, Variant> &p_options) {
	// children first
	for (int i = 0; i < p_node->get_child_count(); i++) {
		Node *r = _post_fix_node(p_node->get_child(i), p_root, collision_map, r_occluder_arrays, r_scanned_meshes, p_node_data, p_material_data, p_animation_data, p_animation_fps, p_applied_root_scale, p_source_file, p_options);
		if (!r) {
			i--; //was erased
		}
	}

	int extract_mat = 0;
	if (p_options.has("materials/extract")) {
		extract_mat = p_options["materials/extract"];
	}

	String spath = p_source_file.get_base_dir();
	if (p_options.has("materials/extract_path")) {
		String extpath = p_options["materials/extract_path"];
		if (!extpath.is_empty()) {
			spath = extpath;
		}
	}

	bool isroot = p_node == p_root;

	String import_id = p_node->get_meta("import_id", "PATH:" + String(p_root->get_path_to(p_node)));

	Dictionary node_settings;
	if (p_node_data.has(import_id)) {
		node_settings = p_node_data[import_id];
	}

	if (!isroot && (node_settings.has("import/skip_import") && bool(node_settings["import/skip_import"]))) {
		p_node->set_owner(nullptr);
		memdelete(p_node);
		return nullptr;
	}

	{
		//make sure this is unique
		node_settings = node_settings.duplicate(true);
		//fill node settings for this node with default values
		List<ImportOption> iopts;
		if (Object::cast_to<ImporterMeshInstance3D>(p_node)) {
			get_internal_import_options(INTERNAL_IMPORT_CATEGORY_MESH_3D_NODE, &iopts);
		} else if (Object::cast_to<AnimationPlayer>(p_node)) {
			get_internal_import_options(INTERNAL_IMPORT_CATEGORY_ANIMATION_NODE, &iopts);
		} else if (Object::cast_to<Skeleton3D>(p_node)) {
			get_internal_import_options(INTERNAL_IMPORT_CATEGORY_SKELETON_3D_NODE, &iopts);
		} else {
			get_internal_import_options(INTERNAL_IMPORT_CATEGORY_NODE, &iopts);
		}
		for (const ImportOption &E : iopts) {
			if (!node_settings.has(E.option.name)) {
				node_settings[E.option.name] = E.default_value;
			}
		}
	}

	{
		ObjectID node_id = p_node->get_instance_id();
		for (int i = 0; i < post_importer_plugins.size(); i++) {
			post_importer_plugins.write[i]->internal_process(EditorScenePostImportPlugin::INTERNAL_IMPORT_CATEGORY_NODE, p_root, p_node, Ref<Resource>(), node_settings);
			if (ObjectDB::get_instance(node_id) == nullptr) { //may have been erased, so do not continue
				break;
			}
		}
	}

	if (Object::cast_to<ImporterMeshInstance3D>(p_node)) {
		ObjectID node_id = p_node->get_instance_id();
		for (int i = 0; i < post_importer_plugins.size(); i++) {
			post_importer_plugins.write[i]->internal_process(EditorScenePostImportPlugin::INTERNAL_IMPORT_CATEGORY_MESH_3D_NODE, p_root, p_node, Ref<Resource>(), node_settings);
			if (ObjectDB::get_instance(node_id) == nullptr) { //may have been erased, so do not continue
				break;
			}
		}
	}

	if (Object::cast_to<Skeleton3D>(p_node)) {
		Ref<Animation> rest_animation;
		float rest_animation_timestamp = 0.0;
		Skeleton3D *skeleton = Object::cast_to<Skeleton3D>(p_node);
		if (skeleton != nullptr && int(node_settings.get("rest_pose/load_pose", 0)) != 0) {
			String selected_animation_name = node_settings.get("rest_pose/selected_animation", String());
			if (int(node_settings["rest_pose/load_pose"]) == 1) {
				TypedArray<Node> children = p_root->find_children("*", "AnimationPlayer", true, false);
				for (int node_i = 0; node_i < children.size(); node_i++) {
					AnimationPlayer *anim_player = cast_to<AnimationPlayer>(children[node_i]);
					ERR_CONTINUE(anim_player == nullptr);
					List<StringName> anim_list;
					anim_player->get_animation_list(&anim_list);
					if (anim_list.size() == 1) {
						selected_animation_name = anim_list.front()->get();
					}
					rest_animation = anim_player->get_animation(selected_animation_name);
					if (rest_animation.is_valid()) {
						break;
					}
				}
			} else if (int(node_settings["rest_pose/load_pose"]) == 2) {
				Object *external_object = node_settings.get("rest_pose/external_animation_library", Variant());
				rest_animation = external_object;
				if (rest_animation.is_null()) {
					Ref<AnimationLibrary> library(external_object);
					if (library.is_valid()) {
						List<StringName> anim_list;
						library->get_animation_list(&anim_list);
						if (anim_list.size() == 1) {
							selected_animation_name = String(anim_list.front()->get());
						}
						rest_animation = library->get_animation(selected_animation_name);
					}
				}
			}
			rest_animation_timestamp = double(node_settings.get("rest_pose/selected_timestamp", 0.0));
			if (rest_animation.is_valid()) {
				for (int track_i = 0; track_i < rest_animation->get_track_count(); track_i++) {
					NodePath path = rest_animation->track_get_path(track_i);
					StringName node_path = path.get_concatenated_names();
					if (String(node_path).begins_with("%")) {
						continue; // Unique node names are commonly used with retargeted animations, which we do not want to use.
					}
					StringName skeleton_bone = path.get_concatenated_subnames();
					if (skeleton_bone == StringName()) {
						continue;
					}
					int bone_idx = skeleton->find_bone(skeleton_bone);
					if (bone_idx == -1) {
						continue;
					}
					switch (rest_animation->track_get_type(track_i)) {
						case Animation::TYPE_POSITION_3D: {
							Vector3 bone_position = rest_animation->position_track_interpolate(track_i, rest_animation_timestamp);
							skeleton->set_bone_rest(bone_idx, Transform3D(skeleton->get_bone_rest(bone_idx).basis, bone_position));
						} break;
						case Animation::TYPE_ROTATION_3D: {
							Quaternion bone_rotation = rest_animation->rotation_track_interpolate(track_i, rest_animation_timestamp);
							Transform3D current_rest = skeleton->get_bone_rest(bone_idx);
							skeleton->set_bone_rest(bone_idx, Transform3D(Basis(bone_rotation).scaled(current_rest.basis.get_scale()), current_rest.origin));
						} break;
						default:
							break;
					}
				}
			}
		}

		ObjectID node_id = p_node->get_instance_id();
		for (int i = 0; i < post_importer_plugins.size(); i++) {
			post_importer_plugins.write[i]->internal_process(EditorScenePostImportPlugin::INTERNAL_IMPORT_CATEGORY_SKELETON_3D_NODE, p_root, p_node, Ref<Resource>(), node_settings);
			if (ObjectDB::get_instance(node_id) == nullptr) { //may have been erased, so do not continue
				break;
			}
		}
	}

	if (Object::cast_to<ImporterMeshInstance3D>(p_node)) {
		ImporterMeshInstance3D *mi = Object::cast_to<ImporterMeshInstance3D>(p_node);

		Ref<ImporterMesh> m = mi->get_mesh();

		if (m.is_valid()) {
			if (!r_scanned_meshes.has(m)) {
				for (int i = 0; i < m->get_surface_count(); i++) {
					Ref<Material> mat = m->get_surface_material(i);
					if (mat.is_valid()) {
						String mat_id = mat->get_meta("import_id", mat->get_name());
						if (!mat_id.is_empty() && p_material_data.has(mat_id)) {
							Dictionary matdata = p_material_data[mat_id];
							{
								//fill node settings for this node with default values
								List<ImportOption> iopts;
								get_internal_import_options(INTERNAL_IMPORT_CATEGORY_MATERIAL, &iopts);
								for (const ImportOption &E : iopts) {
									if (!matdata.has(E.option.name)) {
										matdata[E.option.name] = E.default_value;
									}
								}
							}

							for (int j = 0; j < post_importer_plugins.size(); j++) {
								post_importer_plugins.write[j]->internal_process(EditorScenePostImportPlugin::INTERNAL_IMPORT_CATEGORY_MATERIAL, p_root, p_node, mat, matdata);
							}
						}
						if (!mat_id.is_empty() && extract_mat != 0) {
							String ext = material_extension[p_options.has("materials/extract_format") ? (int)p_options["materials/extract_format"] : 0];
							String path = spath.path_join(mat_id.validate_filename() + ext);
							String uid_path = ResourceUID::path_to_uid(path);

							Dictionary matdata = p_material_data[mat_id];
							matdata["use_external/enabled"] = true;
							matdata["use_external/path"] = uid_path;
							matdata["use_external/fallback_path"] = path;
							if (!FileAccess::exists(path) || extract_mat == 2 /*overwrite*/) {
								ResourceSaver::save(mat, path);
							}

							Ref<Material> external_mat = ResourceLoader::load(path, "", ResourceFormatLoader::CACHE_MODE_REPLACE);
							if (external_mat.is_valid()) {
								m->set_surface_material(i, external_mat);
							}
						}
						if (!mat_id.is_empty() && p_material_data.has(mat_id)) {
							Dictionary matdata = p_material_data[mat_id];
							if (matdata.has("use_external/enabled") && bool(matdata["use_external/enabled"]) && matdata.has("use_external/path")) {
								String path = matdata["use_external/path"];
								Ref<Material> external_mat = ResourceLoader::load(path);
								if (external_mat.is_null()) {
									if (matdata.has("use_external/fallback_path")) {
										String fallback_save_path = matdata["use_external/fallback_path"];
										if (!fallback_save_path.is_empty()) {
											external_mat = ResourceLoader::load(fallback_save_path);
											if (external_mat.is_valid()) {
												path = fallback_save_path;
											}
										}
									}
								}
								if (external_mat.is_valid()) {
									m->set_surface_material(i, external_mat);
									if (!path.begins_with("uid://")) {
										const ResourceUID::ID id = ResourceLoader::get_resource_uid(path);
										if (id != ResourceUID::INVALID_ID) {
											matdata["use_external/path"] = ResourceUID::get_singleton()->id_to_text(id);
										}
									}
									matdata["use_external/fallback_path"] = external_mat->get_path();
								}
							}
						}
					}
				}

				r_scanned_meshes.insert(m);
			}

			if (node_settings.has("generate/physics")) {
				int mesh_physics_mode = MeshPhysicsMode::MESH_PHYSICS_DISABLED;

				const bool generate_collider = node_settings["generate/physics"];
				if (generate_collider) {
					mesh_physics_mode = MeshPhysicsMode::MESH_PHYSICS_MESH_AND_STATIC_COLLIDER;
					if (node_settings.has("physics/body_type")) {
						const BodyType body_type = (BodyType)node_settings["physics/body_type"].operator int();
						switch (body_type) {
							case BODY_TYPE_STATIC:
								mesh_physics_mode = MeshPhysicsMode::MESH_PHYSICS_MESH_AND_STATIC_COLLIDER;
								break;
							case BODY_TYPE_DYNAMIC:
								mesh_physics_mode = MeshPhysicsMode::MESH_PHYSICS_RIGID_BODY_AND_MESH;
								break;
							case BODY_TYPE_AREA:
								mesh_physics_mode = MeshPhysicsMode::MESH_PHYSICS_AREA_ONLY;
								break;
						}
					}
				}

				if (mesh_physics_mode != MeshPhysicsMode::MESH_PHYSICS_DISABLED) {
					Vector<Ref<Shape3D>> shapes;
					if (collision_map.has(m)) {
						shapes = collision_map[m];
					} else {
						shapes = get_collision_shapes(
								m,
								node_settings,
								p_applied_root_scale);
					}

					if (shapes.size()) {
						CollisionObject3D *base = nullptr;
						switch (mesh_physics_mode) {
							case MESH_PHYSICS_MESH_AND_STATIC_COLLIDER: {
								StaticBody3D *col = memnew(StaticBody3D);
								p_node->add_child(col, true);
								col->set_owner(p_node->get_owner());
								col->set_transform(get_collision_shapes_transform(node_settings));
								col->set_position(p_applied_root_scale * col->get_position());
								const Ref<PhysicsMaterial> &pmo = node_settings["physics/physics_material_override"];
								if (pmo.is_valid()) {
									col->set_physics_material_override(pmo);
								}
								base = col;
							} break;
							case MESH_PHYSICS_RIGID_BODY_AND_MESH: {
								RigidBody3D *rigid_body = memnew(RigidBody3D);
								rigid_body->set_name(p_node->get_name());
								_copy_meta(p_node, rigid_body);
								p_node->replace_by(rigid_body);
								rigid_body->set_transform(mi->get_transform() * get_collision_shapes_transform(node_settings));
								rigid_body->set_position(p_applied_root_scale * rigid_body->get_position());
								p_node = rigid_body;
								mi->set_transform(Transform3D());
								rigid_body->add_child(mi, true);
								mi->set_owner(rigid_body->get_owner());
								const Ref<PhysicsMaterial> &pmo = node_settings["physics/physics_material_override"];
								if (pmo.is_valid()) {
									rigid_body->set_physics_material_override(pmo);
								}
								base = rigid_body;
							} break;
							case MESH_PHYSICS_STATIC_COLLIDER_ONLY: {
								StaticBody3D *col = memnew(StaticBody3D);
								col->set_transform(mi->get_transform() * get_collision_shapes_transform(node_settings));
								col->set_position(p_applied_root_scale * col->get_position());
								col->set_name(p_node->get_name());
								_copy_meta(p_node, col);
								p_node->replace_by(col);
								p_node->set_owner(nullptr);
								memdelete(p_node);
								p_node = col;
								const Ref<PhysicsMaterial> &pmo = node_settings["physics/physics_material_override"];
								if (pmo.is_valid()) {
									col->set_physics_material_override(pmo);
								}
								base = col;
							} break;
							case MESH_PHYSICS_AREA_ONLY: {
								Area3D *area = memnew(Area3D);
								area->set_transform(mi->get_transform() * get_collision_shapes_transform(node_settings));
								area->set_position(p_applied_root_scale * area->get_position());
								area->set_name(p_node->get_name());
								_copy_meta(p_node, area);
								p_node->replace_by(area);
								p_node->set_owner(nullptr);
								memdelete(p_node);
								p_node = area;
								base = area;

							} break;
						}

						base->set_collision_layer(node_settings["physics/layer"]);
						base->set_collision_mask(node_settings["physics/mask"]);

						for (const Ref<Shape3D> &E : shapes) {
							CollisionShape3D *cshape = memnew(CollisionShape3D);
							cshape->set_shape(E);
							base->add_child(cshape, true);

							cshape->set_owner(base->get_owner());
						}
					}
				}
			}
		}
	}

	//navmesh (node may have changed type above)
	if (Object::cast_to<ImporterMeshInstance3D>(p_node)) {
		ImporterMeshInstance3D *mi = Object::cast_to<ImporterMeshInstance3D>(p_node);

		Ref<ImporterMesh> m = mi->get_mesh();

		if (m.is_valid()) {
			if (node_settings.has("generate/navmesh")) {
				int navmesh_mode = node_settings["generate/navmesh"];

				if (navmesh_mode != NAVMESH_DISABLED) {
					NavigationRegion3D *nmi = memnew(NavigationRegion3D);

					Ref<NavigationMesh> nmesh = m->create_navigation_mesh();
					nmi->set_navigation_mesh(nmesh);

					if (navmesh_mode == NAVMESH_NAVMESH_ONLY) {
						nmi->set_transform(mi->get_transform());
						_copy_meta(p_node, nmi);
						p_node->replace_by(nmi);
						p_node->set_owner(nullptr);
						memdelete(p_node);
						p_node = nmi;
					} else {
						mi->add_child(nmi, true);
						nmi->set_owner(mi->get_owner());
					}
				}
			}
		}
	}

	if (Object::cast_to<ImporterMeshInstance3D>(p_node)) {
		ImporterMeshInstance3D *mi = Object::cast_to<ImporterMeshInstance3D>(p_node);

		Ref<ImporterMesh> m = mi->get_mesh();

		if (m.is_valid()) {
			if (node_settings.has("generate/occluder")) {
				int occluder_mode = node_settings["generate/occluder"];

				if (occluder_mode != OCCLUDER_DISABLED) {
					float simplification_dist = 0.0f;
					if (node_settings.has("occluder/simplification_distance")) {
						simplification_dist = node_settings["occluder/simplification_distance"];
					}

					OccluderInstance3D::bake_single_node(mi, simplification_dist, r_occluder_arrays.first, r_occluder_arrays.second);

					if (occluder_mode == OCCLUDER_OCCLUDER_ONLY) {
						p_node->set_owner(nullptr);
						memdelete(p_node);
						p_node = nullptr;
					}
				}
			}
		}
	}

	if (Object::cast_to<ImporterMeshInstance3D>(p_node)) {
		ImporterMeshInstance3D *mi = Object::cast_to<ImporterMeshInstance3D>(p_node);

		if (node_settings.has("mesh_instance/layers")) {
			mi->set_layer_mask(node_settings["mesh_instance/layers"]);
		}

		if (node_settings.has("mesh_instance/visibility_range_begin")) {
			mi->set_visibility_range_begin(node_settings["mesh_instance/visibility_range_begin"]);
		}

		if (node_settings.has("mesh_instance/visibility_range_begin_margin")) {
			mi->set_visibility_range_begin_margin(node_settings["mesh_instance/visibility_range_begin_margin"]);
		}

		if (node_settings.has("mesh_instance/visibility_range_end")) {
			mi->set_visibility_range_end(node_settings["mesh_instance/visibility_range_end"]);
		}

		if (node_settings.has("mesh_instance/visibility_range_end_margin")) {
			mi->set_visibility_range_end_margin(node_settings["mesh_instance/visibility_range_end_margin"]);
		}

		if (node_settings.has("mesh_instance/visibility_range_fade_mode")) {
			const GeometryInstance3D::VisibilityRangeFadeMode range_fade_mode = (GeometryInstance3D::VisibilityRangeFadeMode)node_settings["mesh_instance/visibility_range_fade_mode"].operator int();
			mi->set_visibility_range_fade_mode(range_fade_mode);
		}

		if (node_settings.has("mesh_instance/cast_shadow")) {
			const GeometryInstance3D::ShadowCastingSetting cast_shadows = (GeometryInstance3D::ShadowCastingSetting)node_settings["mesh_instance/cast_shadow"].operator int();
			mi->set_cast_shadows_setting(cast_shadows);
		}
	}

	if (Object::cast_to<AnimationPlayer>(p_node)) {
		AnimationPlayer *ap = Object::cast_to<AnimationPlayer>(p_node);

		for (int i = 0; i < post_importer_plugins.size(); i++) {
			post_importer_plugins.write[i]->internal_process(EditorScenePostImportPlugin::INTERNAL_IMPORT_CATEGORY_ANIMATION_NODE, p_root, p_node, Ref<Resource>(), node_settings);
		}

		if (post_importer_plugins.size()) {
			List<StringName> anims;
			ap->get_animation_list(&anims);
			for (const StringName &name : anims) {
				if (p_animation_data.has(name)) {
					Ref<Animation> anim = ap->get_animation(name);
					Dictionary anim_settings = p_animation_data[name];
					{
						//fill with default values
						List<ImportOption> iopts;
						get_internal_import_options(INTERNAL_IMPORT_CATEGORY_ANIMATION, &iopts);
						for (const ImportOption &F : iopts) {
							if (!anim_settings.has(F.option.name)) {
								anim_settings[F.option.name] = F.default_value;
							}
						}
					}

					for (int i = 0; i < post_importer_plugins.size(); i++) {
						post_importer_plugins.write[i]->internal_process(EditorScenePostImportPlugin::INTERNAL_IMPORT_CATEGORY_ANIMATION, p_root, p_node, anim, anim_settings);
					}
				}
			}
		}
	}

	String node_type = node_settings.get("node/node_type", "");
	Ref<Script> node_script = node_settings.get("node/script", Ref<Script>());
	p_node = _replace_node_with_type_and_script(p_node, node_type, node_script);

	return p_node;
}

Ref<Animation> ResourceImporterScene::_save_animation_to_file(Ref<Animation> anim, bool p_save_to_file, const String &p_save_to_path, bool p_keep_custom_tracks) {
	String res_path = ResourceUID::ensure_path(p_save_to_path);
	if (!p_save_to_file || !res_path.is_resource_file()) {
		return anim;
	}

	if (FileAccess::exists(res_path) && p_keep_custom_tracks) {
		// Copy custom animation tracks from previously imported files.
		Ref<Animation> old_anim = ResourceLoader::load(res_path, "Animation", ResourceFormatLoader::CACHE_MODE_IGNORE);
		if (old_anim.is_valid()) {
			for (int i = 0; i < old_anim->get_track_count(); i++) {
				if (!old_anim->track_is_imported(i)) {
					old_anim->copy_track(i, anim);
				}
			}
			anim->set_loop_mode(old_anim->get_loop_mode());
		}
	}

	if (ResourceCache::has(res_path)) {
		Ref<Animation> old_anim = ResourceCache::get_ref(res_path);
		if (old_anim.is_valid()) {
			old_anim->copy_from(anim);
			anim = old_anim;
		}
	}
	anim->set_path(res_path, true); // Set path to save externally.
	Error err = ResourceSaver::save(anim, res_path, ResourceSaver::FLAG_CHANGE_PATH);

	ERR_FAIL_COND_V_MSG(err != OK, anim, "Saving of animation failed: " + res_path);
	if (p_save_to_path.begins_with("uid://")) {
		// slow
		ResourceSaver::set_uid(res_path, ResourceUID::get_singleton()->text_to_id(p_save_to_path));
	}
	return anim;
}

void ResourceImporterScene::_create_slices(AnimationPlayer *ap, Ref<Animation> anim, const Array &p_slices, bool p_bake_all) {
	Ref<AnimationLibrary> al = ap->get_animation_library(ap->find_animation_library(anim));

	for (int i = 0; i < p_slices.size(); i += 7) {
		String name = p_slices[i];
		float from = p_slices[i + 1];
		float to = p_slices[i + 2];
		Animation::LoopMode loop_mode = static_cast<Animation::LoopMode>((int)p_slices[i + 3]);
		bool save_to_file = p_slices[i + 4];
		String save_to_path = p_slices[i + 5];
		bool keep_current = p_slices[i + 6];
		if (from >= to) {
			continue;
		}

		Ref<Animation> new_anim = memnew(Animation);

		for (int j = 0; j < anim->get_track_count(); j++) {
			List<float> keys;
			int kc = anim->track_get_key_count(j);
			int dtrack = -1;
			for (int k = 0; k < kc; k++) {
				float kt = anim->track_get_key_time(j, k);
				if (kt >= from && kt < to) {
					//found a key within range, so create track
					if (dtrack == -1) {
						new_anim->add_track(anim->track_get_type(j));
						dtrack = new_anim->get_track_count() - 1;
						new_anim->track_set_path(dtrack, anim->track_get_path(j));
						new_anim->track_set_imported(dtrack, true);

						if (kt > (from + 0.01) && k > 0) {
							if (anim->track_get_type(j) == Animation::TYPE_POSITION_3D) {
								Vector3 p;
								anim->try_position_track_interpolate(j, from, &p);
								new_anim->position_track_insert_key(dtrack, 0, p);
							} else if (anim->track_get_type(j) == Animation::TYPE_ROTATION_3D) {
								Quaternion r;
								anim->try_rotation_track_interpolate(j, from, &r);
								new_anim->rotation_track_insert_key(dtrack, 0, r);
							} else if (anim->track_get_type(j) == Animation::TYPE_SCALE_3D) {
								Vector3 s;
								anim->try_scale_track_interpolate(j, from, &s);
								new_anim->scale_track_insert_key(dtrack, 0, s);
							} else if (anim->track_get_type(j) == Animation::TYPE_VALUE) {
								Variant var = anim->value_track_interpolate(j, from);
								new_anim->track_insert_key(dtrack, 0, var);
							} else if (anim->track_get_type(j) == Animation::TYPE_BLEND_SHAPE) {
								float interp;
								anim->try_blend_shape_track_interpolate(j, from, &interp);
								new_anim->blend_shape_track_insert_key(dtrack, 0, interp);
							}
						}
					}

					if (anim->track_get_type(j) == Animation::TYPE_POSITION_3D) {
						Vector3 p;
						anim->position_track_get_key(j, k, &p);
						new_anim->position_track_insert_key(dtrack, kt - from, p);
					} else if (anim->track_get_type(j) == Animation::TYPE_ROTATION_3D) {
						Quaternion r;
						anim->rotation_track_get_key(j, k, &r);
						new_anim->rotation_track_insert_key(dtrack, kt - from, r);
					} else if (anim->track_get_type(j) == Animation::TYPE_SCALE_3D) {
						Vector3 s;
						anim->scale_track_get_key(j, k, &s);
						new_anim->scale_track_insert_key(dtrack, kt - from, s);
					} else if (anim->track_get_type(j) == Animation::TYPE_VALUE) {
						Variant var = anim->track_get_key_value(j, k);
						new_anim->track_insert_key(dtrack, kt - from, var);
					} else if (anim->track_get_type(j) == Animation::TYPE_BLEND_SHAPE) {
						float interp;
						anim->blend_shape_track_get_key(j, k, &interp);
						new_anim->blend_shape_track_insert_key(dtrack, kt - from, interp);
					}
				}

				if (dtrack != -1 && kt >= to) {
					if (anim->track_get_type(j) == Animation::TYPE_POSITION_3D) {
						Vector3 p;
						anim->try_position_track_interpolate(j, to, &p);
						new_anim->position_track_insert_key(dtrack, to - from, p);
					} else if (anim->track_get_type(j) == Animation::TYPE_ROTATION_3D) {
						Quaternion r;
						anim->try_rotation_track_interpolate(j, to, &r);
						new_anim->rotation_track_insert_key(dtrack, to - from, r);
					} else if (anim->track_get_type(j) == Animation::TYPE_SCALE_3D) {
						Vector3 s;
						anim->try_scale_track_interpolate(j, to, &s);
						new_anim->scale_track_insert_key(dtrack, to - from, s);
					} else if (anim->track_get_type(j) == Animation::TYPE_VALUE) {
						Variant var = anim->value_track_interpolate(j, to);
						new_anim->track_insert_key(dtrack, to - from, var);
					} else if (anim->track_get_type(j) == Animation::TYPE_BLEND_SHAPE) {
						float interp;
						anim->try_blend_shape_track_interpolate(j, to, &interp);
						new_anim->blend_shape_track_insert_key(dtrack, to - from, interp);
					}
				}
			}

			if (dtrack == -1 && p_bake_all) {
				new_anim->add_track(anim->track_get_type(j));
				dtrack = new_anim->get_track_count() - 1;
				new_anim->track_set_path(dtrack, anim->track_get_path(j));
				new_anim->track_set_imported(dtrack, true);
				if (anim->track_get_type(j) == Animation::TYPE_POSITION_3D) {
					Vector3 p;
					anim->try_position_track_interpolate(j, from, &p);
					new_anim->position_track_insert_key(dtrack, 0, p);
					anim->try_position_track_interpolate(j, to, &p);
					new_anim->position_track_insert_key(dtrack, to - from, p);
				} else if (anim->track_get_type(j) == Animation::TYPE_ROTATION_3D) {
					Quaternion r;
					anim->try_rotation_track_interpolate(j, from, &r);
					new_anim->rotation_track_insert_key(dtrack, 0, r);
					anim->try_rotation_track_interpolate(j, to, &r);
					new_anim->rotation_track_insert_key(dtrack, to - from, r);
				} else if (anim->track_get_type(j) == Animation::TYPE_SCALE_3D) {
					Vector3 s;
					anim->try_scale_track_interpolate(j, from, &s);
					new_anim->scale_track_insert_key(dtrack, 0, s);
					anim->try_scale_track_interpolate(j, to, &s);
					new_anim->scale_track_insert_key(dtrack, to - from, s);
				} else if (anim->track_get_type(j) == Animation::TYPE_VALUE) {
					Variant var = anim->value_track_interpolate(j, from);
					new_anim->track_insert_key(dtrack, 0, var);
					Variant to_var = anim->value_track_interpolate(j, to);
					new_anim->track_insert_key(dtrack, to - from, to_var);
				} else if (anim->track_get_type(j) == Animation::TYPE_BLEND_SHAPE) {
					float interp;
					anim->try_blend_shape_track_interpolate(j, from, &interp);
					new_anim->blend_shape_track_insert_key(dtrack, 0, interp);
					anim->try_blend_shape_track_interpolate(j, to, &interp);
					new_anim->blend_shape_track_insert_key(dtrack, to - from, interp);
				}
			}
		}

		new_anim->set_loop_mode(loop_mode);
		new_anim->set_length(to - from);
		new_anim->set_step(anim->get_step());

		al->add_animation(name, new_anim);

		Ref<Animation> saved_anim = _save_animation_to_file(new_anim, save_to_file, save_to_path, keep_current);
		if (saved_anim != new_anim) {
			al->add_animation(name, saved_anim);
		}
	}

	al->remove_animation(ap->find_animation(anim)); // Remove original animation (no longer needed).
}

void ResourceImporterScene::_optimize_animations(AnimationPlayer *anim, float p_max_vel_error, float p_max_ang_error, int p_prc_error) {
	List<StringName> anim_names;
	anim->get_animation_list(&anim_names);
	for (const StringName &E : anim_names) {
		Ref<Animation> a = anim->get_animation(E);
		a->optimize(p_max_vel_error, p_max_ang_error, p_prc_error);
	}
}

void ResourceImporterScene::_compress_animations(AnimationPlayer *anim, int p_page_size_kb) {
	List<StringName> anim_names;
	anim->get_animation_list(&anim_names);
	for (const StringName &E : anim_names) {
		Ref<Animation> a = anim->get_animation(E);
		a->compress(p_page_size_kb * 1024);
	}
}

void ResourceImporterScene::get_internal_import_options(InternalImportCategory p_category, List<ImportOption> *r_options) const {
	switch (p_category) {
		case INTERNAL_IMPORT_CATEGORY_NODE: {
			r_options->push_back(ImportOption(PropertyInfo(Variant::STRING, "node/node_type", PROPERTY_HINT_TYPE_STRING, "Node"), ""));
			r_options->push_back(ImportOption(PropertyInfo(Variant::OBJECT, "node/script", PROPERTY_HINT_RESOURCE_TYPE, "Script"), Variant()));
			r_options->push_back(ImportOption(PropertyInfo(Variant::BOOL, "import/skip_import", PROPERTY_HINT_NONE, "", PROPERTY_USAGE_DEFAULT | PROPERTY_USAGE_UPDATE_ALL_IF_MODIFIED), false));
		} break;
		case INTERNAL_IMPORT_CATEGORY_MESH_3D_NODE: {
			r_options->push_back(ImportOption(PropertyInfo(Variant::OBJECT, "node/script", PROPERTY_HINT_RESOURCE_TYPE, "Script"), Variant()));
			r_options->push_back(ImportOption(PropertyInfo(Variant::BOOL, "import/skip_import", PROPERTY_HINT_NONE, "", PROPERTY_USAGE_DEFAULT | PROPERTY_USAGE_UPDATE_ALL_IF_MODIFIED), false));
			r_options->push_back(ImportOption(PropertyInfo(Variant::BOOL, "generate/physics", PROPERTY_HINT_NONE, "", PROPERTY_USAGE_DEFAULT | PROPERTY_USAGE_UPDATE_ALL_IF_MODIFIED), false));
			r_options->push_back(ImportOption(PropertyInfo(Variant::INT, "generate/navmesh", PROPERTY_HINT_ENUM, "Disabled,Mesh + NavMesh,NavMesh Only"), 0));
			r_options->push_back(ImportOption(PropertyInfo(Variant::INT, "physics/body_type", PROPERTY_HINT_ENUM, "Static,Dynamic,Area"), 0));
			r_options->push_back(ImportOption(PropertyInfo(Variant::INT, "physics/shape_type", PROPERTY_HINT_ENUM, "Decompose Convex,Simple Convex,Trimesh,Box,Sphere,Cylinder,Capsule,Automatic", PROPERTY_USAGE_DEFAULT | PROPERTY_USAGE_UPDATE_ALL_IF_MODIFIED), 7));
			r_options->push_back(ImportOption(PropertyInfo(Variant::OBJECT, "physics/physics_material_override", PROPERTY_HINT_RESOURCE_TYPE, "PhysicsMaterial"), Variant()));
			r_options->push_back(ImportOption(PropertyInfo(Variant::INT, "physics/layer", PROPERTY_HINT_LAYERS_3D_PHYSICS), 1));
			r_options->push_back(ImportOption(PropertyInfo(Variant::INT, "physics/mask", PROPERTY_HINT_LAYERS_3D_PHYSICS), 1));

			r_options->push_back(ImportOption(PropertyInfo(Variant::INT, "mesh_instance/layers", PROPERTY_HINT_LAYERS_3D_RENDER), 1));
			r_options->push_back(ImportOption(PropertyInfo(Variant::FLOAT, "mesh_instance/visibility_range_begin", PROPERTY_HINT_RANGE, "0.0,4096.0,0.01,or_greater,suffix:m"), 0.0f));
			r_options->push_back(ImportOption(PropertyInfo(Variant::FLOAT, "mesh_instance/visibility_range_begin_margin", PROPERTY_HINT_RANGE, "0.0,4096.0,0.01,or_greater,suffix:m"), 0.0f));
			r_options->push_back(ImportOption(PropertyInfo(Variant::FLOAT, "mesh_instance/visibility_range_end", PROPERTY_HINT_RANGE, "0.0,4096.0,0.01,or_greater,suffix:m"), 0.0f));
			r_options->push_back(ImportOption(PropertyInfo(Variant::FLOAT, "mesh_instance/visibility_range_end_margin", PROPERTY_HINT_RANGE, "0.0,4096.0,0.01,or_greater,suffix:m"), 0.0f));
			r_options->push_back(ImportOption(PropertyInfo(Variant::INT, "mesh_instance/visibility_range_fade_mode", PROPERTY_HINT_ENUM, "Disabled,Self,Dependencies"), GeometryInstance3D::VISIBILITY_RANGE_FADE_DISABLED));
			r_options->push_back(ImportOption(PropertyInfo(Variant::INT, "mesh_instance/cast_shadow", PROPERTY_HINT_ENUM, "Off,On,Double-Sided,Shadows Only"), GeometryInstance3D::SHADOW_CASTING_SETTING_ON));

			// Decomposition
			Ref<MeshConvexDecompositionSettings> decomposition_default = Ref<MeshConvexDecompositionSettings>();
			decomposition_default.instantiate();
			r_options->push_back(ImportOption(PropertyInfo(Variant::BOOL, "decomposition/advanced", PROPERTY_HINT_NONE, "", PROPERTY_USAGE_DEFAULT | PROPERTY_USAGE_UPDATE_ALL_IF_MODIFIED), false));
			r_options->push_back(ImportOption(PropertyInfo(Variant::INT, "decomposition/precision", PROPERTY_HINT_RANGE, "1,10,1"), 5));
			r_options->push_back(ImportOption(PropertyInfo(Variant::FLOAT, "decomposition/max_concavity", PROPERTY_HINT_RANGE, "0.0,1.0,0.001", PROPERTY_USAGE_DEFAULT), decomposition_default->get_max_concavity()));
			r_options->push_back(ImportOption(PropertyInfo(Variant::FLOAT, "decomposition/symmetry_planes_clipping_bias", PROPERTY_HINT_RANGE, "0.0,1.0,0.001", PROPERTY_USAGE_DEFAULT), decomposition_default->get_symmetry_planes_clipping_bias()));
			r_options->push_back(ImportOption(PropertyInfo(Variant::FLOAT, "decomposition/revolution_axes_clipping_bias", PROPERTY_HINT_RANGE, "0.0,1.0,0.001", PROPERTY_USAGE_DEFAULT), decomposition_default->get_revolution_axes_clipping_bias()));
			r_options->push_back(ImportOption(PropertyInfo(Variant::FLOAT, "decomposition/min_volume_per_convex_hull", PROPERTY_HINT_NONE, "", PROPERTY_USAGE_DEFAULT), decomposition_default->get_min_volume_per_convex_hull()));
			r_options->push_back(ImportOption(PropertyInfo(Variant::INT, "decomposition/resolution", PROPERTY_HINT_NONE, "", PROPERTY_USAGE_DEFAULT), decomposition_default->get_resolution()));
			r_options->push_back(ImportOption(PropertyInfo(Variant::INT, "decomposition/max_num_vertices_per_convex_hull", PROPERTY_HINT_RANGE, "5,512,1", PROPERTY_USAGE_DEFAULT), decomposition_default->get_max_num_vertices_per_convex_hull()));
			r_options->push_back(ImportOption(PropertyInfo(Variant::INT, "decomposition/plane_downsampling", PROPERTY_HINT_RANGE, "1,16,1", PROPERTY_USAGE_DEFAULT), decomposition_default->get_plane_downsampling()));
			r_options->push_back(ImportOption(PropertyInfo(Variant::INT, "decomposition/convexhull_downsampling", PROPERTY_HINT_RANGE, "1,16,1", PROPERTY_USAGE_DEFAULT), decomposition_default->get_convex_hull_downsampling()));
			r_options->push_back(ImportOption(PropertyInfo(Variant::BOOL, "decomposition/normalize_mesh", PROPERTY_HINT_NONE, "", PROPERTY_USAGE_DEFAULT), decomposition_default->get_normalize_mesh()));
			r_options->push_back(ImportOption(PropertyInfo(Variant::INT, "decomposition/mode", PROPERTY_HINT_ENUM, "Voxel,Tetrahedron", PROPERTY_USAGE_DEFAULT), static_cast<int>(decomposition_default->get_mode())));
			r_options->push_back(ImportOption(PropertyInfo(Variant::BOOL, "decomposition/convexhull_approximation", PROPERTY_HINT_NONE, "", PROPERTY_USAGE_DEFAULT), decomposition_default->get_convex_hull_approximation()));
			r_options->push_back(ImportOption(PropertyInfo(Variant::INT, "decomposition/max_convex_hulls", PROPERTY_HINT_RANGE, "1,100,1", PROPERTY_USAGE_DEFAULT), decomposition_default->get_max_convex_hulls()));
			r_options->push_back(ImportOption(PropertyInfo(Variant::BOOL, "decomposition/project_hull_vertices", PROPERTY_HINT_NONE, "", PROPERTY_USAGE_DEFAULT), decomposition_default->get_project_hull_vertices()));

			// Primitives: Box, Sphere, Cylinder, Capsule.
			r_options->push_back(ImportOption(PropertyInfo(Variant::VECTOR3, "primitive/size", PROPERTY_HINT_NONE, "", PROPERTY_USAGE_DEFAULT), Vector3(2.0, 2.0, 2.0)));
			r_options->push_back(ImportOption(PropertyInfo(Variant::FLOAT, "primitive/height", PROPERTY_HINT_NONE, "", PROPERTY_USAGE_DEFAULT), 1.0));
			r_options->push_back(ImportOption(PropertyInfo(Variant::FLOAT, "primitive/radius", PROPERTY_HINT_NONE, "", PROPERTY_USAGE_DEFAULT), 1.0));
			r_options->push_back(ImportOption(PropertyInfo(Variant::VECTOR3, "primitive/position", PROPERTY_HINT_NONE, "", PROPERTY_USAGE_DEFAULT), Vector3()));
			r_options->push_back(ImportOption(PropertyInfo(Variant::VECTOR3, "primitive/rotation", PROPERTY_HINT_NONE, "", PROPERTY_USAGE_DEFAULT), Vector3()));

			r_options->push_back(ImportOption(PropertyInfo(Variant::INT, "generate/occluder", PROPERTY_HINT_ENUM, "Disabled,Mesh + Occluder,Occluder Only", PROPERTY_USAGE_DEFAULT | PROPERTY_USAGE_UPDATE_ALL_IF_MODIFIED), 0));
			r_options->push_back(ImportOption(PropertyInfo(Variant::FLOAT, "occluder/simplification_distance", PROPERTY_HINT_RANGE, "0.0,2.0,0.01", PROPERTY_USAGE_DEFAULT), 0.1f));
		} break;
		case INTERNAL_IMPORT_CATEGORY_MESH: {
			r_options->push_back(ImportOption(PropertyInfo(Variant::BOOL, "save_to_file/enabled", PROPERTY_HINT_NONE, "", PROPERTY_USAGE_DEFAULT | PROPERTY_USAGE_UPDATE_ALL_IF_MODIFIED), false));
			r_options->push_back(ImportOption(PropertyInfo(Variant::STRING, "save_to_file/path", PROPERTY_HINT_SAVE_FILE, "*.res,*.tres"), ""));
			r_options->push_back(ImportOption(PropertyInfo(Variant::STRING, "save_to_file/fallback_path", PROPERTY_HINT_NONE, "", PROPERTY_USAGE_NO_EDITOR), ""));
			r_options->push_back(ImportOption(PropertyInfo(Variant::INT, "generate/shadow_meshes", PROPERTY_HINT_ENUM, "Default,Enable,Disable"), 0));
			r_options->push_back(ImportOption(PropertyInfo(Variant::INT, "generate/lightmap_uv", PROPERTY_HINT_ENUM, "Default,Enable,Disable"), 0));
			r_options->push_back(ImportOption(PropertyInfo(Variant::INT, "generate/lods", PROPERTY_HINT_ENUM, "Default,Enable,Disable"), 0));
			r_options->push_back(ImportOption(PropertyInfo(Variant::FLOAT, "lods/normal_merge_angle", PROPERTY_HINT_RANGE, "0,180,1,degrees"), 20.0f));
		} break;
		case INTERNAL_IMPORT_CATEGORY_MATERIAL: {
			r_options->push_back(ImportOption(PropertyInfo(Variant::BOOL, "use_external/enabled", PROPERTY_HINT_NONE, "", PROPERTY_USAGE_DEFAULT | PROPERTY_USAGE_UPDATE_ALL_IF_MODIFIED), false));
			r_options->push_back(ImportOption(PropertyInfo(Variant::STRING, "use_external/path", PROPERTY_HINT_FILE, "*.material,*.res,*.tres"), ""));
			r_options->push_back(ImportOption(PropertyInfo(Variant::STRING, "use_external/fallback_path", PROPERTY_HINT_NONE, "", PROPERTY_USAGE_NO_EDITOR), ""));
		} break;
		case INTERNAL_IMPORT_CATEGORY_ANIMATION: {
			r_options->push_back(ImportOption(PropertyInfo(Variant::INT, "settings/loop_mode", PROPERTY_HINT_ENUM, "None,Linear,Pingpong"), 0));
			r_options->push_back(ImportOption(PropertyInfo(Variant::BOOL, "save_to_file/enabled", PROPERTY_HINT_NONE, "", PROPERTY_USAGE_DEFAULT | PROPERTY_USAGE_UPDATE_ALL_IF_MODIFIED), false));
			r_options->push_back(ImportOption(PropertyInfo(Variant::STRING, "save_to_file/path", PROPERTY_HINT_SAVE_FILE, "*.res,*.anim,*.tres"), ""));
			r_options->push_back(ImportOption(PropertyInfo(Variant::STRING, "save_to_file/fallback_path", PROPERTY_HINT_NONE, "", PROPERTY_USAGE_NO_EDITOR), ""));
			r_options->push_back(ImportOption(PropertyInfo(Variant::BOOL, "save_to_file/keep_custom_tracks"), ""));
			r_options->push_back(ImportOption(PropertyInfo(Variant::INT, "slices/amount", PROPERTY_HINT_RANGE, "0,256,1", PROPERTY_USAGE_DEFAULT | PROPERTY_USAGE_UPDATE_ALL_IF_MODIFIED), 0));

			for (int i = 0; i < 256; i++) {
				r_options->push_back(ImportOption(PropertyInfo(Variant::STRING, "slice_" + itos(i + 1) + "/name"), ""));
				r_options->push_back(ImportOption(PropertyInfo(Variant::INT, "slice_" + itos(i + 1) + "/start_frame"), 0));
				r_options->push_back(ImportOption(PropertyInfo(Variant::INT, "slice_" + itos(i + 1) + "/end_frame"), 0));
				r_options->push_back(ImportOption(PropertyInfo(Variant::INT, "slice_" + itos(i + 1) + "/loop_mode", PROPERTY_HINT_ENUM, "None,Linear,Pingpong"), 0));
				r_options->push_back(ImportOption(PropertyInfo(Variant::BOOL, "slice_" + itos(i + 1) + "/save_to_file/enabled", PROPERTY_HINT_NONE, "", PROPERTY_USAGE_DEFAULT | PROPERTY_USAGE_UPDATE_ALL_IF_MODIFIED), false));
				r_options->push_back(ImportOption(PropertyInfo(Variant::STRING, "slice_" + itos(i + 1) + "/save_to_file/path", PROPERTY_HINT_SAVE_FILE, "*.res,*.anim,*.tres"), ""));
				r_options->push_back(ImportOption(PropertyInfo(Variant::STRING, "slice_" + itos(i + 1) + "/save_to_file/fallback_path", PROPERTY_HINT_NONE, "", PROPERTY_USAGE_NO_EDITOR), ""));
				r_options->push_back(ImportOption(PropertyInfo(Variant::BOOL, "slice_" + itos(i + 1) + "/save_to_file/keep_custom_tracks"), false));
			}
		} break;
		case INTERNAL_IMPORT_CATEGORY_ANIMATION_NODE: {
			r_options->push_back(ImportOption(PropertyInfo(Variant::OBJECT, "node/script", PROPERTY_HINT_RESOURCE_TYPE, "Script"), Variant()));
			r_options->push_back(ImportOption(PropertyInfo(Variant::BOOL, "import/skip_import", PROPERTY_HINT_NONE, "", PROPERTY_USAGE_DEFAULT | PROPERTY_USAGE_UPDATE_ALL_IF_MODIFIED), false));
			r_options->push_back(ImportOption(PropertyInfo(Variant::BOOL, "optimizer/enabled", PROPERTY_HINT_NONE, "", PROPERTY_USAGE_DEFAULT | PROPERTY_USAGE_UPDATE_ALL_IF_MODIFIED), true));
			r_options->push_back(ImportOption(PropertyInfo(Variant::FLOAT, "optimizer/max_velocity_error", PROPERTY_HINT_RANGE, "0,1,0.01"), 0.01));
			r_options->push_back(ImportOption(PropertyInfo(Variant::FLOAT, "optimizer/max_angular_error", PROPERTY_HINT_RANGE, "0,1,0.01"), 0.01));
			r_options->push_back(ImportOption(PropertyInfo(Variant::INT, "optimizer/max_precision_error", PROPERTY_HINT_NONE, "1,6,1"), 3));
			r_options->push_back(ImportOption(PropertyInfo(Variant::BOOL, "compression/enabled", PROPERTY_HINT_NONE, "", PROPERTY_USAGE_DEFAULT | PROPERTY_USAGE_UPDATE_ALL_IF_MODIFIED), false));
			r_options->push_back(ImportOption(PropertyInfo(Variant::INT, "compression/page_size", PROPERTY_HINT_RANGE, "4,512,1,suffix:kb"), 8));
			r_options->push_back(ImportOption(PropertyInfo(Variant::INT, "import_tracks/position", PROPERTY_HINT_ENUM, "IfPresent,IfPresentForAll,Never"), 1));
			r_options->push_back(ImportOption(PropertyInfo(Variant::INT, "import_tracks/rotation", PROPERTY_HINT_ENUM, "IfPresent,IfPresentForAll,Never"), 1));
			r_options->push_back(ImportOption(PropertyInfo(Variant::INT, "import_tracks/scale", PROPERTY_HINT_ENUM, "IfPresent,IfPresentForAll,Never"), 1));
		} break;
		case INTERNAL_IMPORT_CATEGORY_SKELETON_3D_NODE: {
			r_options->push_back(ImportOption(PropertyInfo(Variant::OBJECT, "node/script", PROPERTY_HINT_RESOURCE_TYPE, "Script"), Variant()));
			r_options->push_back(ImportOption(PropertyInfo(Variant::BOOL, "import/skip_import", PROPERTY_HINT_NONE, "", PROPERTY_USAGE_DEFAULT | PROPERTY_USAGE_UPDATE_ALL_IF_MODIFIED), false));
			r_options->push_back(ImportOption(PropertyInfo(Variant::INT, "rest_pose/load_pose", PROPERTY_HINT_ENUM, "Default Pose,Use AnimationPlayer,Load External Animation", PROPERTY_USAGE_DEFAULT | PROPERTY_USAGE_UPDATE_ALL_IF_MODIFIED), 0));
			r_options->push_back(ImportOption(PropertyInfo(Variant::OBJECT, "rest_pose/external_animation_library", PROPERTY_HINT_RESOURCE_TYPE, "Animation,AnimationLibrary", PROPERTY_USAGE_DEFAULT | PROPERTY_USAGE_UPDATE_ALL_IF_MODIFIED), Variant()));
			r_options->push_back(ImportOption(PropertyInfo(Variant::STRING, "rest_pose/selected_animation", PROPERTY_HINT_ENUM, "", PROPERTY_USAGE_DEFAULT | PROPERTY_USAGE_UPDATE_ALL_IF_MODIFIED), ""));
			r_options->push_back(ImportOption(PropertyInfo(Variant::FLOAT, "rest_pose/selected_timestamp", PROPERTY_HINT_RANGE, "0,1,0.001,or_greater,suffix:s", PROPERTY_USAGE_DEFAULT), 0.0f));
			String mismatched_or_empty_profile_warning = String(
					"The external rest animation is missing some bones. "
					"Consider disabling Remove Immutable Tracks on the other file."); // TODO: translate.
			r_options->push_back(ImportOption(
					PropertyInfo(
							Variant::STRING, U"rest_pose/\u26A0_validation_warning/mismatched_or_empty_profile",
							PROPERTY_HINT_MULTILINE_TEXT, "", PROPERTY_USAGE_DEFAULT | PROPERTY_USAGE_READ_ONLY),
					Variant(mismatched_or_empty_profile_warning)));
			String profile_must_not_be_retargeted_warning = String(
					"This external rest animation appears to have been imported with a BoneMap. "
					"Disable the bone map when exporting a rest animation from the reference model."); // TODO: translate.
			r_options->push_back(ImportOption(
					PropertyInfo(
							Variant::STRING, U"rest_pose/\u26A0_validation_warning/profile_must_not_be_retargeted",
							PROPERTY_HINT_MULTILINE_TEXT, "", PROPERTY_USAGE_DEFAULT | PROPERTY_USAGE_READ_ONLY),
					Variant(profile_must_not_be_retargeted_warning)));
			String no_animation_warning = String(
					"Select an animation: Find a FBX or glTF in a compatible rest pose "
					"and export a compatible animation from its import settings."); // TODO: translate.
			r_options->push_back(ImportOption(
					PropertyInfo(
							Variant::STRING, U"rest_pose//no_animation_chosen",
							PROPERTY_HINT_MULTILINE_TEXT, "", PROPERTY_USAGE_DEFAULT | PROPERTY_USAGE_READ_ONLY),
					Variant(no_animation_warning)));
			r_options->push_back(ImportOption(PropertyInfo(Variant::OBJECT, "retarget/bone_map", PROPERTY_HINT_RESOURCE_TYPE, "BoneMap", PROPERTY_USAGE_DEFAULT | PROPERTY_USAGE_UPDATE_ALL_IF_MODIFIED), Variant()));
		} break;
		default: {
		}
	}

	for (int i = 0; i < post_importer_plugins.size(); i++) {
		post_importer_plugins.write[i]->get_internal_import_options(EditorScenePostImportPlugin::InternalImportCategory(p_category), r_options);
	}
}

bool ResourceImporterScene::get_internal_option_visibility(InternalImportCategory p_category, const String &p_option, const HashMap<StringName, Variant> &p_options) const {
	if (p_options.has("import/skip_import") && p_option != "import/skip_import" && bool(p_options["import/skip_import"])) {
		return false; //if skip import
	}
	switch (p_category) {
		case INTERNAL_IMPORT_CATEGORY_NODE: {
		} break;
		case INTERNAL_IMPORT_CATEGORY_MESH_3D_NODE: {
			const bool generate_physics =
					p_options.has("generate/physics") &&
					p_options["generate/physics"].operator bool();

			if (p_option.contains("physics/")) {
				// Show if need to generate collisions.
				return generate_physics;
			}

			if (p_option.contains("decomposition/")) {
				// Show if need to generate collisions.
				if (generate_physics &&
						// Show if convex is enabled.
						p_options["physics/shape_type"] == Variant(SHAPE_TYPE_DECOMPOSE_CONVEX)) {
					if (p_option == "decomposition/advanced") {
						return true;
					}

					const bool decomposition_advanced =
							p_options.has("decomposition/advanced") &&
							p_options["decomposition/advanced"].operator bool();

					if (p_option == "decomposition/precision") {
						return !decomposition_advanced;
					} else {
						return decomposition_advanced;
					}
				}

				return false;
			}

			if (p_option == "primitive/position" || p_option == "primitive/rotation") {
				const ShapeType physics_shape = (ShapeType)p_options["physics/shape_type"].operator int();
				return generate_physics &&
						physics_shape >= SHAPE_TYPE_BOX;
			}

			if (p_option == "primitive/size") {
				const ShapeType physics_shape = (ShapeType)p_options["physics/shape_type"].operator int();
				return generate_physics &&
						physics_shape == SHAPE_TYPE_BOX;
			}

			if (p_option == "primitive/radius") {
				const ShapeType physics_shape = (ShapeType)p_options["physics/shape_type"].operator int();
				return generate_physics &&
						(physics_shape == SHAPE_TYPE_SPHERE ||
								physics_shape == SHAPE_TYPE_CYLINDER ||
								physics_shape == SHAPE_TYPE_CAPSULE);
			}

			if (p_option == "primitive/height") {
				const ShapeType physics_shape = (ShapeType)p_options["physics/shape_type"].operator int();
				return generate_physics &&
						(physics_shape == SHAPE_TYPE_CYLINDER ||
								physics_shape == SHAPE_TYPE_CAPSULE);
			}

			if (p_option == "occluder/simplification_distance") {
				// Show only if occluder generation is enabled
				return p_options.has("generate/occluder") && p_options["generate/occluder"].operator signed int() != OCCLUDER_DISABLED;
			}
		} break;
		case INTERNAL_IMPORT_CATEGORY_MESH: {
			if (p_option == "save_to_file/path") {
				return p_options["save_to_file/enabled"];
			}
		} break;
		case INTERNAL_IMPORT_CATEGORY_MATERIAL: {
			if (p_option == "use_external/path") {
				return p_options["use_external/enabled"];
			}
		} break;
		case INTERNAL_IMPORT_CATEGORY_ANIMATION: {
			if (p_option == "save_to_file/path" || p_option == "save_to_file/keep_custom_tracks") {
				return p_options["save_to_file/enabled"];
			}
			if (p_option.begins_with("slice_")) {
				int max_slice = p_options["slices/amount"];
				int slice = p_option.get_slicec('_', 1).to_int() - 1;
				if (slice >= max_slice) {
					return false;
				}
			}
		} break;
		case INTERNAL_IMPORT_CATEGORY_ANIMATION_NODE: {
			if (p_option.begins_with("optimizer/") && p_option != "optimizer/enabled" && !bool(p_options["optimizer/enabled"])) {
				return false;
			}
			if (p_option.begins_with("compression/") && p_option != "compression/enabled" && !bool(p_options["compression/enabled"])) {
				return false;
			}
		} break;
		case INTERNAL_IMPORT_CATEGORY_SKELETON_3D_NODE: {
			const bool use_retarget = Object::cast_to<BoneMap>(p_options["retarget/bone_map"].get_validated_object()) != nullptr;
			if (!use_retarget && p_option != "retarget/bone_map" && p_option.begins_with("retarget/")) {
				return false;
			}
			int rest_warning = 0;
			if (p_option.begins_with("rest_pose/")) {
				if (!p_options.has("rest_pose/load_pose") || int(p_options["rest_pose/load_pose"]) == 0) {
					if (p_option != "rest_pose/load_pose") {
						return false;
					}
				} else if (int(p_options["rest_pose/load_pose"]) == 1) {
					if (p_option == "rest_pose/external_animation_library") {
						return false;
					}
				} else if (int(p_options["rest_pose/load_pose"]) == 2) {
					Object *res = p_options["rest_pose/external_animation_library"];
					Ref<Animation> anim(res);
					if (anim.is_valid() && p_option == "rest_pose/selected_animation") {
						return false;
					}
					Ref<AnimationLibrary> library(res);
					String selected_animation_name = p_options["rest_pose/selected_animation"];
					if (library.is_valid()) {
						List<StringName> anim_list;
						library->get_animation_list(&anim_list);
						if (anim_list.size() == 1) {
							selected_animation_name = String(anim_list.front()->get());
						}
						if (library->has_animation(selected_animation_name)) {
							anim = library->get_animation(selected_animation_name);
						}
					}
					int found_bone_count = 0;
					Ref<BoneMap> bone_map;
					Ref<SkeletonProfile> prof;
					if (p_options.has("retarget/bone_map")) {
						bone_map = p_options["retarget/bone_map"];
					}
					if (bone_map.is_valid()) {
						prof = bone_map->get_profile();
					}
					if (anim.is_valid()) {
						HashSet<StringName> target_bones;
						if (bone_map.is_valid() && prof.is_valid()) {
							for (int target_i = 0; target_i < prof->get_bone_size(); target_i++) {
								StringName skeleton_bone_name = bone_map->get_skeleton_bone_name(prof->get_bone_name(target_i));
								if (skeleton_bone_name) {
									target_bones.insert(skeleton_bone_name);
								}
							}
						}
						for (int track_i = 0; track_i < anim->get_track_count(); track_i++) {
							if (anim->track_get_type(track_i) != Animation::TYPE_POSITION_3D && anim->track_get_type(track_i) != Animation::TYPE_ROTATION_3D) {
								continue;
							}
							NodePath path = anim->track_get_path(track_i);
							StringName node_path = path.get_concatenated_names();
							StringName skeleton_bone = path.get_concatenated_subnames();
							if (skeleton_bone) {
								if (String(node_path).begins_with("%")) {
									rest_warning = 1;
								}
								if (target_bones.has(skeleton_bone)) {
									target_bones.erase(skeleton_bone);
								}
								found_bone_count++;
							}
						}
						if ((found_bone_count < 15 || !target_bones.is_empty()) && rest_warning != 1) {
							rest_warning = 2; // heuristic: animation targeted too few bones.
						}
					} else {
						rest_warning = 3;
					}
				}
				if (p_option.begins_with("rest_pose/") && p_option.ends_with("profile_must_not_be_retargeted")) {
					return rest_warning == 1;
				}
				if (p_option.begins_with("rest_pose/") && p_option.ends_with("mismatched_or_empty_profile")) {
					return rest_warning == 2;
				}
				if (p_option.begins_with("rest_pose/") && p_option.ends_with("no_animation_chosen")) {
					return rest_warning == 3;
				}
			}
		} break;
		default: {
		}
	}

	// TODO: If there are more than 2 or equal get_internal_option_visibility method, visibility state is broken.
	for (int i = 0; i < post_importer_plugins.size(); i++) {
		Variant ret = post_importer_plugins.write[i]->get_internal_option_visibility(EditorScenePostImportPlugin::InternalImportCategory(p_category), _scene_import_type, p_option, p_options);
		if (ret.get_type() == Variant::BOOL) {
			return ret;
		}
	}

	return true;
}

bool ResourceImporterScene::get_internal_option_update_view_required(InternalImportCategory p_category, const String &p_option, const HashMap<StringName, Variant> &p_options) const {
	switch (p_category) {
		case INTERNAL_IMPORT_CATEGORY_NODE: {
		} break;
		case INTERNAL_IMPORT_CATEGORY_MESH_3D_NODE: {
			if (
					p_option == "generate/physics" ||
					p_option == "physics/shape_type" ||
					p_option.contains("decomposition/") ||
					p_option.contains("primitive/")) {
				return true;
			}
		} break;
		case INTERNAL_IMPORT_CATEGORY_MESH: {
		} break;
		case INTERNAL_IMPORT_CATEGORY_MATERIAL: {
		} break;
		case INTERNAL_IMPORT_CATEGORY_ANIMATION: {
		} break;
		case INTERNAL_IMPORT_CATEGORY_ANIMATION_NODE: {
		} break;
		case INTERNAL_IMPORT_CATEGORY_SKELETON_3D_NODE: {
		} break;
		default: {
		}
	}

	for (int i = 0; i < post_importer_plugins.size(); i++) {
		Variant ret = post_importer_plugins.write[i]->get_internal_option_update_view_required(EditorScenePostImportPlugin::InternalImportCategory(p_category), p_option, p_options);
		if (ret.get_type() == Variant::BOOL) {
			return ret;
		}
	}

	return false;
}

void ResourceImporterScene::get_import_options(const String &p_path, List<ImportOption> *r_options, int p_preset) const {
	r_options->push_back(ImportOption(PropertyInfo(Variant::STRING, "nodes/root_type", PROPERTY_HINT_TYPE_STRING, "Node"), ""));
	r_options->push_back(ImportOption(PropertyInfo(Variant::STRING, "nodes/root_name"), ""));
	r_options->push_back(ImportOption(PropertyInfo(Variant::OBJECT, "nodes/root_script", PROPERTY_HINT_RESOURCE_TYPE, "Script"), Variant()));

	List<String> script_extensions;
	ResourceLoader::get_recognized_extensions_for_type("Script", &script_extensions);

	String script_ext_hint;

	for (const String &E : script_extensions) {
		if (!script_ext_hint.is_empty()) {
			script_ext_hint += ",";
		}
		script_ext_hint += "*." + E;
	}
	bool trimming_defaults_on = p_path.get_extension().to_lower() == "fbx";

	r_options->push_back(ImportOption(PropertyInfo(Variant::BOOL, "nodes/apply_root_scale"), true));
	r_options->push_back(ImportOption(PropertyInfo(Variant::FLOAT, "nodes/root_scale", PROPERTY_HINT_RANGE, "0.001,1000,0.001"), 1.0));
	r_options->push_back(ImportOption(PropertyInfo(Variant::BOOL, "nodes/import_as_skeleton_bones"), false));
	r_options->push_back(ImportOption(PropertyInfo(Variant::BOOL, "nodes/use_name_suffixes", PROPERTY_HINT_NONE, "", PROPERTY_USAGE_DEFAULT | PROPERTY_USAGE_UPDATE_ALL_IF_MODIFIED), true));
	r_options->push_back(ImportOption(PropertyInfo(Variant::BOOL, "nodes/use_node_type_suffixes"), true));
	r_options->push_back(ImportOption(PropertyInfo(Variant::BOOL, "meshes/ensure_tangents"), true));
	r_options->push_back(ImportOption(PropertyInfo(Variant::BOOL, "meshes/generate_lods"), true));
	r_options->push_back(ImportOption(PropertyInfo(Variant::BOOL, "meshes/create_shadow_meshes"), true));
	r_options->push_back(ImportOption(PropertyInfo(Variant::INT, "meshes/light_baking", PROPERTY_HINT_ENUM, "Disabled,Static,Static Lightmaps,Dynamic", PROPERTY_USAGE_DEFAULT | PROPERTY_USAGE_UPDATE_ALL_IF_MODIFIED), 1));
	r_options->push_back(ImportOption(PropertyInfo(Variant::FLOAT, "meshes/lightmap_texel_size", PROPERTY_HINT_RANGE, "0.001,100,0.001"), 0.2));
	r_options->push_back(ImportOption(PropertyInfo(Variant::BOOL, "meshes/force_disable_compression"), false));
	r_options->push_back(ImportOption(PropertyInfo(Variant::BOOL, "skins/use_named_skins"), true));
	r_options->push_back(ImportOption(PropertyInfo(Variant::BOOL, "animation/import"), true));
	r_options->push_back(ImportOption(PropertyInfo(Variant::FLOAT, "animation/fps", PROPERTY_HINT_RANGE, "1,120,1"), 30));
	r_options->push_back(ImportOption(PropertyInfo(Variant::BOOL, "animation/trimming"), trimming_defaults_on));
	r_options->push_back(ImportOption(PropertyInfo(Variant::BOOL, "animation/remove_immutable_tracks"), true));
	r_options->push_back(ImportOption(PropertyInfo(Variant::BOOL, "animation/import_rest_as_RESET"), false));
	r_options->push_back(ImportOption(PropertyInfo(Variant::STRING, "import_script/path", PROPERTY_HINT_FILE, script_ext_hint), ""));
	r_options->push_back(ImportOption(PropertyInfo(Variant::INT, "materials/extract", PROPERTY_HINT_ENUM, "Keep Internal,Extract Once,Extract and Overwrite"), 0));
	r_options->push_back(ImportOption(PropertyInfo(Variant::INT, "materials/extract_format", PROPERTY_HINT_ENUM, "Text (*.tres),Binary (*.res),Material (*.material)"), 0));
	r_options->push_back(ImportOption(PropertyInfo(Variant::STRING, "materials/extract_path", PROPERTY_HINT_DIR, ""), ""));

	r_options->push_back(ImportOption(PropertyInfo(Variant::DICTIONARY, "_subresources", PROPERTY_HINT_NONE, "", PROPERTY_USAGE_NO_EDITOR), Dictionary()));

	for (int i = 0; i < post_importer_plugins.size(); i++) {
		post_importer_plugins.write[i]->get_import_options(p_path, r_options);
	}

	for (Ref<EditorSceneFormatImporter> importer_elem : scene_importers) {
		importer_elem->get_import_options(p_path, r_options);
	}
}

void ResourceImporterScene::handle_compatibility_options(HashMap<StringName, Variant> &p_import_params) const {
	for (Ref<EditorSceneFormatImporter> importer_elem : scene_importers) {
		importer_elem->handle_compatibility_options(p_import_params);
	}
}

void ResourceImporterScene::_replace_owner(Node *p_node, Node *p_scene, Node *p_new_owner) {
	if (p_node != p_new_owner && p_node->get_owner() == p_scene) {
		p_node->set_owner(p_new_owner);
	}

	for (int i = 0; i < p_node->get_child_count(); i++) {
		Node *n = p_node->get_child(i);
		_replace_owner(n, p_scene, p_new_owner);
	}
}

Array ResourceImporterScene::_get_skinned_pose_transforms(ImporterMeshInstance3D *p_src_mesh_node) {
	Array skin_pose_transform_array;

	const Ref<Skin> skin = p_src_mesh_node->get_skin();
	if (skin.is_valid()) {
		NodePath skeleton_path = p_src_mesh_node->get_skeleton_path();
		const Node *node = p_src_mesh_node->get_node_or_null(skeleton_path);
		const Skeleton3D *skeleton = Object::cast_to<Skeleton3D>(node);
		if (skeleton) {
			int bind_count = skin->get_bind_count();

			for (int i = 0; i < bind_count; i++) {
				Transform3D bind_pose = skin->get_bind_pose(i);
				String bind_name = skin->get_bind_name(i);

				int bone_idx = bind_name.is_empty() ? skin->get_bind_bone(i) : skeleton->find_bone(bind_name);
				ERR_FAIL_COND_V(bone_idx >= skeleton->get_bone_count(), Array());

				Transform3D bp_global_rest;
				if (bone_idx >= 0) {
					bp_global_rest = skeleton->get_bone_global_pose(bone_idx);
				} else {
					bp_global_rest = skeleton->get_bone_global_pose(i);
				}

				skin_pose_transform_array.push_back(bp_global_rest * bind_pose);
			}
		}
	}

	return skin_pose_transform_array;
}

Node *ResourceImporterScene::_generate_meshes(Node *p_node, const Dictionary &p_mesh_data, bool p_generate_lods, bool p_create_shadow_meshes, LightBakeMode p_light_bake_mode, float p_lightmap_texel_size, const Vector<uint8_t> &p_src_lightmap_cache, Vector<Vector<uint8_t>> &r_lightmap_caches) {
	ImporterMeshInstance3D *src_mesh_node = Object::cast_to<ImporterMeshInstance3D>(p_node);
	if (src_mesh_node) {
		//is mesh
		MeshInstance3D *mesh_node = memnew(MeshInstance3D);
		mesh_node->set_name(src_mesh_node->get_name());
		mesh_node->set_transform(src_mesh_node->get_transform());
		mesh_node->set_skin(src_mesh_node->get_skin());
		mesh_node->set_skeleton_path(src_mesh_node->get_skeleton_path());
		mesh_node->merge_meta_from(src_mesh_node);

		if (src_mesh_node->get_mesh().is_valid()) {
			Ref<ArrayMesh> mesh;
			if (!src_mesh_node->get_mesh()->has_mesh()) {
				//do mesh processing

				bool generate_lods = p_generate_lods;
				float merge_angle = 20.0f;
				bool create_shadow_meshes = p_create_shadow_meshes;
				bool bake_lightmaps = p_light_bake_mode == LIGHT_BAKE_STATIC_LIGHTMAPS;
				String save_to_file;

				String mesh_id = src_mesh_node->get_mesh()->get_meta("import_id", src_mesh_node->get_mesh()->get_name());

				if (!mesh_id.is_empty() && p_mesh_data.has(mesh_id)) {
					Dictionary mesh_settings = p_mesh_data[mesh_id];
					{
						//fill node settings for this node with default values
						List<ImportOption> iopts;
						get_internal_import_options(INTERNAL_IMPORT_CATEGORY_MESH, &iopts);
						for (const ImportOption &E : iopts) {
							if (!mesh_settings.has(E.option.name)) {
								mesh_settings[E.option.name] = E.default_value;
							}
						}
					}

					if (mesh_settings.has("generate/shadow_meshes")) {
						int shadow_meshes = mesh_settings["generate/shadow_meshes"];
						if (shadow_meshes == MESH_OVERRIDE_ENABLE) {
							create_shadow_meshes = true;
						} else if (shadow_meshes == MESH_OVERRIDE_DISABLE) {
							create_shadow_meshes = false;
						}
					}

					if (mesh_settings.has("generate/lightmap_uv")) {
						int lightmap_uv = mesh_settings["generate/lightmap_uv"];
						if (lightmap_uv == MESH_OVERRIDE_ENABLE) {
							bake_lightmaps = true;
						} else if (lightmap_uv == MESH_OVERRIDE_DISABLE) {
							bake_lightmaps = false;
						}
					}

					if (mesh_settings.has("generate/lods")) {
						int lods = mesh_settings["generate/lods"];
						if (lods == MESH_OVERRIDE_ENABLE) {
							generate_lods = true;
						} else if (lods == MESH_OVERRIDE_DISABLE) {
							generate_lods = false;
						}
					}

					if (mesh_settings.has("lods/normal_merge_angle")) {
						merge_angle = mesh_settings["lods/normal_merge_angle"];
					}

					if (bool(mesh_settings.get("save_to_file/enabled", false))) {
						save_to_file = mesh_settings.get("save_to_file/path", String());
						if (!ResourceUID::ensure_path(save_to_file).is_resource_file()) {
							save_to_file = "";
						}
					}

					for (int i = 0; i < post_importer_plugins.size(); i++) {
						post_importer_plugins.write[i]->internal_process(EditorScenePostImportPlugin::INTERNAL_IMPORT_CATEGORY_MESH, nullptr, src_mesh_node, src_mesh_node->get_mesh(), mesh_settings);
					}
				}

				if (bake_lightmaps) {
					Transform3D xf;
					Node3D *n = src_mesh_node;
					while (n) {
						xf = n->get_transform() * xf;
						n = n->get_parent_node_3d();
					}

					Vector<uint8_t> lightmap_cache;
					src_mesh_node->get_mesh()->lightmap_unwrap_cached(xf, p_lightmap_texel_size, p_src_lightmap_cache, lightmap_cache);

					if (!lightmap_cache.is_empty()) {
						if (r_lightmap_caches.is_empty()) {
							r_lightmap_caches.push_back(lightmap_cache);
						} else {
							String new_md5 = String::md5(lightmap_cache.ptr()); // MD5 is stored at the beginning of the cache data

							for (int i = 0; i < r_lightmap_caches.size(); i++) {
								String md5 = String::md5(r_lightmap_caches[i].ptr());
								if (new_md5 < md5) {
									r_lightmap_caches.insert(i, lightmap_cache);
									break;
								}

								if (new_md5 == md5) {
									break;
								}
							}
						}
					}
				}

				if (generate_lods) {
					Array skin_pose_transform_array = _get_skinned_pose_transforms(src_mesh_node);
					src_mesh_node->get_mesh()->generate_lods(merge_angle, skin_pose_transform_array);
				}

				if (create_shadow_meshes) {
					src_mesh_node->get_mesh()->create_shadow_mesh();
				}

				src_mesh_node->get_mesh()->optimize_indices();

				if (!save_to_file.is_empty()) {
					String save_res_path = ResourceUID::ensure_path(save_to_file);
					Ref<Mesh> existing = ResourceCache::get_ref(save_res_path);
					if (existing.is_valid()) {
						//if somehow an existing one is useful, create
						existing->reset_state();
					}
					mesh = src_mesh_node->get_mesh()->get_mesh(existing);

					Error err = ResourceSaver::save(mesh, save_res_path); //override
					if (err != OK) {
						WARN_PRINT(vformat("Failed to save mesh %s to '%s'.", mesh->get_name(), save_res_path));
					}
					if (err == OK && save_to_file.begins_with("uid://")) {
						// slow
						ResourceSaver::set_uid(save_res_path, ResourceUID::get_singleton()->text_to_id(save_to_file));
					}

					mesh->set_path(save_res_path, true); //takeover existing, if needed

				} else {
					mesh = src_mesh_node->get_mesh()->get_mesh();
				}
			} else {
				mesh = src_mesh_node->get_mesh()->get_mesh();
			}

			if (mesh.is_valid()) {
				_copy_meta(src_mesh_node->get_mesh().ptr(), mesh.ptr());
				mesh_node->set_mesh(mesh);
				for (int i = 0; i < mesh->get_surface_count(); i++) {
					mesh_node->set_surface_override_material(i, src_mesh_node->get_surface_material(i));
				}
				mesh->merge_meta_from(*src_mesh_node->get_mesh());
			}
		}

		switch (p_light_bake_mode) {
			case LIGHT_BAKE_DISABLED: {
				mesh_node->set_gi_mode(GeometryInstance3D::GI_MODE_DISABLED);
			} break;
			case LIGHT_BAKE_DYNAMIC: {
				mesh_node->set_gi_mode(GeometryInstance3D::GI_MODE_DYNAMIC);
			} break;
			case LIGHT_BAKE_STATIC:
			case LIGHT_BAKE_STATIC_LIGHTMAPS: {
				mesh_node->set_gi_mode(GeometryInstance3D::GI_MODE_STATIC);
			} break;
		}

		mesh_node->set_layer_mask(src_mesh_node->get_layer_mask());
		mesh_node->set_cast_shadows_setting(src_mesh_node->get_cast_shadows_setting());
		mesh_node->set_visible(src_mesh_node->is_visible());
		mesh_node->set_visibility_range_begin(src_mesh_node->get_visibility_range_begin());
		mesh_node->set_visibility_range_begin_margin(src_mesh_node->get_visibility_range_begin_margin());
		mesh_node->set_visibility_range_end(src_mesh_node->get_visibility_range_end());
		mesh_node->set_visibility_range_end_margin(src_mesh_node->get_visibility_range_end_margin());
		mesh_node->set_visibility_range_fade_mode(src_mesh_node->get_visibility_range_fade_mode());

		_copy_meta(p_node, mesh_node);

		p_node->replace_by(mesh_node);
		p_node->set_owner(nullptr);
		memdelete(p_node);
		p_node = mesh_node;
	}

	for (int i = 0; i < p_node->get_child_count(); i++) {
		_generate_meshes(p_node->get_child(i), p_mesh_data, p_generate_lods, p_create_shadow_meshes, p_light_bake_mode, p_lightmap_texel_size, p_src_lightmap_cache, r_lightmap_caches);
	}

	return p_node;
}

void ResourceImporterScene::_add_shapes(Node *p_node, const Vector<Ref<Shape3D>> &p_shapes) {
	for (const Ref<Shape3D> &E : p_shapes) {
		CollisionShape3D *cshape = memnew(CollisionShape3D);
		cshape->set_shape(E);
		p_node->add_child(cshape, true);

		cshape->set_owner(p_node->get_owner());
	}
}

void ResourceImporterScene::_copy_meta(Object *p_src_object, Object *p_dst_object) {
	List<StringName> meta_list;
	p_src_object->get_meta_list(&meta_list);
	for (const StringName &meta_key : meta_list) {
		Variant meta_value = p_src_object->get_meta(meta_key);
		p_dst_object->set_meta(meta_key, meta_value);
	}
}

void ResourceImporterScene::_optimize_track_usage(AnimationPlayer *p_player, AnimationImportTracks *p_track_actions) {
	List<StringName> anims;
	p_player->get_animation_list(&anims);
	Node *parent = p_player->get_parent();
	ERR_FAIL_NULL(parent);
	HashMap<NodePath, uint32_t> used_tracks[TRACK_CHANNEL_MAX];
	bool tracks_to_add = false;
	static const Animation::TrackType track_types[TRACK_CHANNEL_MAX] = { Animation::TYPE_POSITION_3D, Animation::TYPE_ROTATION_3D, Animation::TYPE_SCALE_3D, Animation::TYPE_BLEND_SHAPE };
	for (const StringName &I : anims) {
		Ref<Animation> anim = p_player->get_animation(I);
		for (int i = 0; i < anim->get_track_count(); i++) {
			for (int j = 0; j < TRACK_CHANNEL_MAX; j++) {
				if (anim->track_get_type(i) != track_types[j]) {
					continue;
				}
				switch (p_track_actions[j]) {
					case ANIMATION_IMPORT_TRACKS_IF_PRESENT: {
						// Do Nothing.
					} break;
					case ANIMATION_IMPORT_TRACKS_IF_PRESENT_FOR_ALL: {
						used_tracks[j].insert(anim->track_get_path(i), 0);
						tracks_to_add = true;
					} break;
					case ANIMATION_IMPORT_TRACKS_NEVER: {
						anim->remove_track(i);
						i--;
					} break;
				}
			}
		}
	}

	if (!tracks_to_add) {
		return;
	}

	uint32_t pass = 0;
	for (const StringName &I : anims) {
		Ref<Animation> anim = p_player->get_animation(I);
		for (int j = 0; j < TRACK_CHANNEL_MAX; j++) {
			if (p_track_actions[j] != ANIMATION_IMPORT_TRACKS_IF_PRESENT_FOR_ALL) {
				continue;
			}

			pass++;

			for (int i = 0; i < anim->get_track_count(); i++) {
				if (anim->track_get_type(i) != track_types[j]) {
					continue;
				}

				NodePath path = anim->track_get_path(i);

				ERR_CONTINUE(!used_tracks[j].has(path)); // Should never happen.

				used_tracks[j][path] = pass;
			}

			for (const KeyValue<NodePath, uint32_t> &J : used_tracks[j]) {
				if (J.value == pass) {
					continue;
				}

				NodePath path = J.key;
				Node *n = parent->get_node(path);

				if (j == TRACK_CHANNEL_BLEND_SHAPE) {
					MeshInstance3D *mi = Object::cast_to<MeshInstance3D>(n);
					if (mi && path.get_subname_count() > 0) {
						StringName bs = path.get_subname(0);
						bool valid;
						float value = mi->get(bs, &valid);
						if (valid) {
							int track_idx = anim->add_track(track_types[j]);
							anim->track_set_path(track_idx, path);
							anim->track_set_imported(track_idx, true);
							anim->blend_shape_track_insert_key(track_idx, 0, value);
						}
					}

				} else {
					Skeleton3D *skel = Object::cast_to<Skeleton3D>(n);
					Node3D *n3d = Object::cast_to<Node3D>(n);
					Vector3 loc;
					Quaternion rot;
					Vector3 scale;
					if (skel && path.get_subname_count() > 0) {
						StringName bone = path.get_subname(0);
						int bone_idx = skel->find_bone(bone);
						if (bone_idx == -1) {
							continue;
						}
						// Note that this is using get_bone_pose to update the bone pose cache.
						_ALLOW_DISCARD_ skel->get_bone_pose(bone_idx);
						loc = skel->get_bone_pose_position(bone_idx);
						rot = skel->get_bone_pose_rotation(bone_idx);
						scale = skel->get_bone_pose_scale(bone_idx);
					} else if (n3d) {
						loc = n3d->get_position();
						rot = n3d->get_transform().basis.get_rotation_quaternion();
						scale = n3d->get_scale();
					} else {
						continue;
					}

					// Ensure insertion keeps tracks together and ordered by type (loc/rot/scale)
					int insert_at_pos = -1;
					for (int k = 0; k < anim->get_track_count(); k++) {
						NodePath tpath = anim->track_get_path(k);

						if (path == tpath) {
							Animation::TrackType ttype = anim->track_get_type(k);
							if (insert_at_pos == -1) {
								// First insert, determine whether replacing or kicking back
								if (track_types[j] < ttype) {
									insert_at_pos = k;
									break; // No point in continuing.
								} else {
									insert_at_pos = k + 1;
								}
							} else if (ttype < track_types[j]) {
								// Kick back.
								insert_at_pos = k + 1;
							}
						} else if (insert_at_pos >= 0) {
							break;
						}
					}
					int track_idx = anim->add_track(track_types[j], insert_at_pos);

					anim->track_set_path(track_idx, path);
					anim->track_set_imported(track_idx, true);
					switch (j) {
						case TRACK_CHANNEL_POSITION: {
							anim->position_track_insert_key(track_idx, 0, loc);
						} break;
						case TRACK_CHANNEL_ROTATION: {
							anim->rotation_track_insert_key(track_idx, 0, rot);
						} break;
						case TRACK_CHANNEL_SCALE: {
							anim->scale_track_insert_key(track_idx, 0, scale);
						} break;
						default: {
						}
					}
				}
			}
		}
	}
}

Node *ResourceImporterScene::pre_import(const String &p_source_file, const HashMap<StringName, Variant> &p_options) {
	Ref<EditorSceneFormatImporter> importer;
	String ext = p_source_file.get_extension().to_lower();

	// TRANSLATORS: This is an editor progress label.
	EditorProgress progress("pre-import", TTR("Pre-Import Scene"), 0);
	progress.step(TTR("Importing Scene..."), 0);

	for (Ref<EditorSceneFormatImporter> importer_elem : scene_importers) {
		List<String> extensions;
		importer_elem->get_extensions(&extensions);

		for (const String &F : extensions) {
			if (F.to_lower() == ext) {
				importer = importer_elem;
				break;
			}
		}

		if (importer.is_valid()) {
			break;
		}
	}

	ERR_FAIL_COND_V(importer.is_null(), nullptr);
	ERR_FAIL_COND_V(p_options.is_empty(), nullptr);

	Error err = OK;

	Node *scene = importer->import_scene(p_source_file, EditorSceneFormatImporter::IMPORT_ANIMATION | EditorSceneFormatImporter::IMPORT_GENERATE_TANGENT_ARRAYS | EditorSceneFormatImporter::IMPORT_FORCE_DISABLE_MESH_COMPRESSION, p_options, nullptr, &err);
	if (!scene || err != OK) {
		return nullptr;
	}

	_pre_fix_global(scene, p_options);

	HashMap<Ref<ImporterMesh>, Vector<Ref<Shape3D>>> collision_map;
	List<Pair<NodePath, Node *>> node_renames;
	_pre_fix_node(scene, scene, collision_map, nullptr, node_renames, p_options);

	return scene;
}

static Error convert_path_to_uid(ResourceUID::ID p_source_id, const String &p_hash_str, Dictionary &p_settings, const String &p_path_key, const String &p_fallback_path_key) {
	const String &raw_save_path = p_settings[p_path_key];
	String save_path = ResourceUID::ensure_path(raw_save_path);
	if (raw_save_path.begins_with("uid://")) {
		if (save_path.is_empty() || !DirAccess::exists(save_path.get_base_dir())) {
			if (p_settings.has(p_fallback_path_key)) {
				String fallback_save_path = p_settings[p_fallback_path_key];
				if (!fallback_save_path.is_empty() && DirAccess::exists(fallback_save_path.get_base_dir())) {
					save_path = fallback_save_path;
					ResourceUID::get_singleton()->add_id(ResourceUID::get_singleton()->text_to_id(raw_save_path), save_path);
				}
			}
		} else {
			p_settings[p_fallback_path_key] = save_path;
		}
	}
	ERR_FAIL_COND_V(!save_path.is_empty() && !DirAccess::exists(save_path.get_base_dir()), ERR_FILE_BAD_PATH);
	if (!save_path.is_empty() && !raw_save_path.begins_with("uid://")) {
		const ResourceUID::ID id = ResourceLoader::get_resource_uid(save_path);
		if (id != ResourceUID::INVALID_ID) {
			p_settings[p_path_key] = ResourceUID::get_singleton()->id_to_text(id);
		} else {
			ResourceUID::ID save_id = hash64_murmur3_64(p_hash_str.hash64(), p_source_id) & 0x7FFFFFFFFFFFFFFF;
			if (ResourceUID::get_singleton()->has_id(save_id)) {
				if (save_path != ResourceUID::get_singleton()->get_id_path(save_id)) {
					// The user has specified a path which does not match the default UID.
					save_id = ResourceUID::get_singleton()->create_id_for_path(save_path);
				}
			}
			p_settings[p_path_key] = ResourceUID::get_singleton()->id_to_text(save_id);
			ResourceUID::get_singleton()->add_id(save_id, save_path);
		}
		p_settings[p_fallback_path_key] = save_path;
	}
	return OK;
}

Error ResourceImporterScene::_check_resource_save_paths(ResourceUID::ID p_source_id, const String &p_hash_suffix, const Dictionary &p_data) {
	for (const KeyValue<Variant, Variant> &kv : p_data) {
		Dictionary settings = kv.value;

		if (bool(settings.get("save_to_file/enabled", false)) && settings.has("save_to_file/path")) {
			String to_hash = kv.key.operator String() + p_hash_suffix;
			Error ret = convert_path_to_uid(p_source_id, to_hash, settings, "save_to_file/path", "save_to_file/fallback_path");
			ERR_FAIL_COND_V_MSG(ret != OK, ret, vformat("Resource save path %s not valid. Ensure parent directory has been created.", settings.has("save_to_file/path")));
		}

		if (settings.has("slices/amount")) {
			int slice_count = settings["slices/amount"];
			for (int si = 0; si < slice_count; si++) {
				if (bool(settings.get("slice_" + itos(si + 1) + "/save_to_file/enabled", false)) &&
						settings.has("slice_" + itos(si + 1) + "/save_to_file/path")) {
					String to_hash = kv.key.operator String() + p_hash_suffix + itos(si + 1);
					Error ret = convert_path_to_uid(p_source_id, to_hash, settings,
							"slice_" + itos(si + 1) + "/save_to_file/path",
							"slice_" + itos(si + 1) + "/save_to_file/fallback_path");
					ERR_FAIL_COND_V_MSG(ret != OK, ret, vformat("Slice save path %s not valid. Ensure parent directory has been created.", settings.has("save_to_file/path")));
				}
			}
		}
	}

	return OK;
}

Error ResourceImporterScene::import(ResourceUID::ID p_source_id, const String &p_source_file, const String &p_save_path, const HashMap<StringName, Variant> &p_options, List<String> *r_platform_variants, List<String> *r_gen_files, Variant *r_metadata) {
	const String &src_path = p_source_file;

	Ref<EditorSceneFormatImporter> importer;
	String ext = src_path.get_extension().to_lower();

	EditorProgress progress("import", TTR("Import Scene"), 104);
	progress.step(TTR("Importing Scene..."), 0);

	for (Ref<EditorSceneFormatImporter> importer_elem : scene_importers) {
		List<String> extensions;
		importer_elem->get_extensions(&extensions);

		for (const String &F : extensions) {
			if (F.to_lower() == ext) {
				importer = importer_elem;
				break;
			}
		}

		if (importer.is_valid()) {
			break;
		}
	}

	ERR_FAIL_COND_V(importer.is_null(), ERR_FILE_UNRECOGNIZED);
	ERR_FAIL_COND_V(p_options.is_empty(), ERR_BUG);

	int import_flags = 0;

	if (_scene_import_type == "AnimationLibrary") {
		import_flags |= EditorSceneFormatImporter::IMPORT_ANIMATION;
		import_flags |= EditorSceneFormatImporter::IMPORT_DISCARD_MESHES_AND_MATERIALS;
	} else if (bool(p_options["animation/import"])) {
		import_flags |= EditorSceneFormatImporter::IMPORT_ANIMATION;
	}

	if (bool(p_options["skins/use_named_skins"])) {
		import_flags |= EditorSceneFormatImporter::IMPORT_USE_NAMED_SKIN_BINDS;
	}

	bool ensure_tangents = p_options["meshes/ensure_tangents"];
	if (ensure_tangents) {
		import_flags |= EditorSceneFormatImporter::IMPORT_GENERATE_TANGENT_ARRAYS;
	}

	bool force_disable_compression = p_options["meshes/force_disable_compression"];
	if (force_disable_compression) {
		import_flags |= EditorSceneFormatImporter::IMPORT_FORCE_DISABLE_MESH_COMPRESSION;
	}

	Dictionary subresources = p_options["_subresources"];

	Error err = OK;

	// Check whether any of the meshes or animations have nonexistent save paths
	// and if they do, fail the import immediately.
	if (subresources.has("meshes")) {
		err = _check_resource_save_paths(p_source_id, "m", subresources["meshes"]);
		if (err != OK) {
			return err;
		}
	}

	if (subresources.has("animations")) {
		err = _check_resource_save_paths(p_source_id, "a", subresources["animations"]);
		if (err != OK) {
			return err;
		}
	}

	List<String> missing_deps; // for now, not much will be done with this
	Node *scene = importer->import_scene(src_path, import_flags, p_options, &missing_deps, &err);
	if (!scene || err != OK) {
		return err;
	}

	bool apply_root = true;
	if (p_options.has("nodes/apply_root_scale")) {
		apply_root = p_options["nodes/apply_root_scale"];
	}
	real_t root_scale = 1;
	if (p_options.has("nodes/root_scale")) {
		root_scale = p_options["nodes/root_scale"];
	}
	if (Object::cast_to<Node3D>(scene)) {
		Node3D *scene_3d = Object::cast_to<Node3D>(scene);
		Vector3 scale = Vector3(root_scale, root_scale, root_scale);
		if (apply_root) {
			_apply_permanent_scale_to_descendants(scene, scale);
		} else {
			scene_3d->scale(scale);
		}
	}

	_pre_fix_global(scene, p_options);

	HashSet<Ref<ImporterMesh>> scanned_meshes;
	HashMap<Ref<ImporterMesh>, Vector<Ref<Shape3D>>> collision_map;
	Pair<PackedVector3Array, PackedInt32Array> occluder_arrays;
	List<Pair<NodePath, Node *>> node_renames;

	_pre_fix_node(scene, scene, collision_map, &occluder_arrays, node_renames, p_options);

	for (int i = 0; i < post_importer_plugins.size(); i++) {
		post_importer_plugins.write[i]->pre_process(scene, p_options);
	}

	// data in _subresources may be modified by pre_process(), so wait until now to check.
	Dictionary node_data;
	if (subresources.has("nodes")) {
		node_data = subresources["nodes"];
	}

	Dictionary material_data;
	if (subresources.has("materials")) {
		material_data = subresources["materials"];
	}

	Dictionary animation_data;
	if (subresources.has("animations")) {
		animation_data = subresources["animations"];
	}

	Dictionary mesh_data;
	if (subresources.has("meshes")) {
		mesh_data = subresources["meshes"];
	}

	float fps = 30;
	if (p_options.has(SNAME("animation/fps"))) {
		fps = (float)p_options[SNAME("animation/fps")];
	}
	bool remove_immutable_tracks = p_options.has("animation/remove_immutable_tracks") ? (bool)p_options["animation/remove_immutable_tracks"] : true;
	_pre_fix_animations(scene, scene, node_data, animation_data, fps);
	_post_fix_node(scene, scene, collision_map, occluder_arrays, scanned_meshes, node_data, material_data, animation_data, fps, apply_root ? root_scale : 1.0, p_source_file, p_options);
	_post_fix_animations(scene, scene, node_data, animation_data, fps, remove_immutable_tracks);

	String root_type = p_options["nodes/root_type"];
<<<<<<< HEAD
	if (!root_type.is_empty()) {
		root_type = root_type.split(" ")[0]; // Full root_type is "ClassName (filename.gd)" for a script global class.
		Ref<Script> root_script = nullptr;
		if (ScriptServer::is_global_class(root_type)) {
			root_script = ResourceLoader::load(ScriptServer::get_global_class_path(root_type));
			root_type = ScriptServer::get_global_class_base(root_type);
		}
		if (scene->get_class_name() != root_type) {
			// If the user specified a Redot node type that does not match
			// what the scene import gave us, replace the root node.
			Node *base_node = Object::cast_to<Node>(ClassDB::instantiate(root_type));
			if (base_node) {
				scene->replace_by(base_node);
				scene->set_owner(nullptr);
				memdelete(scene);
				scene = base_node;
			}
		}
		if (root_script.is_valid()) {
			scene->set_script(Variant(root_script));
		}
	}
=======
	Ref<Script> root_script = p_options["nodes/root_script"];
	scene = _replace_node_with_type_and_script(scene, root_type, root_script);
>>>>>>> 5abed52f

	String root_name = p_options["nodes/root_name"];
	if (!root_name.is_empty() && root_name != "Scene Root") {
		// TODO: Remove `&& root_name != "Scene Root"` for Redot 5.0.
		// For backwards compatibility with existing .import files,
		// treat "Scene Root" as having no root name override.
		scene->set_name(root_name);
	} else if (String(scene->get_name()).is_empty()) {
		scene->set_name(p_save_path.get_file().get_basename());
	}

	if (!occluder_arrays.first.is_empty() && !occluder_arrays.second.is_empty()) {
		Ref<ArrayOccluder3D> occ = memnew(ArrayOccluder3D);
		occ->set_arrays(occluder_arrays.first, occluder_arrays.second);
		OccluderInstance3D *occluder_instance = memnew(OccluderInstance3D);
		occluder_instance->set_occluder(occ);
		scene->add_child(occluder_instance, true);
		occluder_instance->set_owner(scene);
	}

	bool gen_lods = bool(p_options["meshes/generate_lods"]);
	bool create_shadow_meshes = bool(p_options["meshes/create_shadow_meshes"]);
	int light_bake_mode = p_options["meshes/light_baking"];
	float texel_size = p_options["meshes/lightmap_texel_size"];
	float lightmap_texel_size = MAX(0.001, texel_size);

	Vector<uint8_t> src_lightmap_cache;
	Vector<Vector<uint8_t>> mesh_lightmap_caches;

	{
		src_lightmap_cache = FileAccess::get_file_as_bytes(p_source_file + ".unwrap_cache", &err);
		if (err != OK) {
			src_lightmap_cache.clear();
		}
	}

	scene = _generate_meshes(scene, mesh_data, gen_lods, create_shadow_meshes, LightBakeMode(light_bake_mode), lightmap_texel_size, src_lightmap_cache, mesh_lightmap_caches);

	if (mesh_lightmap_caches.size()) {
		Ref<FileAccess> f = FileAccess::open(p_source_file + ".unwrap_cache", FileAccess::WRITE);
		if (f.is_valid()) {
			f->store_32(mesh_lightmap_caches.size());
			for (int i = 0; i < mesh_lightmap_caches.size(); i++) {
				String md5 = String::md5(mesh_lightmap_caches[i].ptr());
				f->store_buffer(mesh_lightmap_caches[i].ptr(), mesh_lightmap_caches[i].size());
			}
		}
	}
	err = OK;

	progress.step(TTR("Running Custom Script..."), 2);

	String post_import_script_path = p_options["import_script/path"];

	Ref<EditorScenePostImport> post_import_script;

	if (!post_import_script_path.is_empty()) {
		if (post_import_script_path.is_relative_path()) {
			post_import_script_path = p_source_file.get_base_dir().path_join(post_import_script_path);
		}
		Ref<Script> scr = ResourceLoader::load(post_import_script_path);
		if (scr.is_null()) {
			EditorNode::add_io_error(TTR("Couldn't load post-import script:") + " " + post_import_script_path);
		} else if (scr->get_instance_base_type() != "EditorScenePostImport") {
			EditorNode::add_io_error(TTR("Script is not a subtype of EditorScenePostImport:") + " " + post_import_script_path);
		} else {
			post_import_script.instantiate();
			post_import_script->set_script(scr);
			if (!post_import_script->get_script_instance()) {
				EditorNode::add_io_error(TTR("Invalid/broken script for post-import (check console):") + " " + post_import_script_path);
				post_import_script.unref();
				return ERR_CANT_CREATE;
			}
		}
	}

	// Apply RESET animation before serializing.
	if (_scene_import_type == "PackedScene") {
		int scene_child_count = scene->get_child_count();
		for (int i = 0; i < scene_child_count; i++) {
			AnimationPlayer *ap = Object::cast_to<AnimationPlayer>(scene->get_child(i));
			if (ap) {
				if (ap->can_apply_reset()) {
					ap->apply_reset();
				}
			}
		}
	}

	if (post_import_script.is_valid()) {
		post_import_script->init(p_source_file);
		scene = post_import_script->post_import(scene);
		if (!scene) {
			EditorNode::add_io_error(
					TTR("Error running post-import script:") + " " + post_import_script_path + "\n" +
					TTR("Did you return a Node-derived object in the `_post_import()` method?"));
			return err;
		}
	}

	for (int i = 0; i < post_importer_plugins.size(); i++) {
		post_importer_plugins.write[i]->post_process(scene, p_options);
	}

	progress.step(TTR("Saving..."), 104);

	int flags = 0;
	if (EditorSettings::get_singleton() && EDITOR_GET("filesystem/on_save/compress_binary_resources")) {
		flags |= ResourceSaver::FLAG_COMPRESS;
	}

	if (_scene_import_type == "AnimationLibrary") {
		Ref<AnimationLibrary> library;
		for (int i = 0; i < scene->get_child_count(); i++) {
			AnimationPlayer *ap = Object::cast_to<AnimationPlayer>(scene->get_child(i));
			if (ap) {
				List<StringName> libs;
				ap->get_animation_library_list(&libs);
				if (libs.size()) {
					library = ap->get_animation_library(libs.front()->get());
					break;
				}
			}
		}

		if (library.is_null()) {
			library.instantiate(); // Will be empty
		}

		print_verbose("Saving animation to: " + p_save_path + ".res");
		err = ResourceSaver::save(library, p_save_path + ".res", flags); //do not take over, let the changed files reload themselves
		ERR_FAIL_COND_V_MSG(err != OK, err, "Cannot save animation to file '" + p_save_path + ".res'.");
	} else if (_scene_import_type == "PackedScene") {
		Ref<PackedScene> packer = memnew(PackedScene);
		packer->pack(scene);
		print_verbose("Saving scene to: " + p_save_path + ".scn");
		err = ResourceSaver::save(packer, p_save_path + ".scn", flags); //do not take over, let the changed files reload themselves
		ERR_FAIL_COND_V_MSG(err != OK, err, "Cannot save scene to file '" + p_save_path + ".scn'.");
	} else {
		ERR_FAIL_V_MSG(ERR_FILE_UNRECOGNIZED, "Unknown scene import type: " + _scene_import_type);
	}

	memdelete(scene);

	//this is not the time to reimport, wait until import process is done, import file is saved, etc.
	//EditorNode::get_singleton()->reload_scene(p_source_file);

	return OK;
}

ResourceImporterScene *ResourceImporterScene::scene_singleton = nullptr;
ResourceImporterScene *ResourceImporterScene::animation_singleton = nullptr;

Vector<Ref<EditorSceneFormatImporter>> ResourceImporterScene::scene_importers;
Vector<Ref<EditorScenePostImportPlugin>> ResourceImporterScene::post_importer_plugins;

bool ResourceImporterScene::has_advanced_options() const {
	return true;
}

void ResourceImporterScene::show_advanced_options(const String &p_path) {
	SceneImportSettingsDialog::get_singleton()->open_settings(p_path, _scene_import_type);
}

ResourceImporterScene::ResourceImporterScene(const String &p_scene_import_type, bool p_singleton) {
	// This should only be set through the EditorNode.
	if (p_singleton) {
		if (p_scene_import_type == "AnimationLibrary") {
			animation_singleton = this;
		} else if (p_scene_import_type == "PackedScene") {
			scene_singleton = this;
		}
	}

	_scene_import_type = p_scene_import_type;
}

ResourceImporterScene::~ResourceImporterScene() {
	if (animation_singleton == this) {
		animation_singleton = nullptr;
	}
	if (scene_singleton == this) {
		scene_singleton = nullptr;
	}
}

void ResourceImporterScene::add_scene_importer(Ref<EditorSceneFormatImporter> p_importer, bool p_first_priority) {
	ERR_FAIL_COND(p_importer.is_null());
	if (p_first_priority) {
		scene_importers.insert(0, p_importer);
	} else {
		scene_importers.push_back(p_importer);
	}
}

void ResourceImporterScene::remove_post_importer_plugin(const Ref<EditorScenePostImportPlugin> &p_plugin) {
	post_importer_plugins.erase(p_plugin);
}

void ResourceImporterScene::add_post_importer_plugin(const Ref<EditorScenePostImportPlugin> &p_plugin, bool p_first_priority) {
	ERR_FAIL_COND(p_plugin.is_null());
	if (p_first_priority) {
		post_importer_plugins.insert(0, p_plugin);
	} else {
		post_importer_plugins.push_back(p_plugin);
	}
}

void ResourceImporterScene::remove_scene_importer(Ref<EditorSceneFormatImporter> p_importer) {
	scene_importers.erase(p_importer);
}

void ResourceImporterScene::clean_up_importer_plugins() {
	scene_importers.clear();
	post_importer_plugins.clear();
}

void ResourceImporterScene::get_scene_importer_extensions(List<String> *p_extensions) {
	for (Ref<EditorSceneFormatImporter> importer_elem : scene_importers) {
		importer_elem->get_extensions(p_extensions);
	}
}

///////////////////////////////////////

void EditorSceneFormatImporterESCN::get_extensions(List<String> *r_extensions) const {
	r_extensions->push_back("escn");
}

Node *EditorSceneFormatImporterESCN::import_scene(const String &p_path, uint32_t p_flags, const HashMap<StringName, Variant> &p_options, List<String> *r_missing_deps, Error *r_err) {
	Error error;
	Ref<PackedScene> ps = ResourceFormatLoaderText::singleton->load(p_path, p_path, &error);
	ERR_FAIL_COND_V_MSG(ps.is_null(), nullptr, "Cannot load scene as text resource from path '" + p_path + "'.");
	Node *scene = ps->instantiate();
	TypedArray<Node> nodes = scene->find_children("*", "MeshInstance3D");
	for (int32_t node_i = 0; node_i < nodes.size(); node_i++) {
		MeshInstance3D *mesh_3d = cast_to<MeshInstance3D>(nodes[node_i]);
		Ref<ImporterMesh> mesh;
		mesh.instantiate();
		// Ignore the aabb, it will be recomputed.
		ImporterMeshInstance3D *importer_mesh_3d = memnew(ImporterMeshInstance3D);
		importer_mesh_3d->set_name(mesh_3d->get_name());
		importer_mesh_3d->set_transform(mesh_3d->get_relative_transform(mesh_3d->get_parent()));
		importer_mesh_3d->set_skin(mesh_3d->get_skin());
		importer_mesh_3d->set_skeleton_path(mesh_3d->get_skeleton_path());
		Ref<ArrayMesh> array_mesh_3d_mesh = mesh_3d->get_mesh();
		if (array_mesh_3d_mesh.is_valid()) {
			// For the MeshInstance3D nodes, we need to convert the ArrayMesh to an ImporterMesh specially.
			mesh->set_name(array_mesh_3d_mesh->get_name());
			for (int32_t blend_i = 0; blend_i < array_mesh_3d_mesh->get_blend_shape_count(); blend_i++) {
				mesh->add_blend_shape(array_mesh_3d_mesh->get_blend_shape_name(blend_i));
			}
			for (int32_t surface_i = 0; surface_i < array_mesh_3d_mesh->get_surface_count(); surface_i++) {
				mesh->add_surface(array_mesh_3d_mesh->surface_get_primitive_type(surface_i),
						array_mesh_3d_mesh->surface_get_arrays(surface_i),
						array_mesh_3d_mesh->surface_get_blend_shape_arrays(surface_i),
						array_mesh_3d_mesh->surface_get_lods(surface_i),
						array_mesh_3d_mesh->surface_get_material(surface_i),
						array_mesh_3d_mesh->surface_get_name(surface_i),
						array_mesh_3d_mesh->surface_get_format(surface_i));
			}
			mesh->set_blend_shape_mode(array_mesh_3d_mesh->get_blend_shape_mode());
			importer_mesh_3d->set_mesh(mesh);
			mesh_3d->replace_by(importer_mesh_3d);
			continue;
		}
		Ref<Mesh> mesh_3d_mesh = mesh_3d->get_mesh();
		if (mesh_3d_mesh.is_valid()) {
			// For the MeshInstance3D nodes, we need to convert the Mesh to an ImporterMesh specially.
			mesh->set_name(mesh_3d_mesh->get_name());
			for (int32_t surface_i = 0; surface_i < mesh_3d_mesh->get_surface_count(); surface_i++) {
				mesh->add_surface(mesh_3d_mesh->surface_get_primitive_type(surface_i),
						mesh_3d_mesh->surface_get_arrays(surface_i),
						Array(),
						mesh_3d_mesh->surface_get_lods(surface_i),
						mesh_3d_mesh->surface_get_material(surface_i),
						mesh_3d_mesh->surface_get_material(surface_i).is_valid() ? mesh_3d_mesh->surface_get_material(surface_i)->get_name() : String(),
						mesh_3d_mesh->surface_get_format(surface_i));
			}
			importer_mesh_3d->set_mesh(mesh);
			mesh_3d->replace_by(importer_mesh_3d);
			continue;
		}
	}

	ERR_FAIL_NULL_V(scene, nullptr);

	return scene;
}<|MERGE_RESOLUTION|>--- conflicted
+++ resolved
@@ -3204,33 +3204,8 @@
 	_post_fix_animations(scene, scene, node_data, animation_data, fps, remove_immutable_tracks);
 
 	String root_type = p_options["nodes/root_type"];
-<<<<<<< HEAD
-	if (!root_type.is_empty()) {
-		root_type = root_type.split(" ")[0]; // Full root_type is "ClassName (filename.gd)" for a script global class.
-		Ref<Script> root_script = nullptr;
-		if (ScriptServer::is_global_class(root_type)) {
-			root_script = ResourceLoader::load(ScriptServer::get_global_class_path(root_type));
-			root_type = ScriptServer::get_global_class_base(root_type);
-		}
-		if (scene->get_class_name() != root_type) {
-			// If the user specified a Redot node type that does not match
-			// what the scene import gave us, replace the root node.
-			Node *base_node = Object::cast_to<Node>(ClassDB::instantiate(root_type));
-			if (base_node) {
-				scene->replace_by(base_node);
-				scene->set_owner(nullptr);
-				memdelete(scene);
-				scene = base_node;
-			}
-		}
-		if (root_script.is_valid()) {
-			scene->set_script(Variant(root_script));
-		}
-	}
-=======
 	Ref<Script> root_script = p_options["nodes/root_script"];
 	scene = _replace_node_with_type_and_script(scene, root_type, root_script);
->>>>>>> 5abed52f
 
 	String root_name = p_options["nodes/root_name"];
 	if (!root_name.is_empty() && root_name != "Scene Root") {

--- conflicted
+++ resolved
@@ -1,5 +1,4 @@
-# Hebrew translation of the Redot Engine editor interface.
-# Copyright (c) 2024-present Redot Engine contributors.
+# Hebrew translation of the Godot Engine editor interface.
 # Copyright (c) 2014-present Godot Engine contributors.
 # Copyright (c) 2007-2014 Juan Linietsky, Ariel Manzur.
 # This file is distributed under the same license as the Godot source code.
@@ -41,8 +40,8 @@
 # yoval keshet <keshetyoval@gmail.com>, 2024.
 msgid ""
 msgstr ""
-"Project-Id-Version: Redot Engine editor interface\n"
-"Report-Msgid-Bugs-To: https://github.com/Redot-Engine/redot-engine\n"
+"Project-Id-Version: Godot Engine editor interface\n"
+"Report-Msgid-Bugs-To: https://github.com/godotengine/godot\n"
 "POT-Creation-Date: \n"
 "PO-Revision-Date: 2024-08-28 12:59+0000\n"
 "Last-Translator: yoval keshet <keshetyoval@gmail.com>\n"
@@ -1134,17 +1133,10 @@
 msgid "Double-click to open in browser."
 msgstr "לחיצה כפולה לפתיחה בדפדפן."
 
-msgid "Thanks from the Redot community!"
-msgstr "תודות מקהילת Redot!"
-
-<<<<<<< HEAD
-msgid "(unknown)"
-msgstr "(לא ידוע)"
-
-msgid "Redot Engine contributors"
-=======
+msgid "Thanks from the Godot community!"
+msgstr "תודות מקהילת Godot!"
+
 msgid "Godot Engine contributors"
->>>>>>> ad9abe841d9bb47a397c5e1a314ced1c5abc1ccd
 msgstr "מתנדבי מנוע גודו"
 
 msgid "Project Founders"
@@ -1197,12 +1189,12 @@
 msgstr "רשיונות צד שלישי"
 
 msgid ""
-"Redot Engine relies on a number of third-party free and open source "
+"Godot Engine relies on a number of third-party free and open source "
 "libraries, all compatible with the terms of its MIT license. The following is "
 "an exhaustive list of all such third-party components with their respective "
 "copyright statements and license terms."
 msgstr ""
-"מנוע Redot מסתמך על מספר ספריות צד־שלישי חופשיות ובקוד פתוח, כולן תואמות את "
+"מנוע Godot מסתמך על מספר ספריות צד־שלישי חופשיות ובקוד פתוח, כולן תואמות את "
 "דרישות רישיון MIT של המנוע. לפניכם רשימה ממצה של כל רכיבי הצד־השלישי במנוע עם "
 "הצהרות זכויות היוצרים ותנאי הרישיון שלהם."
 
@@ -1557,8 +1549,8 @@
 msgid "New profile name:"
 msgstr "שם פרופיל חדש:"
 
-msgid "Redot Feature Profile"
-msgstr "פרופיל התכונות של Redot"
+msgid "Godot Feature Profile"
+msgstr "פרופיל התכונות של Godot"
 
 msgid "Import Profile(s)"
 msgstr "ייבוא פרופיל(ים)"

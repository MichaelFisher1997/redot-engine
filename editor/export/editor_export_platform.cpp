--- conflicted
+++ resolved
@@ -1918,9 +1918,9 @@
 bool EditorExportPlatform::_store_header(Ref<FileAccess> p_fd, bool p_enc, bool p_sparse, uint64_t &r_file_base_ofs, uint64_t &r_dir_base_ofs) {
 	p_fd->store_32(PACK_HEADER_MAGIC);
 	p_fd->store_32(PACK_FORMAT_VERSION);
-	p_fd->store_32(GODOT_VERSION_MAJOR);
-	p_fd->store_32(GODOT_VERSION_MINOR);
-	p_fd->store_32(GODOT_VERSION_PATCH);
+	p_fd->store_32(REDOT_VERSION_MAJOR);
+	p_fd->store_32(REDOT_VERSION_MINOR);
+	p_fd->store_32(REDOT_VERSION_PATCH);
 
 	uint32_t pack_flags = PACK_REL_FILEBASE;
 	if (p_enc) {
@@ -2060,34 +2060,7 @@
 	uint64_t file_base_ofs = 0;
 	uint64_t dir_base_ofs = 0;
 
-<<<<<<< HEAD
-	// Write header.
-	f->store_32(PACK_HEADER_MAGIC);
-	f->store_32(PACK_FORMAT_VERSION);
-	f->store_32(REDOT_VERSION_MAJOR);
-	f->store_32(REDOT_VERSION_MINOR);
-	f->store_32(REDOT_VERSION_PATCH);
-
-	uint32_t pack_flags = PACK_REL_FILEBASE;
-	bool enc_pck = p_preset->get_enc_pck();
-	bool enc_directory = p_preset->get_enc_directory();
-	if (enc_pck && enc_directory) {
-		pack_flags |= PACK_DIR_ENCRYPTED;
-	}
-	f->store_32(pack_flags); // Flags.
-
-	uint64_t file_base_ofs = f->get_position();
-	f->store_64(0); // Files base.
-
-	uint64_t dir_base_ofs = f->get_position();
-	f->store_64(0); // Directory offset.
-
-	for (int i = 0; i < 16; i++) {
-		f->store_32(0); // Reserved.
-	}
-=======
 	_store_header(f, p_preset->get_enc_pck() && p_preset->get_enc_directory(), false, file_base_ofs, dir_base_ofs);
->>>>>>> e1b4101e
 
 	// Align for first file.
 	int file_padding = _get_pad(PCK_PADDING, f->get_position());

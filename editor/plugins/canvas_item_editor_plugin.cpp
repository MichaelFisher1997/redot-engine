--- conflicted
+++ resolved
@@ -1114,7 +1114,7 @@
 	Transform2D xform = viewport_scrollable->get_transform() * transform;
 	int hovered_guide_index = -1;
 
-	if (p_pos.x < RULER_WIDTH) {
+	if (p_pos.x < ruler_width_scaled) {
 		// Check if we are hovering an existing horizontal guide.
 		for (int i = 0; i < hguides.size(); i++) {
 			if (Math::abs(xform.xform(Point2(0, hguides[i])).y - p_pos.y) < 8) {
@@ -1126,7 +1126,7 @@
 		if (!is_hovering_h_guide && p_is_pressed) {
 			drag_type = DRAG_V_GUIDE;
 		}
-	} else if (p_pos.y < RULER_WIDTH) {
+	} else if (p_pos.y < ruler_width_scaled) {
 		// Check if we are hovering an existing vertical guide.
 		for (int i = 0; i < vguides.size(); i++) {
 			if (Math::abs(xform.xform(Point2(vguides[i], 0)).x - p_pos.x) < 8) {
@@ -1168,30 +1168,8 @@
 			is_hovering_h_guide = false;
 			is_hovering_v_guide = false;
 
-<<<<<<< HEAD
 			if (m.is_valid()) {
 				_is_hovering_guide(m->get_position());
-=======
-			if (m.is_valid() && m->get_position().x < ruler_width_scaled) {
-				// Check if we are hovering an existing horizontal guide
-				for (int i = 0; i < hguides.size(); i++) {
-					if (Math::abs(xform.xform(Point2(0, hguides[i])).y - m->get_position().y) < MIN(minimum, 8)) {
-						is_hovering_h_guide = true;
-						is_hovering_v_guide = false;
-						break;
-					}
-				}
-
-			} else if (m.is_valid() && m->get_position().y < ruler_width_scaled) {
-				// Check if we are hovering an existing vertical guide
-				for (int i = 0; i < vguides.size(); i++) {
-					if (Math::abs(xform.xform(Point2(vguides[i], 0)).x - m->get_position().x) < MIN(minimum, 8)) {
-						is_hovering_v_guide = true;
-						is_hovering_h_guide = false;
-						break;
-					}
-				}
->>>>>>> 5dd76968
 			}
 
 			// Start dragging a guide
@@ -1202,46 +1180,9 @@
 					drag_type = DRAG_DOUBLE_GUIDE;
 					dragged_guide_index = -1;
 					return true;
-<<<<<<< HEAD
-				} else if (b->get_position().x < RULER_WIDTH || b->get_position().y < RULER_WIDTH) {
+				} else if (b->get_position().x < ruler_width_scaled || b->get_position().y < ruler_width_scaled) {
 					// Check if we drag an existing horizontal guide
 					_is_hovering_guide(b->get_position(), true);
-=======
-				} else if (b->get_position().x < ruler_width_scaled) {
-					// Check if we drag an existing horizontal guide
-					dragged_guide_index = -1;
-					for (int i = 0; i < hguides.size(); i++) {
-						if (Math::abs(xform.xform(Point2(0, hguides[i])).y - b->get_position().y) < MIN(minimum, 8)) {
-							dragged_guide_index = i;
-						}
-					}
-
-					if (dragged_guide_index >= 0) {
-						// Drag an existing horizontal guide
-						drag_type = DRAG_H_GUIDE;
-					} else {
-						// Drag a new vertical guide
-						drag_type = DRAG_V_GUIDE;
-					}
-					return true;
-				} else if (b->get_position().y < ruler_width_scaled) {
-					// Check if we drag an existing vertical guide
-					dragged_guide_index = -1;
-					for (int i = 0; i < vguides.size(); i++) {
-						if (Math::abs(xform.xform(Point2(vguides[i], 0)).x - b->get_position().x) < MIN(minimum, 8)) {
-							dragged_guide_index = i;
-						}
-					}
-
-					if (dragged_guide_index >= 0) {
-						// Drag an existing vertical guide
-						drag_type = DRAG_V_GUIDE;
-					} else {
-						// Drag a new vertical guide
-						drag_type = DRAG_H_GUIDE;
-					}
-					drag_from = xform.affine_inverse().xform(b->get_position());
->>>>>>> 5dd76968
 					return true;
 				}
 			}

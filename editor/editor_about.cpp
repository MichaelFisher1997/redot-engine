/**************************************************************************/
/*  editor_about.cpp                                                      */
/**************************************************************************/
/*                         This file is part of:                          */
/*                             REDOT ENGINE                               */
/*                        https://redotengine.org                         */
/**************************************************************************/
/* Copyright (c) 2024-present Redot Engine contributors                   */
/*                                          (see REDOT_AUTHORS.md)        */
/* Copyright (c) 2014-present Godot Engine contributors (see AUTHORS.md). */
/* Copyright (c) 2007-2014 Juan Linietsky, Ariel Manzur.                  */
/*                                                                        */
/* Permission is hereby granted, free of charge, to any person obtaining  */
/* a copy of this software and associated documentation files (the        */
/* "Software"), to deal in the Software without restriction, including    */
/* without limitation the rights to use, copy, modify, merge, publish,    */
/* distribute, sublicense, and/or sell copies of the Software, and to     */
/* permit persons to whom the Software is furnished to do so, subject to  */
/* the following conditions:                                              */
/*                                                                        */
/* The above copyright notice and this permission notice shall be         */
/* included in all copies or substantial portions of the Software.        */
/*                                                                        */
/* THE SOFTWARE IS PROVIDED "AS IS", WITHOUT WARRANTY OF ANY KIND,        */
/* EXPRESS OR IMPLIED, INCLUDING BUT NOT LIMITED TO THE WARRANTIES OF     */
/* MERCHANTABILITY, FITNESS FOR A PARTICULAR PURPOSE AND NONINFRINGEMENT. */
/* IN NO EVENT SHALL THE AUTHORS OR COPYRIGHT HOLDERS BE LIABLE FOR ANY   */
/* CLAIM, DAMAGES OR OTHER LIABILITY, WHETHER IN AN ACTION OF CONTRACT,   */
/* TORT OR OTHERWISE, ARISING FROM, OUT OF OR IN CONNECTION WITH THE      */
/* SOFTWARE OR THE USE OR OTHER DEALINGS IN THE SOFTWARE.                 */
/**************************************************************************/

#include "editor_about.h"

#include "core/authors.gen.h"
#include "core/donors.gen.h"
#include "core/license.gen.h"
#include "core/redot_authors.gen.h"
#include "editor/credits_roll.h"
#include "editor/editor_node.h"
#include "editor/editor_string_names.h"
#include "editor/gui/editor_version_button.h"
#include "editor/themes/editor_scale.h"
#include "scene/gui/item_list.h"
#include "scene/gui/rich_text_label.h"
#include "scene/gui/scroll_container.h"
#include "scene/gui/separator.h"
#include "scene/gui/split_container.h"
#include "scene/gui/tab_container.h"
#include "scene/gui/texture_rect.h"
#include "scene/gui/tree.h"
#include "scene/resources/style_box.h"

void EditorAbout::_notification(int p_what) {
	switch (p_what) {
		case NOTIFICATION_TRANSLATION_CHANGED: {
			_about_text_label->set_text(
					String(U"© 2014-present ") + TTR("Godot Engine contributors") + ".\n" +
					String(U"© 2007-2014 Juan Linietsky, Ariel Manzur.\n"));

			_project_manager_label->set_text(TTR("Project Manager", "Job Title"));

			for (ItemList *il : name_lists) {
				for (int i = 0; i < il->get_item_count(); i++) {
					const Variant val = il->get_item_metadata(i);
					if (val.get_type() == Variant::STRING) {
						il->set_item_tooltip(i, val.operator String() + "\n\n" + TTR("Double-click to open in browser."));
					}
				}
			}
		} break;

		case NOTIFICATION_THEME_CHANGED: {
			const Ref<Font> font = get_theme_font(SNAME("source"), EditorStringName(EditorFonts));
			const int font_size = get_theme_font_size(SNAME("source_size"), EditorStringName(EditorFonts));

			_tpl_text->begin_bulk_theme_override();
			_tpl_text->add_theme_font_override("normal_font", font);
			_tpl_text->add_theme_font_size_override("normal_font_size", font_size);
			_tpl_text->add_theme_constant_override(SceneStringName(line_separation), 4 * EDSCALE);
			_tpl_text->end_bulk_theme_override();

			license_text_label->begin_bulk_theme_override();
			license_text_label->add_theme_font_override("normal_font", font);
			license_text_label->add_theme_font_size_override("normal_font_size", font_size);
			license_text_label->add_theme_constant_override(SceneStringName(line_separation), 4 * EDSCALE);
			license_text_label->end_bulk_theme_override();

			_logo->set_texture(get_editor_theme_icon(SNAME("Logo")));

			for (ItemList *il : name_lists) {
				for (int i = 0; i < il->get_item_count(); i++) {
					if (il->get_item_metadata(i)) {
						il->set_item_icon(i, get_theme_icon(SNAME("ExternalLink"), EditorStringName(EditorIcons)));
						il->set_item_icon_modulate(i, get_theme_color(SNAME("font_disabled_color"), EditorStringName(Editor)));
					}
				}
			}
		} break;
	}
}

void EditorAbout::_license_tree_selected() {
	TreeItem *selected = _tpl_tree->get_selected();
	_tpl_text->scroll_to_line(0);
	_tpl_text->set_text(selected->get_metadata(0));
}

void EditorAbout::_item_activated(int p_idx, ItemList *p_il) {
	const Variant val = p_il->get_item_metadata(p_idx);
	if (val.get_type() == Variant::STRING) {
		OS::get_singleton()->shell_open(val);
	} else {
		// Easter egg :D
		if (!EditorNode::get_singleton()) {
			// Don't allow in Project Manager.
			return;
		}

		if (!credits_roll) {
			credits_roll = memnew(CreditsRoll);
			add_child(credits_roll);
		}
		credits_roll->roll_credits();
	}
}

void EditorAbout::_item_list_resized(ItemList *p_il) {
	p_il->set_fixed_column_width(p_il->get_size().x / 3.0 - 16 * EDSCALE * 2.5); // Weird. Should be 3.0 and that's it?.
}

Label *EditorAbout::_create_section(Control *p_parent, const String &p_name, const char *const *p_src, BitField<SectionFlags> p_flags) {
	Label *lbl = memnew(Label(p_name));
	lbl->set_theme_type_variation("HeaderSmall");
	lbl->set_focus_mode(Control::FOCUS_ACCESSIBILITY);
	p_parent->add_child(lbl);

	ItemList *il = memnew(ItemList);
	il->set_auto_translate_mode(AUTO_TRANSLATE_MODE_DISABLED);
	il->set_h_size_flags(Control::SIZE_EXPAND_FILL);
	il->set_same_column_width(true);
	il->set_auto_height(true);
	il->set_max_columns(p_flags.has_flag(FLAG_SINGLE_COLUMN) ? 1 : 16);
	il->add_theme_constant_override("h_separation", 16 * EDSCALE);

	if (p_flags.has_flag(FLAG_ALLOW_WEBSITE) || (p_flags.has_flag(FLAG_EASTER_EGG) && EditorNode::get_singleton())) {
		Ref<StyleBoxEmpty> empty_stylebox = memnew(StyleBoxEmpty);
		il->add_theme_style_override("focus", empty_stylebox);
		il->add_theme_style_override("selected", empty_stylebox);

		il->connect("item_activated", callable_mp(this, &EditorAbout::_item_activated).bind(il));
	} else {
		il->set_mouse_filter(Control::MOUSE_FILTER_IGNORE);
		il->set_focus_mode(Control::FOCUS_NONE);
	}

	const char *const *names_ptr = p_src;
	if (p_flags.has_flag(FLAG_ALLOW_WEBSITE)) {
		il->connect(SceneStringName(resized), callable_mp(this, &EditorAbout::_item_list_resized).bind(il));
		il->connect(SceneStringName(focus_exited), callable_mp(il, &ItemList::deselect_all));

		while (*names_ptr) {
			const String name = String::utf8(*names_ptr++);
			const String identifier = name.get_slicec('<', 0);
			const String website = name.get_slice_count("<") == 1 ? "" : name.get_slicec('<', 1).trim_suffix(">");

			il->add_item(identifier, nullptr, !website.is_empty());

			if (website.is_empty()) {
				il->set_item_tooltip_enabled(-1, false);
			} else {
				il->set_item_metadata(-1, website);
			}

			if (!*names_ptr && name.contains(" anonymous ")) {
				il->set_item_disabled(-1, true);
			}
		}
	} else {
		while (*names_ptr) {
			il->add_item(String::utf8(*names_ptr++), nullptr, false);
			il->set_item_tooltip_enabled(-1, false);
		}
	}

	name_lists.append(il);

	p_parent->add_child(il);

	HSeparator *hs = memnew(HSeparator);
	hs->set_modulate(Color(0, 0, 0, 0));
	p_parent->add_child(hs);

	return lbl;
}

EditorAbout::EditorAbout() {
<<<<<<< HEAD
	set_title(TTR("Thanks from the Redot community!"));
=======
	set_title(TTRC("Thanks from the Godot community!"));
>>>>>>> 80a3d205
	set_hide_on_ok(true);

	VBoxContainer *vbc = memnew(VBoxContainer);
	add_child(vbc);

	HBoxContainer *hbc = memnew(HBoxContainer);
	hbc->set_h_size_flags(Control::SIZE_EXPAND_FILL);
	hbc->set_alignment(BoxContainer::ALIGNMENT_CENTER);
	hbc->add_theme_constant_override("separation", 30 * EDSCALE);
	vbc->add_child(hbc);

	_logo = memnew(TextureRect);
	_logo->set_stretch_mode(TextureRect::STRETCH_KEEP_ASPECT_CENTERED);
	hbc->add_child(_logo);

	VBoxContainer *version_info_vbc = memnew(VBoxContainer);

	// Add a dummy control node for spacing.
	Control *v_spacer = memnew(Control);
	version_info_vbc->add_child(v_spacer);

	version_info_vbc->add_child(memnew(EditorVersionButton(EditorVersionButton::FORMAT_WITH_NAME_AND_BUILD)));

<<<<<<< HEAD
	Label *about_text = memnew(Label);
	about_text->set_focus_mode(Control::FOCUS_ACCESSIBILITY);
	about_text->set_v_size_flags(Control::SIZE_SHRINK_CENTER);
	about_text->set_text(
			String::utf8("\xc2\xa9 2024-present ") + TTR("Redot Engine contributors") + "." +
			String::utf8("\n\xc2\xa9 2014-present ") + TTR("Godot Engine contributors") + "." +
			String::utf8("\n\xc2\xa9 2007-2014 Juan Linietsky, Ariel Manzur.\n"));
	version_info_vbc->add_child(about_text);
=======
	_about_text_label = memnew(Label);
	_about_text_label->set_focus_mode(Control::FOCUS_ACCESSIBILITY);
	_about_text_label->set_v_size_flags(Control::SIZE_SHRINK_CENTER);
	_about_text_label->set_auto_translate_mode(AUTO_TRANSLATE_MODE_DISABLED);
	version_info_vbc->add_child(_about_text_label);
>>>>>>> 80a3d205

	hbc->add_child(version_info_vbc);

	TabContainer *tc = memnew(TabContainer);
	tc->set_tab_alignment(TabBar::ALIGNMENT_CENTER);
	tc->set_custom_minimum_size(Size2(400, 200) * EDSCALE);
	tc->set_v_size_flags(Control::SIZE_EXPAND_FILL);
	tc->set_theme_type_variation("TabContainerOdd");
	vbc->add_child(tc);

<<<<<<< HEAD
	// Authors.

	List<String> dev_sections;
	dev_sections.push_back(TTR("Project Founders"));
	dev_sections.push_back(TTR("Lead Developer"));
	// TRANSLATORS: This refers to a job title.
	const String project_manager = TTR("Project Manager", "Job Title");
	dev_sections.push_back(project_manager);
	dev_sections.push_back(TTR("Developers"));
	const char *const *dev_src[] = {
		REDOT_AUTHORS_FOUNDERS,
		REDOT_AUTHORS_LEAD_DEVELOPERS,
		REDOT_AUTHORS_PROJECT_MANAGERS,
		REDOT_AUTHORS_DEVELOPERS,
	};
	tc->add_child(_populate_list(TTR("Authors"), dev_sections, dev_src, 0b1)); // First section (Project Founders) is always one column.

	// Godot Authors.

	List<String> godot_dev_sections;
	godot_dev_sections.push_back(TTR("Project Founders"));
	godot_dev_sections.push_back(TTR("Lead Developer"));
	// TRANSLATORS: This refers to a job title.
	godot_dev_sections.push_back(TTR("Project Manager", "Job Title"));
	godot_dev_sections.push_back(TTR("Developers"));
	const char *const *godot_dev_src[] = {
		AUTHORS_FOUNDERS,
		AUTHORS_LEAD_DEVELOPERS,
		AUTHORS_PROJECT_MANAGERS,
		AUTHORS_DEVELOPERS,
	};
	tc->add_child(_populate_list(TTR("Godot Authors"), godot_dev_sections, godot_dev_src, 0b1, false, project_manager)); // First section (Project Founders) is always one column.

	// Godot Donors.

	List<String> donor_sections;
	donor_sections.push_back(TTR("Patrons"));
	donor_sections.push_back(TTR("Platinum Sponsors"));
	donor_sections.push_back(TTR("Gold Sponsors"));
	donor_sections.push_back(TTR("Silver Sponsors"));
	donor_sections.push_back(TTR("Diamond Members"));
	donor_sections.push_back(TTR("Titanium Members"));
	donor_sections.push_back(TTR("Platinum Members"));
	donor_sections.push_back(TTR("Gold Members"));
	const char *const *donor_src[] = {
		DONORS_PATRONS,
		DONORS_SPONSORS_PLATINUM,
		DONORS_SPONSORS_GOLD,
		DONORS_SPONSORS_SILVER,
		DONORS_MEMBERS_DIAMOND,
		DONORS_MEMBERS_TITANIUM,
		DONORS_MEMBERS_PLATINUM,
		DONORS_MEMBERS_GOLD,
	};
	tc->add_child(_populate_list(TTR("Godot Donors"), donor_sections, donor_src, 0b1, true)); // First section (Patron) is one column.
=======
	{
		ScrollContainer *sc = memnew(ScrollContainer);
		sc->set_name(TTRC("Authors"));
		sc->set_v_size_flags(Control::SIZE_EXPAND);
		tc->add_child(sc);

		VBoxContainer *vb = memnew(VBoxContainer);
		vb->set_h_size_flags(Control::SIZE_EXPAND_FILL);
		sc->add_child(vb);

		_create_section(vb, TTRC("Project Founders"), AUTHORS_FOUNDERS, FLAG_SINGLE_COLUMN);
		_create_section(vb, TTRC("Lead Developer"), AUTHORS_LEAD_DEVELOPERS);
		// The section title will be updated in NOTIFICATION_TRANSLATION_CHANGED.
		_project_manager_label = _create_section(vb, "", AUTHORS_PROJECT_MANAGERS, FLAG_EASTER_EGG);
		_project_manager_label->set_auto_translate_mode(AUTO_TRANSLATE_MODE_DISABLED);
		_create_section(vb, TTRC("Developers"), AUTHORS_DEVELOPERS);
	}

	{
		ScrollContainer *sc = memnew(ScrollContainer);
		sc->set_name(TTRC("Donors"));
		sc->set_v_size_flags(Control::SIZE_EXPAND);
		tc->add_child(sc);

		VBoxContainer *vb = memnew(VBoxContainer);
		vb->set_h_size_flags(Control::SIZE_EXPAND_FILL);
		sc->add_child(vb);

		_create_section(vb, TTRC("Patrons"), DONORS_PATRONS, FLAG_ALLOW_WEBSITE | FLAG_SINGLE_COLUMN);
		_create_section(vb, TTRC("Platinum Sponsors"), DONORS_SPONSORS_PLATINUM, FLAG_ALLOW_WEBSITE);
		_create_section(vb, TTRC("Gold Sponsors"), DONORS_SPONSORS_GOLD, FLAG_ALLOW_WEBSITE);
		_create_section(vb, TTRC("Silver Sponsors"), DONORS_SPONSORS_SILVER, FLAG_ALLOW_WEBSITE);
		_create_section(vb, TTRC("Diamond Members"), DONORS_MEMBERS_DIAMOND, FLAG_ALLOW_WEBSITE);
		_create_section(vb, TTRC("Titanium Members"), DONORS_MEMBERS_TITANIUM, FLAG_ALLOW_WEBSITE);
		_create_section(vb, TTRC("Platinum Members"), DONORS_MEMBERS_PLATINUM, FLAG_ALLOW_WEBSITE);
		_create_section(vb, TTRC("Gold Members"), DONORS_MEMBERS_GOLD, FLAG_ALLOW_WEBSITE);
	}
>>>>>>> 80a3d205

	// License.

	license_text_label = memnew(RichTextLabel);
	license_text_label->set_auto_translate_mode(AUTO_TRANSLATE_MODE_DISABLED);
	license_text_label->set_threaded(true);
	license_text_label->set_name(TTRC("License"));
	license_text_label->set_h_size_flags(Control::SIZE_EXPAND_FILL);
	license_text_label->set_v_size_flags(Control::SIZE_EXPAND_FILL);
	license_text_label->set_text(String::utf8(GODOT_LICENSE_TEXT));
	tc->add_child(license_text_label);

	// Thirdparty License.

	VBoxContainer *license_thirdparty = memnew(VBoxContainer);
	license_thirdparty->set_name(TTRC("Third-party Licenses"));
	license_thirdparty->set_h_size_flags(Control::SIZE_EXPAND_FILL);
	tc->add_child(license_thirdparty);

	Label *tpl_label = memnew(Label(TTRC("Godot Engine relies on a number of third-party free and open source libraries, all compatible with the terms of its MIT license. The following is an exhaustive list of all such third-party components with their respective copyright statements and license terms.")));
	tpl_label->set_focus_mode(Control::FOCUS_ACCESSIBILITY);
	tpl_label->set_h_size_flags(Control::SIZE_EXPAND_FILL);
	tpl_label->set_autowrap_mode(TextServer::AUTOWRAP_WORD_SMART);
<<<<<<< HEAD
	tpl_label->set_text(TTR("Redot Engine relies on a number of third-party free and open source libraries, all compatible with the terms of its MIT license. The following is an exhaustive list of all such third-party components with their respective copyright statements and license terms."));
=======
>>>>>>> 80a3d205
	tpl_label->set_size(Size2(630, 1) * EDSCALE);
	license_thirdparty->add_child(tpl_label);

	HSplitContainer *tpl_hbc = memnew(HSplitContainer);
	tpl_hbc->set_auto_translate_mode(AUTO_TRANSLATE_MODE_DISABLED);
	tpl_hbc->set_h_size_flags(Control::SIZE_EXPAND_FILL);
	tpl_hbc->set_v_size_flags(Control::SIZE_EXPAND_FILL);
	tpl_hbc->set_split_offset(240 * EDSCALE);
	license_thirdparty->add_child(tpl_hbc);

	_tpl_tree = memnew(Tree);
	_tpl_tree->set_hide_root(true);
	TreeItem *root = _tpl_tree->create_item();
	TreeItem *tpl_ti_all = _tpl_tree->create_item(root);
	tpl_ti_all->set_text(0, TTRC("All Components"));
	tpl_ti_all->set_auto_translate_mode(0, AUTO_TRANSLATE_MODE_ALWAYS);
	TreeItem *tpl_ti_tp = _tpl_tree->create_item(root);
	tpl_ti_tp->set_text(0, TTRC("Components"));
	tpl_ti_tp->set_auto_translate_mode(0, AUTO_TRANSLATE_MODE_ALWAYS);
	tpl_ti_tp->set_selectable(0, false);
	TreeItem *tpl_ti_lc = _tpl_tree->create_item(root);
	tpl_ti_lc->set_text(0, TTRC("Licenses"));
	tpl_ti_lc->set_auto_translate_mode(0, AUTO_TRANSLATE_MODE_ALWAYS);
	tpl_ti_lc->set_selectable(0, false);
	String long_text = "";
	for (int component_index = 0; component_index < COPYRIGHT_INFO_COUNT; component_index++) {
		const ComponentCopyright &component = COPYRIGHT_INFO[component_index];
		TreeItem *ti = _tpl_tree->create_item(tpl_ti_tp);
		String component_name = String::utf8(component.name);
		ti->set_text(0, component_name);
		String text = component_name + "\n";
		long_text += "- " + component_name + "\n";
		for (int part_index = 0; part_index < component.part_count; part_index++) {
			const ComponentCopyrightPart &part = component.parts[part_index];
			text += "\n    Files:";
			for (int file_num = 0; file_num < part.file_count; file_num++) {
				text += "\n        " + String::utf8(part.files[file_num]);
			}
			String copyright;
			for (int copyright_index = 0; copyright_index < part.copyright_count; copyright_index++) {
				copyright += String::utf8("\n    \xc2\xa9 ") + String::utf8(part.copyright_statements[copyright_index]);
			}
			text += copyright;
			long_text += copyright;
			String license = "\n    License: " + String::utf8(part.license) + "\n";
			text += license;
			long_text += license + "\n";
		}
		ti->set_metadata(0, text);
	}
	for (int i = 0; i < LICENSE_COUNT; i++) {
		TreeItem *ti = _tpl_tree->create_item(tpl_ti_lc);
		String licensename = String::utf8(LICENSE_NAMES[i]);
		ti->set_text(0, licensename);
		long_text += "- " + licensename + "\n\n";
		String licensebody = String::utf8(LICENSE_BODIES[i]);
		ti->set_metadata(0, licensebody);
		long_text += "    " + licensebody.replace("\n", "\n    ") + "\n\n";
	}
	tpl_ti_all->set_metadata(0, long_text);
	tpl_hbc->add_child(_tpl_tree);

	_tpl_text = memnew(RichTextLabel);
	_tpl_text->set_threaded(true);
	_tpl_text->set_h_size_flags(Control::SIZE_EXPAND_FILL);
	_tpl_text->set_v_size_flags(Control::SIZE_EXPAND_FILL);
	tpl_hbc->add_child(_tpl_text);

	_tpl_tree->connect(SceneStringName(item_selected), callable_mp(this, &EditorAbout::_license_tree_selected));
	tpl_ti_all->select(0);
	_tpl_text->set_text(tpl_ti_all->get_metadata(0));
}<|MERGE_RESOLUTION|>--- conflicted
+++ resolved
@@ -55,9 +55,11 @@
 	switch (p_what) {
 		case NOTIFICATION_TRANSLATION_CHANGED: {
 			_about_text_label->set_text(
+					String(U"© 2024-present ") + TTR("Redot Engine contributors") + ".\n" +
 					String(U"© 2014-present ") + TTR("Godot Engine contributors") + ".\n" +
 					String(U"© 2007-2014 Juan Linietsky, Ariel Manzur.\n"));
 
+			_redot_project_manager_label->set_text(TTR("Project Manager", "Job Title"));
 			_project_manager_label->set_text(TTR("Project Manager", "Job Title"));
 
 			for (ItemList *il : name_lists) {
@@ -195,11 +197,7 @@
 }
 
 EditorAbout::EditorAbout() {
-<<<<<<< HEAD
-	set_title(TTR("Thanks from the Redot community!"));
-=======
-	set_title(TTRC("Thanks from the Godot community!"));
->>>>>>> 80a3d205
+	set_title(TTRC("Thanks from the Redot community!"));
 	set_hide_on_ok(true);
 
 	VBoxContainer *vbc = memnew(VBoxContainer);
@@ -223,22 +221,11 @@
 
 	version_info_vbc->add_child(memnew(EditorVersionButton(EditorVersionButton::FORMAT_WITH_NAME_AND_BUILD)));
 
-<<<<<<< HEAD
-	Label *about_text = memnew(Label);
-	about_text->set_focus_mode(Control::FOCUS_ACCESSIBILITY);
-	about_text->set_v_size_flags(Control::SIZE_SHRINK_CENTER);
-	about_text->set_text(
-			String::utf8("\xc2\xa9 2024-present ") + TTR("Redot Engine contributors") + "." +
-			String::utf8("\n\xc2\xa9 2014-present ") + TTR("Godot Engine contributors") + "." +
-			String::utf8("\n\xc2\xa9 2007-2014 Juan Linietsky, Ariel Manzur.\n"));
-	version_info_vbc->add_child(about_text);
-=======
 	_about_text_label = memnew(Label);
 	_about_text_label->set_focus_mode(Control::FOCUS_ACCESSIBILITY);
 	_about_text_label->set_v_size_flags(Control::SIZE_SHRINK_CENTER);
 	_about_text_label->set_auto_translate_mode(AUTO_TRANSLATE_MODE_DISABLED);
 	version_info_vbc->add_child(_about_text_label);
->>>>>>> 80a3d205
 
 	hbc->add_child(version_info_vbc);
 
@@ -249,66 +236,27 @@
 	tc->set_theme_type_variation("TabContainerOdd");
 	vbc->add_child(tc);
 
-<<<<<<< HEAD
-	// Authors.
-
-	List<String> dev_sections;
-	dev_sections.push_back(TTR("Project Founders"));
-	dev_sections.push_back(TTR("Lead Developer"));
-	// TRANSLATORS: This refers to a job title.
-	const String project_manager = TTR("Project Manager", "Job Title");
-	dev_sections.push_back(project_manager);
-	dev_sections.push_back(TTR("Developers"));
-	const char *const *dev_src[] = {
-		REDOT_AUTHORS_FOUNDERS,
-		REDOT_AUTHORS_LEAD_DEVELOPERS,
-		REDOT_AUTHORS_PROJECT_MANAGERS,
-		REDOT_AUTHORS_DEVELOPERS,
-	};
-	tc->add_child(_populate_list(TTR("Authors"), dev_sections, dev_src, 0b1)); // First section (Project Founders) is always one column.
-
-	// Godot Authors.
-
-	List<String> godot_dev_sections;
-	godot_dev_sections.push_back(TTR("Project Founders"));
-	godot_dev_sections.push_back(TTR("Lead Developer"));
-	// TRANSLATORS: This refers to a job title.
-	godot_dev_sections.push_back(TTR("Project Manager", "Job Title"));
-	godot_dev_sections.push_back(TTR("Developers"));
-	const char *const *godot_dev_src[] = {
-		AUTHORS_FOUNDERS,
-		AUTHORS_LEAD_DEVELOPERS,
-		AUTHORS_PROJECT_MANAGERS,
-		AUTHORS_DEVELOPERS,
-	};
-	tc->add_child(_populate_list(TTR("Godot Authors"), godot_dev_sections, godot_dev_src, 0b1, false, project_manager)); // First section (Project Founders) is always one column.
-
-	// Godot Donors.
-
-	List<String> donor_sections;
-	donor_sections.push_back(TTR("Patrons"));
-	donor_sections.push_back(TTR("Platinum Sponsors"));
-	donor_sections.push_back(TTR("Gold Sponsors"));
-	donor_sections.push_back(TTR("Silver Sponsors"));
-	donor_sections.push_back(TTR("Diamond Members"));
-	donor_sections.push_back(TTR("Titanium Members"));
-	donor_sections.push_back(TTR("Platinum Members"));
-	donor_sections.push_back(TTR("Gold Members"));
-	const char *const *donor_src[] = {
-		DONORS_PATRONS,
-		DONORS_SPONSORS_PLATINUM,
-		DONORS_SPONSORS_GOLD,
-		DONORS_SPONSORS_SILVER,
-		DONORS_MEMBERS_DIAMOND,
-		DONORS_MEMBERS_TITANIUM,
-		DONORS_MEMBERS_PLATINUM,
-		DONORS_MEMBERS_GOLD,
-	};
-	tc->add_child(_populate_list(TTR("Godot Donors"), donor_sections, donor_src, 0b1, true)); // First section (Patron) is one column.
-=======
 	{
 		ScrollContainer *sc = memnew(ScrollContainer);
 		sc->set_name(TTRC("Authors"));
+		sc->set_v_size_flags(Control::SIZE_EXPAND);
+		tc->add_child(sc);
+
+		VBoxContainer *vb = memnew(VBoxContainer);
+		vb->set_h_size_flags(Control::SIZE_EXPAND_FILL);
+		sc->add_child(vb);
+
+		_create_section(vb, TTRC("Project Founders"), REDOT_AUTHORS_FOUNDERS, FLAG_SINGLE_COLUMN);
+		_create_section(vb, TTRC("Lead Developer"), REDOT_AUTHORS_LEAD_DEVELOPERS);
+		// The section title will be updated in NOTIFICATION_TRANSLATION_CHANGED.
+		_redot_project_manager_label = _create_section(vb, "", REDOT_AUTHORS_PROJECT_MANAGERS, FLAG_EASTER_EGG);
+		_redot_project_manager_label->set_auto_translate_mode(AUTO_TRANSLATE_MODE_DISABLED);
+		_create_section(vb, TTRC("Developers"), REDOT_AUTHORS_DEVELOPERS);
+	}
+
+	{
+		ScrollContainer *sc = memnew(ScrollContainer);
+		sc->set_name(TTRC("Godot Authors"));
 		sc->set_v_size_flags(Control::SIZE_EXPAND);
 		tc->add_child(sc);
 
@@ -343,7 +291,6 @@
 		_create_section(vb, TTRC("Platinum Members"), DONORS_MEMBERS_PLATINUM, FLAG_ALLOW_WEBSITE);
 		_create_section(vb, TTRC("Gold Members"), DONORS_MEMBERS_GOLD, FLAG_ALLOW_WEBSITE);
 	}
->>>>>>> 80a3d205
 
 	// License.
 
@@ -367,10 +314,6 @@
 	tpl_label->set_focus_mode(Control::FOCUS_ACCESSIBILITY);
 	tpl_label->set_h_size_flags(Control::SIZE_EXPAND_FILL);
 	tpl_label->set_autowrap_mode(TextServer::AUTOWRAP_WORD_SMART);
-<<<<<<< HEAD
-	tpl_label->set_text(TTR("Redot Engine relies on a number of third-party free and open source libraries, all compatible with the terms of its MIT license. The following is an exhaustive list of all such third-party components with their respective copyright statements and license terms."));
-=======
->>>>>>> 80a3d205
 	tpl_label->set_size(Size2(630, 1) * EDSCALE);
 	license_thirdparty->add_child(tpl_label);
 

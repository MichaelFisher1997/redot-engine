/**************************************************************************/
/*  project_dialog.cpp                                                    */
/**************************************************************************/
/*                         This file is part of:                          */
/*                             REDOT ENGINE                               */
/*                        https://redotengine.org                         */
/**************************************************************************/
/* Copyright (c) 2024-present Redot Engine contributors                   */
/*                                          (see REDOT_AUTHORS.md)        */
/* Copyright (c) 2014-present Godot Engine contributors (see AUTHORS.md). */
/* Copyright (c) 2007-2014 Juan Linietsky, Ariel Manzur.                  */
/*                                                                        */
/* Permission is hereby granted, free of charge, to any person obtaining  */
/* a copy of this software and associated documentation files (the        */
/* "Software"), to deal in the Software without restriction, including    */
/* without limitation the rights to use, copy, modify, merge, publish,    */
/* distribute, sublicense, and/or sell copies of the Software, and to     */
/* permit persons to whom the Software is furnished to do so, subject to  */
/* the following conditions:                                              */
/*                                                                        */
/* The above copyright notice and this permission notice shall be         */
/* included in all copies or substantial portions of the Software.        */
/*                                                                        */
/* THE SOFTWARE IS PROVIDED "AS IS", WITHOUT WARRANTY OF ANY KIND,        */
/* EXPRESS OR IMPLIED, INCLUDING BUT NOT LIMITED TO THE WARRANTIES OF     */
/* MERCHANTABILITY, FITNESS FOR A PARTICULAR PURPOSE AND NONINFRINGEMENT. */
/* IN NO EVENT SHALL THE AUTHORS OR COPYRIGHT HOLDERS BE LIABLE FOR ANY   */
/* CLAIM, DAMAGES OR OTHER LIABILITY, WHETHER IN AN ACTION OF CONTRACT,   */
/* TORT OR OTHERWISE, ARISING FROM, OUT OF OR IN CONNECTION WITH THE      */
/* SOFTWARE OR THE USE OR OTHER DEALINGS IN THE SOFTWARE.                 */
/**************************************************************************/

#include "project_dialog.h"

#include "core/config/project_settings.h"
#include "core/io/dir_access.h"
#include "core/io/zip_io.h"
#include "core/version.h"
#include "editor/editor_settings.h"
#include "editor/editor_string_names.h"
#include "editor/editor_vcs_interface.h"
#include "editor/gui/editor_file_dialog.h"
#include "editor/themes/editor_icons.h"
#include "editor/themes/editor_scale.h"
#include "scene/gui/check_box.h"
#include "scene/gui/check_button.h"
#include "scene/gui/line_edit.h"
#include "scene/gui/option_button.h"
#include "scene/gui/separator.h"
#include "scene/gui/texture_rect.h"

void ProjectDialog::_set_message(const String &p_msg, MessageType p_type, InputType p_input_type) {
	msg->set_text(p_msg);
	get_ok_button()->set_disabled(p_type == MESSAGE_ERROR);

	Ref<Texture2D> new_icon;
	switch (p_type) {
		case MESSAGE_ERROR: {
			msg->add_theme_color_override(SceneStringName(font_color), get_theme_color(SNAME("error_color"), EditorStringName(Editor)));
			new_icon = get_editor_theme_icon(SNAME("StatusError"));
		} break;
		case MESSAGE_WARNING: {
			msg->add_theme_color_override(SceneStringName(font_color), get_theme_color(SNAME("warning_color"), EditorStringName(Editor)));
			new_icon = get_editor_theme_icon(SNAME("StatusWarning"));
		} break;
		case MESSAGE_SUCCESS: {
			msg->add_theme_color_override(SceneStringName(font_color), get_theme_color(SNAME("success_color"), EditorStringName(Editor)));
			new_icon = get_editor_theme_icon(SNAME("StatusSuccess"));
		} break;
	}

	if (p_input_type == PROJECT_PATH) {
		project_status_rect->set_texture(new_icon);
	} else if (p_input_type == INSTALL_PATH) {
		install_status_rect->set_texture(new_icon);
	}
}

static bool is_zip_file(Ref<DirAccess> p_d, const String &p_path) {
	return p_path.get_extension() == "zip" && p_d->file_exists(p_path);
}

void ProjectDialog::_validate_path() {
	_set_message("", MESSAGE_SUCCESS, PROJECT_PATH);
	_set_message("", MESSAGE_SUCCESS, INSTALL_PATH);

	if (project_name->get_text().strip_edges().is_empty()) {
		_set_message(TTRC("It would be a good idea to name your project."), MESSAGE_ERROR);
		return;
	}

	Ref<DirAccess> d = DirAccess::create(DirAccess::ACCESS_FILESYSTEM);
	String path = project_path->get_text().simplify_path();

	String target_path = path;
	InputType target_path_input_type = PROJECT_PATH;

	if (mode == MODE_IMPORT) {
		if (path.get_file().strip_edges() == "project.godot") {
			path = path.get_base_dir();
			project_path->set_text(path);
		}

		if (is_zip_file(d, path)) {
			zip_path = path;
		} else if (is_zip_file(d, path.strip_edges())) {
			zip_path = path.strip_edges();
		} else {
			zip_path = "";
		}

		if (!zip_path.is_empty()) {
			target_path = install_path->get_text().simplify_path();
			target_path_input_type = INSTALL_PATH;

			create_dir->show();
			install_path_container->show();

			Ref<FileAccess> io_fa;
			zlib_filefunc_def io = zipio_create_io(&io_fa);

			unzFile pkg = unzOpen2(zip_path.utf8().get_data(), &io);
			if (!pkg) {
				_set_message(TTRC("Invalid \".zip\" project file; it is not in ZIP format."), MESSAGE_ERROR);
				unzClose(pkg);
				return;
			}

			int ret = unzGoToFirstFile(pkg);
			while (ret == UNZ_OK) {
				unz_file_info info;
				char fname[16384];
				ret = unzGetCurrentFileInfo(pkg, &info, fname, 16384, nullptr, 0, nullptr, 0);
				ERR_FAIL_COND_MSG(ret != UNZ_OK, "Failed to get current file info.");

				String name = String::utf8(fname);

				// Skip the __MACOSX directory created by macOS's built-in file zipper.
				if (name.begins_with("__MACOSX")) {
					ret = unzGoToNextFile(pkg);
					continue;
				}

				if (name.get_file() == "project.godot") {
					break; // ret == UNZ_OK.
				}

				ret = unzGoToNextFile(pkg);
			}

			if (ret == UNZ_END_OF_LIST_OF_FILE) {
				_set_message(TTRC("Invalid \".zip\" project file; it doesn't contain a \"project.godot\" file."), MESSAGE_ERROR);
				unzClose(pkg);
				return;
			}

			unzClose(pkg);
		} else if (d->dir_exists(path) && d->file_exists(path.path_join("project.godot"))) {
			zip_path = "";

			create_dir->hide();
			install_path_container->hide();

			_set_message(TTRC("Valid project found at path."), MESSAGE_SUCCESS);
		} else {
			create_dir->hide();
			install_path_container->hide();

			_set_message(TTRC("Please choose a \"project.godot\", a directory with one, or a \".zip\" file."), MESSAGE_ERROR);
			return;
		}
	}

	if (target_path.is_relative_path()) {
		_set_message(TTRC("The path specified is invalid."), MESSAGE_ERROR, target_path_input_type);
		return;
	}

	if (target_path.get_file() != OS::get_singleton()->get_safe_dir_name(target_path.get_file())) {
		_set_message(TTRC("The directory name specified contains invalid characters or trailing whitespace."), MESSAGE_ERROR, target_path_input_type);
		return;
	}

	String working_dir = d->get_current_dir();
	String executable_dir = OS::get_singleton()->get_executable_path().get_base_dir();
	if (target_path == working_dir || target_path == executable_dir) {
		_set_message(TTRC("Creating a project at the engine's working directory or executable directory is not allowed, as it would prevent the project manager from starting."), MESSAGE_ERROR, target_path_input_type);
		return;
	}

	// TODO: The following 5 lines could be simplified if OS.get_user_home_dir() or SYSTEM_DIR_HOME is implemented. See: https://github.com/godotengine/godot-proposals/issues/4851.
#ifdef WINDOWS_ENABLED
	String home_dir = OS::get_singleton()->get_environment("USERPROFILE");
#else
	String home_dir = OS::get_singleton()->get_environment("HOME");
#endif
	String documents_dir = OS::get_singleton()->get_system_dir(OS::SYSTEM_DIR_DOCUMENTS);
	if (target_path == home_dir || target_path == documents_dir) {
		_set_message(TTRC("You cannot save a project at the selected path. Please create a subfolder or choose a new path."), MESSAGE_ERROR, target_path_input_type);
		return;
	}

	is_folder_empty = true;
	if (mode == MODE_NEW || mode == MODE_INSTALL || (mode == MODE_IMPORT && target_path_input_type == InputType::INSTALL_PATH)) {
		if (create_dir->is_pressed()) {
			if (!d->dir_exists(target_path.get_base_dir())) {
				_set_message(TTRC("The parent directory of the path specified doesn't exist."), MESSAGE_ERROR, target_path_input_type);
				return;
			}

			if (d->dir_exists(target_path)) {
				// The path is not necessarily empty here, but we will update the message later if it isn't.
				_set_message(TTRC("The project folder already exists and is empty."), MESSAGE_SUCCESS, target_path_input_type);
			} else {
				_set_message(TTRC("The project folder will be automatically created."), MESSAGE_SUCCESS, target_path_input_type);
			}
		} else {
			if (!d->dir_exists(target_path)) {
				_set_message(TTRC("The path specified doesn't exist."), MESSAGE_ERROR, target_path_input_type);
				return;
			}

			// The path is not necessarily empty here, but we will update the message later if it isn't.
			_set_message(TTRC("The project folder exists and is empty."), MESSAGE_SUCCESS, target_path_input_type);
		}

		// Check if the directory is empty. Not an error, but we want to warn the user.
		if (d->change_dir(target_path) == OK) {
			d->list_dir_begin();
			String n = d->get_next();
			while (!n.is_empty()) {
				if (n[0] != '.') {
					// Allow `.`, `..` (reserved current/parent folder names)
					// and hidden files/folders to be present.
					// For instance, this lets users initialize a Git repository
					// and still be able to create a project in the directory afterwards.
					is_folder_empty = false;
					break;
				}
				n = d->get_next();
			}
			d->list_dir_end();

			if (!is_folder_empty) {
				_set_message(TTRC("The selected path is not empty. Choosing an empty folder is highly recommended."), MESSAGE_WARNING, target_path_input_type);
			}
		}
	}
}

String ProjectDialog::_get_target_path() {
	if (mode == MODE_NEW || mode == MODE_INSTALL) {
		return project_path->get_text();
	} else if (mode == MODE_IMPORT) {
		return install_path->get_text();
	} else {
		ERR_FAIL_V("");
	}
}
void ProjectDialog::_set_target_path(const String &p_text) {
	if (mode == MODE_NEW || mode == MODE_INSTALL) {
		project_path->set_text(p_text);
	} else if (mode == MODE_IMPORT) {
		install_path->set_text(p_text);
	} else {
		ERR_FAIL();
	}
}

void ProjectDialog::_update_target_auto_dir() {
	String new_auto_dir;
	if (mode == MODE_NEW || mode == MODE_INSTALL) {
		new_auto_dir = project_name->get_text();
	} else if (mode == MODE_IMPORT) {
		new_auto_dir = project_path->get_text().get_file().get_basename();
	}
	int naming_convention = (int)EDITOR_GET("project_manager/directory_naming_convention");
	switch (naming_convention) {
		case 0: // No convention
			break;
		case 1: // kebab-case
			new_auto_dir = new_auto_dir.to_kebab_case();
			break;
		case 2: // snake_case
			new_auto_dir = new_auto_dir.to_snake_case();
			break;
		case 3: // camelCase
			new_auto_dir = new_auto_dir.to_camel_case();
			break;
		case 4: // PascalCase
			new_auto_dir = new_auto_dir.to_pascal_case();
			break;
		case 5: // Title Case
			new_auto_dir = new_auto_dir.capitalize();
			break;
		default:
			ERR_FAIL_MSG("Invalid directory naming convention.");
			break;
	}
	new_auto_dir = OS::get_singleton()->get_safe_dir_name(new_auto_dir);

	if (create_dir->is_pressed()) {
		String target_path = _get_target_path();

		if (target_path.get_file() == auto_dir) {
			// Update target dir name to new project name / ZIP name.
			target_path = target_path.get_base_dir().path_join(new_auto_dir);
		}

		_set_target_path(target_path);
	}

	auto_dir = new_auto_dir;
}

void ProjectDialog::_create_dir_toggled(bool p_pressed) {
	String target_path = _get_target_path();

	if (create_dir->is_pressed()) {
		// (Re-)append target dir name.
		if (last_custom_target_dir.is_empty()) {
			target_path = target_path.path_join(auto_dir);
		} else {
			target_path = target_path.path_join(last_custom_target_dir);
		}
	} else {
		// Strip any trailing slash.
		target_path = target_path.rstrip("/\\");
		// Save and remove target dir name.
		if (target_path.get_file() == auto_dir) {
			last_custom_target_dir = "";
		} else {
			last_custom_target_dir = target_path.get_file();
		}
		target_path = target_path.get_base_dir();
	}

	_set_target_path(target_path);
	_validate_path();
}

void ProjectDialog::_project_name_changed() {
	if (mode == MODE_NEW || mode == MODE_INSTALL) {
		_update_target_auto_dir();
	}

	_validate_path();
}

void ProjectDialog::_project_path_changed() {
	if (mode == MODE_IMPORT) {
		_update_target_auto_dir();
	}

	_validate_path();
}

void ProjectDialog::_install_path_changed() {
	_validate_path();
}

void ProjectDialog::_browse_project_path() {
	String path = project_path->get_text();
	if (path.is_relative_path()) {
		path = EDITOR_GET("filesystem/directories/default_project_path");
	}
	if (mode == MODE_IMPORT && install_path->is_visible_in_tree()) {
		// Select last ZIP file.
		fdialog_project->set_current_path(path);
	} else if ((mode == MODE_NEW || mode == MODE_INSTALL) && create_dir->is_pressed()) {
		// Select parent directory of project path.
		fdialog_project->set_current_dir(path.get_base_dir());
	} else {
		// Select project path.
		fdialog_project->set_current_dir(path);
	}

	if (mode == MODE_IMPORT) {
		fdialog_project->set_file_mode(EditorFileDialog::FILE_MODE_OPEN_ANY);
		fdialog_project->clear_filters();
		fdialog_project->add_filter("project.godot", vformat("%s %s", GODOT_VERSION_NAME, TTR("Project")));
		fdialog_project->add_filter("*.zip", TTR("ZIP File"));
	} else {
		fdialog_project->set_file_mode(EditorFileDialog::FILE_MODE_OPEN_DIR);
	}

	hide();
	fdialog_project->popup_file_dialog();
}

void ProjectDialog::_browse_install_path() {
	ERR_FAIL_COND_MSG(mode != MODE_IMPORT, "Install path is only used for MODE_IMPORT.");

	String path = install_path->get_text();
	if (path.is_relative_path() || !DirAccess::dir_exists_absolute(path)) {
		path = EDITOR_GET("filesystem/directories/default_project_path");
	}
	if (create_dir->is_pressed()) {
		// Select parent directory of install path.
		fdialog_install->set_current_dir(path.get_base_dir());
	} else {
		// Select install path.
		fdialog_install->set_current_dir(path);
	}

	fdialog_install->set_file_mode(EditorFileDialog::FILE_MODE_OPEN_DIR);
	fdialog_install->popup_file_dialog();
}

void ProjectDialog::_project_path_selected(const String &p_path) {
	show_dialog(false);

	if (create_dir->is_pressed() && (mode == MODE_NEW || mode == MODE_INSTALL)) {
		// Replace parent directory, but keep target dir name.
		project_path->set_text(p_path.path_join(project_path->get_text().get_file()));
	} else {
		project_path->set_text(p_path);
	}

	_project_path_changed();

	if (install_path->is_visible_in_tree()) {
		// ZIP is selected; focus install path.
		install_path->grab_focus();
	} else {
		get_ok_button()->grab_focus();
	}
}

void ProjectDialog::_install_path_selected(const String &p_path) {
	ERR_FAIL_COND_MSG(mode != MODE_IMPORT, "Install path is only used for MODE_IMPORT.");

	if (create_dir->is_pressed()) {
		// Replace parent directory, but keep target dir name.
		install_path->set_text(p_path.path_join(install_path->get_text().get_file()));
	} else {
		install_path->set_text(p_path);
	}

	_install_path_changed();

	get_ok_button()->grab_focus();
}

void ProjectDialog::_reset_name() {
	project_name->set_text(TTR("New Game Project"));
}

void ProjectDialog::_renderer_selected() {
	ERR_FAIL_NULL(renderer_button_group->get_pressed_button());

	String renderer_type = renderer_button_group->get_pressed_button()->get_meta(SNAME("rendering_method"));

	bool rd_error = false;

	if (renderer_type == "forward_plus") {
		renderer_info->set_text(
				String::utf8("•  ") + TTR("Supports desktop platforms only.") +
				String::utf8("\n•  ") + TTR("Advanced 3D graphics available.") +
				String::utf8("\n•  ") + TTR("Can scale to large complex scenes.") +
				String::utf8("\n•  ") + TTR("Uses RenderingDevice backend.") +
				String::utf8("\n•  ") + TTR("Slower rendering of simple scenes."));
		rd_error = !rendering_device_supported;
	} else if (renderer_type == "mobile") {
		renderer_info->set_text(
				String::utf8("•  ") + TTR("Supports desktop + mobile platforms.") +
				String::utf8("\n•  ") + TTR("Less advanced 3D graphics.") +
				String::utf8("\n•  ") + TTR("Less scalable for complex scenes.") +
				String::utf8("\n•  ") + TTR("Uses RenderingDevice backend.") +
				String::utf8("\n•  ") + TTR("Fast rendering of simple scenes."));
		rd_error = !rendering_device_supported;
	} else if (renderer_type == "gl_compatibility") {
		renderer_info->set_text(
				String::utf8("•  ") + TTR("Supports desktop, mobile + web platforms.") +
				String::utf8("\n•  ") + TTR("Least advanced 3D graphics.") +
				String::utf8("\n•  ") + TTR("Intended for low-end/older devices.") +
				String::utf8("\n•  ") + TTR("Uses OpenGL 3 backend (OpenGL 3.3/ES 3.0/WebGL2).") +
				String::utf8("\n•  ") + TTR("Fastest rendering of simple scenes."));
	} else {
		WARN_PRINT("Unknown renderer type. Please report this as a bug on GitHub.");
	}

	rd_not_supported->set_visible(rd_error);
	get_ok_button()->set_disabled(rd_error);
	if (rd_error) {
		// Needs to be set here since theme colors aren't available at startup.
		rd_not_supported->add_theme_color_override(SceneStringName(font_color), get_theme_color(SNAME("error_color"), EditorStringName(Editor)));
	}
}

void ProjectDialog::_nonempty_confirmation_ok_pressed() {
	is_folder_empty = true;
	ok_pressed();
}

void ProjectDialog::ok_pressed() {
	// Before we create a project, check that the target folder is empty.
	// If not, we need to ask the user if they're sure they want to do this.
	if (!is_folder_empty) {
		if (!nonempty_confirmation) {
			nonempty_confirmation = memnew(ConfirmationDialog);
<<<<<<< HEAD
			nonempty_confirmation->set_title(TTR("Warning: This folder is not empty"));
			nonempty_confirmation->set_text(TTR("You are about to create a Redot project in a non-empty folder.\nThe entire contents of this folder will be imported as project resources!\n\nAre you sure you wish to continue?"));
=======
			nonempty_confirmation->set_title(TTRC("Warning: This folder is not empty"));
			nonempty_confirmation->set_text(TTRC("You are about to create a Godot project in a non-empty folder.\nThe entire contents of this folder will be imported as project resources!\n\nAre you sure you wish to continue?"));
>>>>>>> 2d3bdcac
			nonempty_confirmation->get_ok_button()->connect(SceneStringName(pressed), callable_mp(this, &ProjectDialog::_nonempty_confirmation_ok_pressed));
			add_child(nonempty_confirmation);
		}
		nonempty_confirmation->popup_centered();
		return;
	}

	String path = project_path->get_text();

	if (mode == MODE_NEW) {
		if (create_dir->is_pressed()) {
			Ref<DirAccess> d = DirAccess::create(DirAccess::ACCESS_FILESYSTEM);
			if (!d->dir_exists(path) && d->make_dir(path) != OK) {
				_set_message(TTRC("Couldn't create project directory, check permissions."), MESSAGE_ERROR);
				return;
			}
		}

		PackedStringArray project_features = ProjectSettings::get_required_features();
		ProjectSettings::CustomMap initial_settings;

		// Be sure to change this code if/when renderers are changed.
		// Default values are "forward_plus" for the main setting, "mobile" for the mobile override,
		// and "gl_compatibility" for the web override.
		String renderer_type = renderer_button_group->get_pressed_button()->get_meta(SNAME("rendering_method"));
		initial_settings["rendering/renderer/rendering_method"] = renderer_type;

		EditorSettings::get_singleton()->set("project_manager/default_renderer", renderer_type);
		EditorSettings::get_singleton()->save();

		if (renderer_type == "forward_plus") {
			project_features.push_back("Forward Plus");
		} else if (renderer_type == "mobile") {
			project_features.push_back("Mobile");
		} else if (renderer_type == "gl_compatibility") {
			project_features.push_back("GL Compatibility");
			// Also change the default rendering method for the mobile override.
			initial_settings["rendering/renderer/rendering_method.mobile"] = "gl_compatibility";
		} else {
			WARN_PRINT("Unknown renderer type. Please report this as a bug on GitHub.");
		}

		project_features.sort();
		initial_settings["application/config/features"] = project_features;
		initial_settings["application/config/name"] = project_name->get_text().strip_edges();
		initial_settings["application/config/icon"] = "res://icon.svg";

		Error err = ProjectSettings::get_singleton()->save_custom(path.path_join("project.godot"), initial_settings, Vector<String>(), false);
		if (err != OK) {
			_set_message(TTRC("Couldn't create project.godot in project path."), MESSAGE_ERROR);
			return;
		}

		// Store default project icon in SVG format.
		Ref<FileAccess> fa_icon = FileAccess::open(path.path_join("icon.svg"), FileAccess::WRITE, &err);
		if (err != OK) {
			_set_message(TTRC("Couldn't create icon.svg in project path."), MESSAGE_ERROR);
			return;
		}
		fa_icon->store_string(get_default_project_icon());

		EditorVCSInterface::create_vcs_metadata_files(EditorVCSInterface::VCSMetadata(vcs_metadata_selection->get_selected()), path);

		// Ensures external editors and IDEs use UTF-8 encoding.
		const String editor_config_path = path.path_join(".editorconfig");
		Ref<FileAccess> f = FileAccess::open(editor_config_path, FileAccess::WRITE);
		if (f.is_null()) {
			// .editorconfig isn't so critical.
			ERR_PRINT("Couldn't create .editorconfig in project path.");
		} else {
			f->store_line("root = true");
			f->store_line("");
			f->store_line("[*]");
			f->store_line("charset = utf-8");
			f->close();
			FileAccess::set_hidden_attribute(editor_config_path, true);
		}
	}

	// Two cases for importing a ZIP.
	switch (mode) {
		case MODE_IMPORT: {
			if (zip_path.is_empty()) {
				break;
			}

			path = install_path->get_text().simplify_path();
			[[fallthrough]];
		}
		case MODE_INSTALL: {
			ERR_FAIL_COND(zip_path.is_empty());

			Ref<FileAccess> io_fa;
			zlib_filefunc_def io = zipio_create_io(&io_fa);

			unzFile pkg = unzOpen2(zip_path.utf8().get_data(), &io);
			if (!pkg) {
				dialog_error->set_text(TTRC("Error opening package file, not in ZIP format."));
				dialog_error->popup_centered();
				return;
			}

			// Find the first directory with a "project.godot".
			String zip_root;
			int ret = unzGoToFirstFile(pkg);
			while (ret == UNZ_OK) {
				unz_file_info info;
				char fname[16384];
				unzGetCurrentFileInfo(pkg, &info, fname, 16384, nullptr, 0, nullptr, 0);
				ERR_FAIL_COND_MSG(ret != UNZ_OK, "Failed to get current file info.");

				String name = String::utf8(fname);

				// Skip the __MACOSX directory created by macOS's built-in file zipper.
				if (name.begins_with("__MACOSX")) {
					ret = unzGoToNextFile(pkg);
					continue;
				}

				if (name.get_file() == "project.godot") {
					zip_root = name.get_base_dir();
					break;
				}

				ret = unzGoToNextFile(pkg);
			}

			if (ret == UNZ_END_OF_LIST_OF_FILE) {
				_set_message(TTRC("Invalid \".zip\" project file; it doesn't contain a \"project.godot\" file."), MESSAGE_ERROR);
				unzClose(pkg);
				return;
			}

			if (create_dir->is_pressed()) {
				Ref<DirAccess> d = DirAccess::create(DirAccess::ACCESS_FILESYSTEM);
				if (!d->dir_exists(path) && d->make_dir(path) != OK) {
					_set_message(TTRC("Couldn't create project directory, check permissions."), MESSAGE_ERROR);
					return;
				}
			}

			ret = unzGoToFirstFile(pkg);

			Vector<String> failed_files;
			while (ret == UNZ_OK) {
				//get filename
				unz_file_info info;
				char fname[16384];
				ret = unzGetCurrentFileInfo(pkg, &info, fname, 16384, nullptr, 0, nullptr, 0);
				ERR_FAIL_COND_MSG(ret != UNZ_OK, "Failed to get current file info.");

				String name = String::utf8(fname);

				// Skip the __MACOSX directory created by macOS's built-in file zipper.
				if (name.begins_with("__MACOSX")) {
					ret = unzGoToNextFile(pkg);
					continue;
				}

				String rel_path = name.trim_prefix(zip_root);
				if (rel_path.is_empty()) { // Root.
				} else if (rel_path.ends_with("/")) { // Directory.
					Ref<DirAccess> da = DirAccess::create(DirAccess::ACCESS_FILESYSTEM);
					da->make_dir(path.path_join(rel_path));
				} else { // File.
					Vector<uint8_t> uncomp_data;
					uncomp_data.resize(info.uncompressed_size);

					unzOpenCurrentFile(pkg);
					ret = unzReadCurrentFile(pkg, uncomp_data.ptrw(), uncomp_data.size());
					ERR_BREAK_MSG(ret < 0, vformat("An error occurred while attempting to read from file: %s. This file will not be used.", rel_path));
					unzCloseCurrentFile(pkg);

					Ref<FileAccess> f = FileAccess::open(path.path_join(rel_path), FileAccess::WRITE);
					if (f.is_valid()) {
						f->store_buffer(uncomp_data.ptr(), uncomp_data.size());
					} else {
						failed_files.push_back(rel_path);
					}
				}

				ret = unzGoToNextFile(pkg);
			}

			unzClose(pkg);

			if (failed_files.size()) {
				String err_msg = TTR("The following files failed extraction from package:") + "\n\n";
				for (int i = 0; i < failed_files.size(); i++) {
					if (i > 15) {
						err_msg += "\nAnd " + itos(failed_files.size() - i) + " more files.";
						break;
					}
					err_msg += failed_files[i] + "\n";
				}

				dialog_error->set_text(err_msg);
				dialog_error->popup_centered();
				return;
			}
		} break;
		default: {
		} break;
	}

	if (mode == MODE_RENAME || mode == MODE_INSTALL) {
		// Load project.godot as ConfigFile to set the new name.
		ConfigFile cfg;
		String project_godot = path.path_join("project.godot");
		Error err = cfg.load(project_godot);
		if (err != OK) {
			dialog_error->set_text(vformat(TTR("Couldn't load project at '%s' (error %d). It may be missing or corrupted."), project_godot, err));
			dialog_error->popup_centered();
			return;
		}
		cfg.set_value("application", "config/name", project_name->get_text().strip_edges());
		err = cfg.save(project_godot);
		if (err != OK) {
			dialog_error->set_text(vformat(TTR("Couldn't save project at '%s' (error %d)."), project_godot, err));
			dialog_error->popup_centered();
			return;
		}
	}

	hide();
	if (mode == MODE_NEW || mode == MODE_IMPORT || mode == MODE_INSTALL) {
#ifdef ANDROID_ENABLED
		// Create a .nomedia file to hide assets from media apps on Android.
		const String nomedia_file_path = path.path_join(".nomedia");
		Ref<FileAccess> f2 = FileAccess::open(nomedia_file_path, FileAccess::WRITE);
		if (f2.is_null()) {
			// .nomedia isn't so critical.
			ERR_PRINT("Couldn't create .nomedia in project path.");
		} else {
			f2->close();
		}
#endif
		emit_signal(SNAME("project_created"), path, edit_check_box->is_pressed());
	} else if (mode == MODE_RENAME) {
		emit_signal(SNAME("projects_updated"));
	}
}

void ProjectDialog::set_zip_path(const String &p_path) {
	zip_path = p_path;
}

void ProjectDialog::set_zip_title(const String &p_title) {
	zip_title = p_title;
}

void ProjectDialog::set_mode(Mode p_mode) {
	mode = p_mode;
}

void ProjectDialog::set_project_name(const String &p_name) {
	project_name->set_text(p_name);
}

void ProjectDialog::set_project_path(const String &p_path) {
	project_path->set_text(p_path);
}

void ProjectDialog::ask_for_path_and_show() {
	_reset_name();
	_browse_project_path();
}

void ProjectDialog::show_dialog(bool p_reset_name) {
	if (mode == MODE_RENAME) {
		// Name and path are set in `ProjectManager::_rename_project`.
		project_path->set_editable(false);

		set_title(TTRC("Rename Project"));
		set_ok_button_text(TTRC("Rename"));

		create_dir->hide();
		project_status_rect->hide();
		project_browse->hide();
		edit_check_box->hide();

		name_container->show();
		install_path_container->hide();
		renderer_container->hide();
		default_files_container->hide();

		callable_mp((Control *)project_name, &Control::grab_focus).call_deferred();
		callable_mp(project_name, &LineEdit::select_all).call_deferred();
	} else {
		if (p_reset_name) {
			_reset_name();
		}
		project_path->set_editable(true);

		String fav_dir = EDITOR_GET("filesystem/directories/default_project_path");
		fav_dir = fav_dir.simplify_path();
		if (!fav_dir.is_empty()) {
			project_path->set_text(fav_dir);
			install_path->set_text(fav_dir);
			fdialog_project->set_current_dir(fav_dir);
		} else {
			Ref<DirAccess> d = DirAccess::create(DirAccess::ACCESS_FILESYSTEM);
			project_path->set_text(d->get_current_dir());
			install_path->set_text(d->get_current_dir());
			fdialog_project->set_current_dir(d->get_current_dir());
		}

		create_dir->show();
		project_status_rect->show();
		project_browse->show();
		edit_check_box->show();

		if (mode == MODE_IMPORT) {
			set_title(TTRC("Import Existing Project"));
			set_ok_button_text(TTRC("Import"));

			name_container->hide();
			install_path_container->hide();
			renderer_container->hide();
			default_files_container->hide();

			// Project path dialog is also opened; no need to change focus.
		} else if (mode == MODE_NEW) {
			set_title(TTRC("Create New Project"));
			set_ok_button_text(TTRC("Create"));

			name_container->show();
			install_path_container->hide();
			renderer_container->show();
			default_files_container->show();

			callable_mp((Control *)project_name, &Control::grab_focus).call_deferred();
			callable_mp(project_name, &LineEdit::select_all).call_deferred();
		} else if (mode == MODE_INSTALL) {
			set_title(TTR("Install Project:") + " " + zip_title);
			set_ok_button_text(TTRC("Install"));

			project_name->set_text(zip_title);

			name_container->show();
			install_path_container->hide();
			renderer_container->hide();
			default_files_container->hide();

			callable_mp((Control *)project_path, &Control::grab_focus).call_deferred();
		}

		auto_dir = "";
		last_custom_target_dir = "";
		_update_target_auto_dir();
		if (create_dir->is_pressed()) {
			// Append `auto_dir` to target path.
			_create_dir_toggled(true);
		}
	}

	_validate_path();

	popup_centered(Size2(500, 0) * EDSCALE);
}

void ProjectDialog::_notification(int p_what) {
	switch (p_what) {
		case NOTIFICATION_TRANSLATION_CHANGED: {
			_renderer_selected();
		} break;

		case NOTIFICATION_THEME_CHANGED: {
			create_dir->set_button_icon(get_editor_theme_icon(SNAME("FolderCreate")));
			project_browse->set_button_icon(get_editor_theme_icon(SNAME("FolderBrowse")));
			install_browse->set_button_icon(get_editor_theme_icon(SNAME("FolderBrowse")));
		} break;
		case NOTIFICATION_READY: {
			fdialog_project = memnew(EditorFileDialog);
			fdialog_project->set_previews_enabled(false); // Crucial, otherwise the engine crashes.
			fdialog_project->set_access(EditorFileDialog::ACCESS_FILESYSTEM);
			fdialog_project->connect("dir_selected", callable_mp(this, &ProjectDialog::_project_path_selected));
			fdialog_project->connect("file_selected", callable_mp(this, &ProjectDialog::_project_path_selected));
			fdialog_project->connect("canceled", callable_mp(this, &ProjectDialog::show_dialog).bind(false), CONNECT_DEFERRED);
			callable_mp((Node *)this, &Node::add_sibling).call_deferred(fdialog_project, false);
		} break;
	}
}

void ProjectDialog::_bind_methods() {
	ADD_SIGNAL(MethodInfo("project_created"));
	ADD_SIGNAL(MethodInfo("projects_updated"));
}

ProjectDialog::ProjectDialog() {
	VBoxContainer *vb = memnew(VBoxContainer);
	add_child(vb);

	name_container = memnew(VBoxContainer);
	vb->add_child(name_container);

	Label *l = memnew(Label);
	l->set_text(TTRC("Project Name:"));
	name_container->add_child(l);

	project_name = memnew(LineEdit);
	project_name->set_h_size_flags(Control::SIZE_EXPAND_FILL);
	name_container->add_child(project_name);

	project_path_container = memnew(VBoxContainer);
	vb->add_child(project_path_container);

	HBoxContainer *pphb_label = memnew(HBoxContainer);
	project_path_container->add_child(pphb_label);

	l = memnew(Label);
	l->set_text(TTRC("Project Path:"));
	l->set_h_size_flags(Control::SIZE_EXPAND_FILL);
	pphb_label->add_child(l);

	create_dir = memnew(CheckButton);
	create_dir->set_text(TTRC("Create Folder"));
	create_dir->set_pressed(true);
	pphb_label->add_child(create_dir);
	create_dir->connect(SceneStringName(toggled), callable_mp(this, &ProjectDialog::_create_dir_toggled));

	HBoxContainer *pphb = memnew(HBoxContainer);
	project_path_container->add_child(pphb);

	project_path = memnew(LineEdit);
	project_path->set_h_size_flags(Control::SIZE_EXPAND_FILL);
	project_path->set_accessibility_name(TTRC("Project Path"));
	project_path->set_structured_text_bidi_override(TextServer::STRUCTURED_TEXT_FILE);
	pphb->add_child(project_path);

	install_path_container = memnew(VBoxContainer);
	vb->add_child(install_path_container);

	l = memnew(Label);
	l->set_text(TTRC("Project Installation Path:"));
	install_path_container->add_child(l);

	HBoxContainer *iphb = memnew(HBoxContainer);
	install_path_container->add_child(iphb);

	install_path = memnew(LineEdit);
	install_path->set_h_size_flags(Control::SIZE_EXPAND_FILL);
	install_path->set_accessibility_name(TTRC("Install Path"));
	install_path->set_structured_text_bidi_override(TextServer::STRUCTURED_TEXT_FILE);
	iphb->add_child(install_path);

	// status icon
	project_status_rect = memnew(TextureRect);
	project_status_rect->set_stretch_mode(TextureRect::STRETCH_KEEP_CENTERED);
	pphb->add_child(project_status_rect);

	project_browse = memnew(Button);
	project_browse->set_text(TTRC("Browse"));
	project_browse->connect(SceneStringName(pressed), callable_mp(this, &ProjectDialog::_browse_project_path));
	pphb->add_child(project_browse);

	// install status icon
	install_status_rect = memnew(TextureRect);
	install_status_rect->set_stretch_mode(TextureRect::STRETCH_KEEP_CENTERED);
	iphb->add_child(install_status_rect);

	install_browse = memnew(Button);
	install_browse->set_text(TTRC("Browse"));
	install_browse->connect(SceneStringName(pressed), callable_mp(this, &ProjectDialog::_browse_install_path));
	iphb->add_child(install_browse);

	msg = memnew(Label);
	msg->set_horizontal_alignment(HORIZONTAL_ALIGNMENT_CENTER);
	msg->set_custom_minimum_size(Size2(200, 0) * EDSCALE);
	msg->set_autowrap_mode(TextServer::AUTOWRAP_WORD_SMART);
	vb->add_child(msg);

	// Renderer selection.
	renderer_container = memnew(VBoxContainer);
	vb->add_child(renderer_container);
	l = memnew(Label);
	l->set_text(TTRC("Renderer:"));
	renderer_container->add_child(l);
	HBoxContainer *rshc = memnew(HBoxContainer);
	renderer_container->add_child(rshc);
	renderer_button_group.instantiate();

	// Left hand side, used for checkboxes to select renderer.
	Container *rvb = memnew(VBoxContainer);
	rshc->add_child(rvb);

	String default_renderer_type = "forward_plus";
	if (EditorSettings::get_singleton()->has_setting("project_manager/default_renderer")) {
		default_renderer_type = EditorSettings::get_singleton()->get_setting("project_manager/default_renderer");
	}

	rendering_device_supported = DisplayServer::is_rendering_device_supported();

	if (!rendering_device_supported) {
		default_renderer_type = "gl_compatibility";
	}

	Button *rs_button = memnew(CheckBox);
	rs_button->set_button_group(renderer_button_group);
	rs_button->set_text(TTRC("Forward+"));
#ifndef RD_ENABLED
	rs_button->set_disabled(true);
#endif
	rs_button->set_meta(SNAME("rendering_method"), "forward_plus");
	rs_button->connect(SceneStringName(pressed), callable_mp(this, &ProjectDialog::_renderer_selected));
	rvb->add_child(rs_button);
	if (default_renderer_type == "forward_plus") {
		rs_button->set_pressed(true);
	}
	rs_button = memnew(CheckBox);
	rs_button->set_button_group(renderer_button_group);
	rs_button->set_text(TTRC("Mobile"));
#ifndef RD_ENABLED
	rs_button->set_disabled(true);
#endif
	rs_button->set_meta(SNAME("rendering_method"), "mobile");
	rs_button->connect(SceneStringName(pressed), callable_mp(this, &ProjectDialog::_renderer_selected));
	rvb->add_child(rs_button);
	if (default_renderer_type == "mobile") {
		rs_button->set_pressed(true);
	}
	rs_button = memnew(CheckBox);
	rs_button->set_button_group(renderer_button_group);
	rs_button->set_text(TTRC("Compatibility"));
#if !defined(GLES3_ENABLED)
	rs_button->set_disabled(true);
#endif
	rs_button->set_meta(SNAME("rendering_method"), "gl_compatibility");
	rs_button->connect(SceneStringName(pressed), callable_mp(this, &ProjectDialog::_renderer_selected));
	rvb->add_child(rs_button);
#if defined(GLES3_ENABLED)
	if (default_renderer_type == "gl_compatibility") {
		rs_button->set_pressed(true);
	}
#endif
	rshc->add_child(memnew(VSeparator));

	// Right hand side, used for text explaining each choice.
	rvb = memnew(VBoxContainer);
	rvb->set_h_size_flags(Control::SIZE_EXPAND_FILL);
	rshc->add_child(rvb);
	renderer_info = memnew(Label);
	renderer_info->set_modulate(Color(1, 1, 1, 0.7));
	rvb->add_child(renderer_info);

	rd_not_supported = memnew(Label);
	rd_not_supported->set_text(vformat(TTRC("RenderingDevice-based methods not available on this GPU:\n%s\nPlease use the Compatibility renderer."), RenderingServer::get_singleton()->get_video_adapter_name()));
	rd_not_supported->set_horizontal_alignment(HORIZONTAL_ALIGNMENT_CENTER);
	rd_not_supported->set_custom_minimum_size(Size2(200, 0) * EDSCALE);
	rd_not_supported->set_autowrap_mode(TextServer::AUTOWRAP_WORD_SMART);
	rd_not_supported->set_visible(false);
	renderer_container->add_child(rd_not_supported);

	_renderer_selected();

	l = memnew(Label);
	l->set_text(TTRC("The renderer can be changed later, but scenes may need to be adjusted."));
	// Add some extra spacing to separate it from the list above and the buttons below.
	l->set_custom_minimum_size(Size2(0, 40) * EDSCALE);
	l->set_horizontal_alignment(HORIZONTAL_ALIGNMENT_CENTER);
	l->set_vertical_alignment(VERTICAL_ALIGNMENT_CENTER);
	l->set_modulate(Color(1, 1, 1, 0.7));
	renderer_container->add_child(l);

	default_files_container = memnew(HBoxContainer);
	vb->add_child(default_files_container);
	l = memnew(Label);
	l->set_text(TTRC("Version Control Metadata:"));
	default_files_container->add_child(l);
	vcs_metadata_selection = memnew(OptionButton);
	vcs_metadata_selection->set_custom_minimum_size(Size2(100, 20));
	vcs_metadata_selection->add_item(TTRC("None"), (int)EditorVCSInterface::VCSMetadata::NONE);
	vcs_metadata_selection->add_item(TTRC("Git"), (int)EditorVCSInterface::VCSMetadata::GIT);
	vcs_metadata_selection->select((int)EditorVCSInterface::VCSMetadata::GIT);
	default_files_container->add_child(vcs_metadata_selection);
	Control *spacer = memnew(Control);
	spacer->set_h_size_flags(Control::SIZE_EXPAND_FILL);
	default_files_container->add_child(spacer);
	fdialog_install = memnew(EditorFileDialog);
	fdialog_install->set_previews_enabled(false); //Crucial, otherwise the engine crashes.
	fdialog_install->set_access(EditorFileDialog::ACCESS_FILESYSTEM);
	add_child(fdialog_install);

	Control *spacer2 = memnew(Control);
	spacer2->set_v_size_flags(Control::SIZE_EXPAND_FILL);
	vb->add_child(spacer2);

	edit_check_box = memnew(CheckBox);
	edit_check_box->set_text(TTRC("Edit Now"));
	edit_check_box->set_h_size_flags(Control::SIZE_SHRINK_CENTER);
	edit_check_box->set_pressed(true);
	vb->add_child(edit_check_box);

	project_name->connect(SceneStringName(text_changed), callable_mp(this, &ProjectDialog::_project_name_changed).unbind(1));
	project_name->connect(SceneStringName(text_submitted), callable_mp(this, &ProjectDialog::ok_pressed).unbind(1));

	project_path->connect(SceneStringName(text_changed), callable_mp(this, &ProjectDialog::_project_path_changed).unbind(1));
	project_path->connect(SceneStringName(text_submitted), callable_mp(this, &ProjectDialog::ok_pressed).unbind(1));

	install_path->connect(SceneStringName(text_changed), callable_mp(this, &ProjectDialog::_install_path_changed).unbind(1));
	install_path->connect(SceneStringName(text_submitted), callable_mp(this, &ProjectDialog::ok_pressed).unbind(1));

	fdialog_install->connect("dir_selected", callable_mp(this, &ProjectDialog::_install_path_selected));
	fdialog_install->connect("file_selected", callable_mp(this, &ProjectDialog::_install_path_selected));

	set_hide_on_ok(false);

	dialog_error = memnew(AcceptDialog);
	add_child(dialog_error);
}<|MERGE_RESOLUTION|>--- conflicted
+++ resolved
@@ -378,7 +378,7 @@
 	if (mode == MODE_IMPORT) {
 		fdialog_project->set_file_mode(EditorFileDialog::FILE_MODE_OPEN_ANY);
 		fdialog_project->clear_filters();
-		fdialog_project->add_filter("project.godot", vformat("%s %s", GODOT_VERSION_NAME, TTR("Project")));
+		fdialog_project->add_filter("project.godot", vformat("%s %s", REDOT_VERSION_NAME, TTR("Project")));
 		fdialog_project->add_filter("*.zip", TTR("ZIP File"));
 	} else {
 		fdialog_project->set_file_mode(EditorFileDialog::FILE_MODE_OPEN_DIR);
@@ -499,13 +499,8 @@
 	if (!is_folder_empty) {
 		if (!nonempty_confirmation) {
 			nonempty_confirmation = memnew(ConfirmationDialog);
-<<<<<<< HEAD
-			nonempty_confirmation->set_title(TTR("Warning: This folder is not empty"));
-			nonempty_confirmation->set_text(TTR("You are about to create a Redot project in a non-empty folder.\nThe entire contents of this folder will be imported as project resources!\n\nAre you sure you wish to continue?"));
-=======
 			nonempty_confirmation->set_title(TTRC("Warning: This folder is not empty"));
-			nonempty_confirmation->set_text(TTRC("You are about to create a Godot project in a non-empty folder.\nThe entire contents of this folder will be imported as project resources!\n\nAre you sure you wish to continue?"));
->>>>>>> 2d3bdcac
+			nonempty_confirmation->set_text(TTRC("You are about to create a Redot project in a non-empty folder.\nThe entire contents of this folder will be imported as project resources!\n\nAre you sure you wish to continue?"));
 			nonempty_confirmation->get_ok_button()->connect(SceneStringName(pressed), callable_mp(this, &ProjectDialog::_nonempty_confirmation_ok_pressed));
 			add_child(nonempty_confirmation);
 		}

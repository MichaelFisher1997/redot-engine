--- conflicted
+++ resolved
@@ -46,13 +46,8 @@
 		<member name="depth_near" type="float" setter="set_depth_near" getter="get_depth_near" default="0.05">
 			The distance to the near culling boundary for this camera relative to its local Z axis, in meters. This maps to glTF's [code]znear[/code] property.
 		</member>
-<<<<<<< HEAD
-		<member name="fov" type="float" setter="set_fov" getter="get_fov" default="1.309">
+		<member name="fov" type="float" setter="set_fov" getter="get_fov" default="1.3089969">
 			The FOV of the camera. This class and glTF define the camera FOV in radians, while Redot uses degrees. This maps to glTF's [code]yfov[/code] property. This value is only used for perspective cameras, when [member perspective] is [code]true[/code].
-=======
-		<member name="fov" type="float" setter="set_fov" getter="get_fov" default="1.3089969">
-			The FOV of the camera. This class and glTF define the camera FOV in radians, while Godot uses degrees. This maps to glTF's [code]yfov[/code] property. This value is only used for perspective cameras, when [member perspective] is [code]true[/code].
->>>>>>> 7a0ab9d5
 		</member>
 		<member name="perspective" type="bool" setter="set_perspective" getter="get_perspective" default="true">
 			If [code]true[/code], the camera is in perspective mode. Otherwise, the camera is in orthographic/orthogonal mode. This maps to glTF's camera [code]type[/code] property. See [member Camera3D.projection] and the glTF spec for more information.

/**************************************************************************/
/*  export_plugin.cpp                                                     */
/**************************************************************************/
/*                         This file is part of:                          */
/*                             REDOT ENGINE                               */
/*                        https://redotengine.org                         */
/**************************************************************************/
/* Copyright (c) 2024-present Redot Engine contributors                   */
/*                                          (see REDOT_AUTHORS.md)        */
/* Copyright (c) 2014-present Godot Engine contributors (see AUTHORS.md). */
/* Copyright (c) 2007-2014 Juan Linietsky, Ariel Manzur.                  */
/*                                                                        */
/* Permission is hereby granted, free of charge, to any person obtaining  */
/* a copy of this software and associated documentation files (the        */
/* "Software"), to deal in the Software without restriction, including    */
/* without limitation the rights to use, copy, modify, merge, publish,    */
/* distribute, sublicense, and/or sell copies of the Software, and to     */
/* permit persons to whom the Software is furnished to do so, subject to  */
/* the following conditions:                                              */
/*                                                                        */
/* The above copyright notice and this permission notice shall be         */
/* included in all copies or substantial portions of the Software.        */
/*                                                                        */
/* THE SOFTWARE IS PROVIDED "AS IS", WITHOUT WARRANTY OF ANY KIND,        */
/* EXPRESS OR IMPLIED, INCLUDING BUT NOT LIMITED TO THE WARRANTIES OF     */
/* MERCHANTABILITY, FITNESS FOR A PARTICULAR PURPOSE AND NONINFRINGEMENT. */
/* IN NO EVENT SHALL THE AUTHORS OR COPYRIGHT HOLDERS BE LIABLE FOR ANY   */
/* CLAIM, DAMAGES OR OTHER LIABILITY, WHETHER IN AN ACTION OF CONTRACT,   */
/* TORT OR OTHERWISE, ARISING FROM, OUT OF OR IN CONNECTION WITH THE      */
/* SOFTWARE OR THE USE OR OTHER DEALINGS IN THE SOFTWARE.                 */
/**************************************************************************/

#include "export_plugin.h"

#include "logo_svg.gen.h"
#include "run_icon_svg.gen.h"

EditorExportPlatformIOS::EditorExportPlatformIOS() :
		EditorExportPlatformAppleEmbedded(_ios_logo_svg, _ios_run_icon_svg) {
}

EditorExportPlatformIOS::~EditorExportPlatformIOS() {
}

void EditorExportPlatformIOS::get_export_options(List<ExportOption> *r_options) const {
	EditorExportPlatformAppleEmbedded::get_export_options(r_options);

	r_options->push_back(ExportOption(PropertyInfo(Variant::INT, "application/targeted_device_family", PROPERTY_HINT_ENUM, "iPhone,iPad,iPhone & iPad"), 2));
	r_options->push_back(ExportOption(PropertyInfo(Variant::STRING, "application/min_ios_version"), get_minimum_deployment_target()));

	r_options->push_back(ExportOption(PropertyInfo(Variant::INT, "storyboard/image_scale_mode", PROPERTY_HINT_ENUM, "Same as Logo,Center,Scale to Fit,Scale to Fill,Scale"), 0));
	r_options->push_back(ExportOption(PropertyInfo(Variant::STRING, "storyboard/custom_image@2x", PROPERTY_HINT_FILE, "*.png,*.jpg,*.jpeg"), ""));
	r_options->push_back(ExportOption(PropertyInfo(Variant::STRING, "storyboard/custom_image@3x", PROPERTY_HINT_FILE, "*.png,*.jpg,*.jpeg"), ""));
	r_options->push_back(ExportOption(PropertyInfo(Variant::BOOL, "storyboard/use_custom_bg_color"), false));
	r_options->push_back(ExportOption(PropertyInfo(Variant::COLOR, "storyboard/custom_bg_color"), Color()));
}

bool EditorExportPlatformIOS::has_valid_export_configuration(const Ref<EditorExportPreset> &p_preset, String &r_error, bool &r_missing_templates, bool p_debug) const {
	bool valid = EditorExportPlatformAppleEmbedded::has_valid_export_configuration(p_preset, r_error, r_missing_templates, p_debug);

	String err;
	String rendering_method = get_project_setting(p_preset, "rendering/renderer/rendering_method.mobile");
	String rendering_driver = get_project_setting(p_preset, "rendering/rendering_device/driver." + get_platform_name());
	if ((rendering_method == "forward_plus" || rendering_method == "mobile") && rendering_driver == "metal") {
		float version = p_preset->get("application/min_ios_version").operator String().to_float();
		if (version < 14.0) {
			err += TTR("Metal renderer require iOS 14+.") + "\n";
		}
	}

	if (!err.is_empty()) {
		if (!r_error.is_empty()) {
			r_error += err;
		} else {
			r_error = err;
		}
	}

	return valid;
}

HashMap<String, Variant> EditorExportPlatformIOS::get_custom_project_settings(const Ref<EditorExportPreset> &p_preset) const {
	HashMap<String, Variant> settings;

	int image_scale_mode = p_preset->get("storyboard/image_scale_mode");
	String value;

	switch (image_scale_mode) {
		case 0: {
			String logo_path = get_project_setting(p_preset, "application/boot_splash/image");
			bool is_on = get_project_setting(p_preset, "application/boot_splash/fullsize");
			// If custom logo is not specified, Godot does not scale default one, so we should do the same.
			value = (is_on && logo_path.length() > 0) ? "scaleAspectFit" : "center";
		} break;
		default: {
			value = storyboard_image_scale_mode[image_scale_mode - 1];
		}
	}
	settings["ios/launch_screen_image_mode"] = value;
	return settings;
}

Error EditorExportPlatformIOS::_export_loading_screen_file(const Ref<EditorExportPreset> &p_preset, const String &p_dest_dir) {
	const String custom_launch_image_2x = p_preset->get("storyboard/custom_image@2x");
	const String custom_launch_image_3x = p_preset->get("storyboard/custom_image@3x");

	if (custom_launch_image_2x.length() > 0 && custom_launch_image_3x.length() > 0) {
		String image_path = p_dest_dir.path_join("splash@2x.png");
		Error err = OK;
		Ref<Image> image = _load_icon_or_splash_image(custom_launch_image_2x, &err);

		if (err != OK || image.is_null() || image->is_empty()) {
			return err;
		}

		if (image->save_png(image_path) != OK) {
			return ERR_FILE_CANT_WRITE;
		}

		image_path = p_dest_dir.path_join("splash@3x.png");
		image = _load_icon_or_splash_image(custom_launch_image_3x, &err);

		if (err != OK || image.is_null() || image->is_empty()) {
			return err;
		}

		if (image->save_png(image_path) != OK) {
			return ERR_FILE_CANT_WRITE;
		}
	} else {
		Error err = OK;
		Ref<Image> splash;

		const String splash_path = get_project_setting(p_preset, "application/boot_splash/image");

		if (!splash_path.is_empty()) {
			splash = _load_icon_or_splash_image(splash_path, &err);
		}

		if (err != OK || splash.is_null() || splash->is_empty()) {
			splash.instantiate(boot_splash_png);
		}

		// Using same image for both @2x and @3x
		// because Godot's own boot logo uses single image for all resolutions.
		// Also not using @1x image, because devices using this image variant
		// are not supported by iOS 9, which is minimal target.
		const String splash_png_path_2x = p_dest_dir.path_join("splash@2x.png");
		const String splash_png_path_3x = p_dest_dir.path_join("splash@3x.png");

		if (splash->save_png(splash_png_path_2x) != OK) {
			return ERR_FILE_CANT_WRITE;
		}

		if (splash->save_png(splash_png_path_3x) != OK) {
			return ERR_FILE_CANT_WRITE;
		}
	}

	return OK;
}

Vector<EditorExportPlatformAppleEmbedded::IconInfo> EditorExportPlatformIOS::get_icon_infos() const {
	Vector<EditorExportPlatformAppleEmbedded::IconInfo> icon_infos;
	return {
		// Settings on iPhone, iPad Pro, iPad, iPad mini
		{ PNAME("icons/settings_58x58"), "universal", "Icon-58", "58", "2x", "29x29", false },
		{ PNAME("icons/settings_87x87"), "universal", "Icon-87", "87", "3x", "29x29", false },

		// Notifications on iPhone, iPad Pro, iPad, iPad mini
		{ PNAME("icons/notification_40x40"), "universal", "Icon-40", "40", "2x", "20x20", false },
		{ PNAME("icons/notification_60x60"), "universal", "Icon-60", "60", "3x", "20x20", false },
		{ PNAME("icons/notification_76x76"), "universal", "Icon-76", "76", "2x", "38x38", false },
		{ PNAME("icons/notification_114x114"), "universal", "Icon-114", "114", "3x", "38x38", false },

		// Spotlight on iPhone, iPad Pro, iPad, iPad mini
		{ PNAME("icons/spotlight_80x80"), "universal", "Icon-80", "80", "2x", "40x40", false },
		{ PNAME("icons/spotlight_120x120"), "universal", "Icon-120", "120", "3x", "40x40", false },

		// Home Screen on iPhone
		{ PNAME("icons/iphone_120x120"), "universal", "Icon-120-1", "120", "2x", "60x60", false },
		{ PNAME("icons/iphone_180x180"), "universal", "Icon-180", "180", "3x", "60x60", false },

		// Home Screen on iPad Pro
		{ PNAME("icons/ipad_167x167"), "universal", "Icon-167", "167", "2x", "83.5x83.5", false },

		// Home Screen on iPad, iPad mini
		{ PNAME("icons/ipad_152x152"), "universal", "Icon-152", "152", "2x", "76x76", false },

		{ PNAME("icons/ios_128x128"), "universal", "Icon-128", "128", "2x", "64x64", false },
		{ PNAME("icons/ios_192x192"), "universal", "Icon-192", "192", "3x", "64x64", false },

		{ PNAME("icons/ios_136x136"), "universal", "Icon-136", "136", "2x", "68x68", false },

		// App Store
		{ PNAME("icons/app_store_1024x1024"), "universal", "Icon-1024", "1024", "1x", "1024x1024", true },
	};
}

Error EditorExportPlatformIOS::_export_icons(const Ref<EditorExportPreset> &p_preset, const String &p_iconset_dir) {
	String json_description = "{\"images\":[";
	String sizes;

	Ref<DirAccess> da = DirAccess::open(p_iconset_dir);
	if (da.is_null()) {
		add_message(EXPORT_MESSAGE_ERROR, TTR("Export Icons"), vformat(TTR("Could not open a directory at path \"%s\"."), p_iconset_dir));
		return ERR_CANT_OPEN;
	}

	Color boot_bg_color = get_project_setting(p_preset, "application/boot_splash/bg_color");

	enum IconColorMode {
		ICON_NORMAL,
		ICON_DARK,
		ICON_TINTED,
		ICON_MAX,
	};

	Vector<IconInfo> icon_infos = get_icon_infos();
	bool first_icon = true;
	for (int i = 0; i < icon_infos.size(); ++i) {
		for (int color_mode = ICON_NORMAL; color_mode < ICON_MAX; color_mode++) {
			IconInfo info = icon_infos[i];
			int side_size = String(info.actual_size_side).to_int();
			String key = info.preset_key;
			String exp_name = info.export_name;
			if (color_mode == ICON_DARK) {
				key += "_dark";
				exp_name += "_dark";
			} else if (color_mode == ICON_TINTED) {
				key += "_tinted";
				exp_name += "_tinted";
			}
			exp_name += ".png";
			String icon_path = p_preset->get(key);
			bool resize_waning = true;
			if (icon_path.is_empty()) {
				// Load and resize base icon.
				key = "icons/icon_1024x1024";
				if (color_mode == ICON_DARK) {
					key += "_dark";
				} else if (color_mode == ICON_TINTED) {
					key += "_tinted";
				}
				icon_path = p_preset->get(key);
				resize_waning = false;
			}
			if (icon_path.is_empty()) {
				if (color_mode != ICON_NORMAL) {
					continue;
				}
				// Resize main app icon.
				icon_path = get_project_setting(p_preset, "application/config/icon");
				Error err = OK;
				Ref<Image> img = _load_icon_or_splash_image(icon_path, &err);
				if (err != OK || img.is_null() || img->is_empty()) {
					add_message(EXPORT_MESSAGE_ERROR, TTR("Export Icons"), vformat("Invalid icon (%s): '%s'.", info.preset_key, icon_path));
					return ERR_UNCONFIGURED;
				} else if (info.force_opaque && img->detect_alpha() != Image::ALPHA_NONE) {
					img->resize(side_size, side_size, (Image::Interpolation)(p_preset->get("application/icon_interpolation").operator int()));
					Ref<Image> new_img = Image::create_empty(side_size, side_size, false, Image::FORMAT_RGBA8);
					new_img->fill(boot_bg_color);
					_blend_and_rotate(new_img, img, false);
					err = new_img->save_png(p_iconset_dir + exp_name);
				} else {
					img->resize(side_size, side_size, (Image::Interpolation)(p_preset->get("application/icon_interpolation").operator int()));
					err = img->save_png(p_iconset_dir + exp_name);
				}
				if (err) {
					add_message(EXPORT_MESSAGE_ERROR, TTR("Export Icons"), vformat("Failed to export icon (%s): '%s'.", info.preset_key, icon_path));
					return err;
				}
			} else {
				// Load custom icon and resize if required.
				Error err = OK;
				Ref<Image> img = _load_icon_or_splash_image(icon_path, &err);
				if (err != OK || img.is_null() || img->is_empty()) {
					add_message(EXPORT_MESSAGE_ERROR, TTR("Export Icons"), vformat("Invalid icon (%s): '%s'.", info.preset_key, icon_path));
					return ERR_UNCONFIGURED;
				} else if (info.force_opaque && img->detect_alpha() != Image::ALPHA_NONE) {
					if (resize_waning) {
						add_message(EXPORT_MESSAGE_WARNING, TTR("Export Icons"), vformat("Icon (%s) must be opaque.", info.preset_key));
					}
					img->resize(side_size, side_size, (Image::Interpolation)(p_preset->get("application/icon_interpolation").operator int()));
					Ref<Image> new_img = Image::create_empty(side_size, side_size, false, Image::FORMAT_RGBA8);
					new_img->fill(boot_bg_color);
					_blend_and_rotate(new_img, img, false);
					err = new_img->save_png(p_iconset_dir + exp_name);
				} else if (img->get_width() != side_size || img->get_height() != side_size) {
					if (resize_waning) {
						add_message(EXPORT_MESSAGE_WARNING, TTR("Export Icons"), vformat("Icon (%s): '%s' has incorrect size %s and was automatically resized to %s.", info.preset_key, icon_path, img->get_size(), Vector2i(side_size, side_size)));
					}
					img->resize(side_size, side_size, (Image::Interpolation)(p_preset->get("application/icon_interpolation").operator int()));
					err = img->save_png(p_iconset_dir + exp_name);
				} else if (!icon_path.ends_with(".png")) {
					err = img->save_png(p_iconset_dir + exp_name);
				} else {
					err = da->copy(icon_path, p_iconset_dir + exp_name);
				}

				if (err) {
					add_message(EXPORT_MESSAGE_ERROR, TTR("Export Icons"), vformat("Failed to export icon (%s): '%s'.", info.preset_key, icon_path));
					return err;
				}
			}
			sizes += String(info.actual_size_side) + "\n";
			if (first_icon) {
				first_icon = false;
			} else {
				json_description += ",";
			}
			json_description += String("{");
			if (color_mode != ICON_NORMAL) {
				json_description += String("\"appearances\":[{");
				json_description += String("\"appearance\":\"luminosity\",");
				if (color_mode == ICON_DARK) {
					json_description += String("\"value\":\"dark\"");
				} else if (color_mode == ICON_TINTED) {
					json_description += String("\"value\":\"tinted\"");
				}
				json_description += String("}],");
			}
			json_description += String("\"idiom\":") + "\"" + info.idiom + "\",";
			json_description += String("\"platform\":\"" + get_platform_name() + "\",");
			json_description += String("\"size\":") + "\"" + info.unscaled_size + "\",";
			if (String(info.scale) != "1x") {
				json_description += String("\"scale\":") + "\"" + info.scale + "\",";
			}
			json_description += String("\"filename\":") + "\"" + exp_name + "\"";
			json_description += String("}");
		}
	}
	json_description += "],\"info\":{\"author\":\"xcode\",\"version\":1}}";

	Ref<FileAccess> json_file = FileAccess::open(p_iconset_dir + "Contents.json", FileAccess::WRITE);
	if (json_file.is_null()) {
		add_message(EXPORT_MESSAGE_ERROR, TTR("Export Icons"), vformat(TTR("Could not write to a file at path \"%s\"."), p_iconset_dir + "Contents.json"));
		return ERR_CANT_CREATE;
	}

	CharString json_utf8 = json_description.utf8();
	json_file->store_buffer((const uint8_t *)json_utf8.get_data(), json_utf8.length());

	Ref<FileAccess> sizes_file = FileAccess::open(p_iconset_dir + "sizes", FileAccess::WRITE);
	if (sizes_file.is_null()) {
		add_message(EXPORT_MESSAGE_ERROR, TTR("Export Icons"), vformat(TTR("Could not write to a file at path \"%s\"."), p_iconset_dir + "sizes"));
		return ERR_CANT_CREATE;
	}

	CharString sizes_utf8 = sizes.utf8();
	sizes_file->store_buffer((const uint8_t *)sizes_utf8.get_data(), sizes_utf8.length());

	return OK;
<<<<<<< HEAD
}

Error EditorExportPlatformIOS::_export_loading_screen_file(const Ref<EditorExportPreset> &p_preset, const String &p_dest_dir) {
	const String custom_launch_image_2x = p_preset->get("storyboard/custom_image@2x");
	const String custom_launch_image_3x = p_preset->get("storyboard/custom_image@3x");

	if (custom_launch_image_2x.length() > 0 && custom_launch_image_3x.length() > 0) {
		String image_path = p_dest_dir.path_join("splash@2x.png");
		Error err = OK;
		Ref<Image> image = _load_icon_or_splash_image(custom_launch_image_2x, &err);

		if (err != OK || image.is_null() || image->is_empty()) {
			return err;
		}

		if (image->save_png(image_path) != OK) {
			return ERR_FILE_CANT_WRITE;
		}

		image_path = p_dest_dir.path_join("splash@3x.png");
		image = _load_icon_or_splash_image(custom_launch_image_3x, &err);

		if (err != OK || image.is_null() || image->is_empty()) {
			return err;
		}

		if (image->save_png(image_path) != OK) {
			return ERR_FILE_CANT_WRITE;
		}
	} else {
		Error err = OK;
		Ref<Image> splash;

		const String splash_path = get_project_setting(p_preset, "application/boot_splash/image");

		if (!splash_path.is_empty()) {
			splash = _load_icon_or_splash_image(splash_path, &err);
		}

		if (err != OK || splash.is_null() || splash->is_empty()) {
			splash.instantiate(boot_splash_png);
		}

		// Using same image for both @2x and @3x
		// because Godot's own boot logo uses single image for all resolutions.
		// Also not using @1x image, because devices using this image variant
		// are not supported by iOS 9, which is minimal target.
		const String splash_png_path_2x = p_dest_dir.path_join("splash@2x.png");
		const String splash_png_path_3x = p_dest_dir.path_join("splash@3x.png");

		if (splash->save_png(splash_png_path_2x) != OK) {
			return ERR_FILE_CANT_WRITE;
		}

		if (splash->save_png(splash_png_path_3x) != OK) {
			return ERR_FILE_CANT_WRITE;
		}
	}

	return OK;
}

Error EditorExportPlatformIOS::_walk_dir_recursive(Ref<DirAccess> &p_da, FileHandler p_handler, void *p_userdata) {
	Vector<String> dirs;
	String current_dir = p_da->get_current_dir();
	p_da->list_dir_begin();
	String path = p_da->get_next();
	while (!path.is_empty()) {
		if (p_da->current_is_dir()) {
			if (path != "." && path != "..") {
				dirs.push_back(path);
			}
		} else {
			Error err = p_handler(current_dir.path_join(path), p_userdata);
			if (err) {
				p_da->list_dir_end();
				return err;
			}
		}
		path = p_da->get_next();
	}
	p_da->list_dir_end();

	for (int i = 0; i < dirs.size(); ++i) {
		p_da->change_dir(dirs[i]);
		Error err = _walk_dir_recursive(p_da, p_handler, p_userdata);
		p_da->change_dir("..");
		if (err) {
			return err;
		}
	}

	return OK;
}

struct CodesignData {
	const Ref<EditorExportPreset> &preset;
	bool debug = false;

	CodesignData(const Ref<EditorExportPreset> &p_preset, bool p_debug) :
			preset(p_preset),
			debug(p_debug) {
	}
};

Error EditorExportPlatformIOS::_codesign(String p_file, void *p_userdata) {
	if (p_file.ends_with(".dylib")) {
		CodesignData *data = static_cast<CodesignData *>(p_userdata);
		print_line(String("Signing ") + p_file);

		String sign_id;
		if (data->debug) {
			sign_id = data->preset->get("application/code_sign_identity_debug").operator String().is_empty() ? "iPhone Developer" : data->preset->get("application/code_sign_identity_debug");
		} else {
			sign_id = data->preset->get("application/code_sign_identity_release").operator String().is_empty() ? "iPhone Distribution" : data->preset->get("application/code_sign_identity_release");
		}

		List<String> codesign_args;
		codesign_args.push_back("-f");
		codesign_args.push_back("-s");
		codesign_args.push_back(sign_id);
		codesign_args.push_back(p_file);
		String str;
		Error err = OS::get_singleton()->execute("codesign", codesign_args, &str, nullptr, true);
		print_verbose("codesign (" + p_file + "):\n" + str);

		return err;
	}
	return OK;
}

struct PbxId {
private:
	static char _hex_char(uint8_t four_bits) {
		if (four_bits < 10) {
			return ('0' + four_bits);
		}
		return 'A' + (four_bits - 10);
	}

	static String _hex_pad(uint32_t num) {
		Vector<char> ret;
		ret.resize(sizeof(num) * 2);
		for (uint64_t i = 0; i < sizeof(num) * 2; ++i) {
			uint8_t four_bits = (num >> (sizeof(num) * 8 - (i + 1) * 4)) & 0xF;
			ret.write[i] = _hex_char(four_bits);
		}
		return String::utf8(ret.ptr(), ret.size());
	}

public:
	uint32_t high_bits;
	uint32_t mid_bits;
	uint32_t low_bits;

	String str() const {
		return _hex_pad(high_bits) + _hex_pad(mid_bits) + _hex_pad(low_bits);
	}

	PbxId &operator++() {
		low_bits++;
		if (!low_bits) {
			mid_bits++;
			if (!mid_bits) {
				high_bits++;
			}
		}

		return *this;
	}
};

struct ExportLibsData {
	Vector<String> lib_paths;
	String dest_dir;
};

void EditorExportPlatformIOS::_check_xcframework_content(const String &p_path, int &r_total_libs, int &r_static_libs, int &r_dylibs, int &r_frameworks) const {
	Ref<PList> plist;
	plist.instantiate();
	plist->load_file(p_path.path_join("Info.plist"));
	Ref<PListNode> root_node = plist->get_root();
	if (root_node.is_null()) {
		return;
	}
	Dictionary root = root_node->get_value();
	if (!root.has("AvailableLibraries")) {
		return;
	}
	Ref<PListNode> libs_node = root["AvailableLibraries"];
	if (libs_node.is_null()) {
		return;
	}
	Array libs = libs_node->get_value();
	r_total_libs = libs.size();
	for (int j = 0; j < libs.size(); j++) {
		Ref<PListNode> lib_node = libs[j];
		if (lib_node.is_null()) {
			return;
		}
		Dictionary lib = lib_node->get_value();
		if (lib.has("BinaryPath")) {
			Ref<PListNode> path_node = lib["BinaryPath"];
			if (path_node.is_valid()) {
				String path = path_node->get_value();
				if (path.ends_with(".a")) {
					r_static_libs++;
				}
				if (path.ends_with(".dylib")) {
					r_dylibs++;
				}
				if (path.ends_with(".framework")) {
					r_frameworks++;
				}
			}
		}
	}
}

Error EditorExportPlatformIOS::_convert_to_framework(const String &p_source, const String &p_destination, const String &p_id) const {
	print_line("Converting to .framework", p_source, " -> ", p_destination);

	Ref<DirAccess> da = DirAccess::create_for_path(p_source);
	if (da.is_null()) {
		return ERR_CANT_OPEN;
	}

	Ref<DirAccess> filesystem_da = DirAccess::create(DirAccess::ACCESS_FILESYSTEM);
	if (filesystem_da.is_null()) {
		return ERR_CANT_OPEN;
	}

	if (!filesystem_da->dir_exists(p_destination)) {
		Error make_dir_err = filesystem_da->make_dir_recursive(p_destination);
		if (make_dir_err) {
			return make_dir_err;
		}
	}

	String asset = p_source.ends_with("/") ? p_source.left(p_source.length() - 1) : p_source;
	if (asset.ends_with(".xcframework")) {
		Ref<PList> plist;
		plist.instantiate();
		plist->load_file(p_source.path_join("Info.plist"));
		Ref<PListNode> root_node = plist->get_root();
		if (root_node.is_null()) {
			return ERR_CANT_OPEN;
		}
		Dictionary root = root_node->get_value();
		if (!root.has("AvailableLibraries")) {
			return ERR_CANT_OPEN;
		}
		Ref<PListNode> libs_node = root["AvailableLibraries"];
		if (libs_node.is_null()) {
			return ERR_CANT_OPEN;
		}
		Array libs = libs_node->get_value();
		for (int j = 0; j < libs.size(); j++) {
			Ref<PListNode> lib_node = libs[j];
			if (lib_node.is_null()) {
				return ERR_CANT_OPEN;
			}
			Dictionary lib = lib_node->get_value();
			if (lib.has("BinaryPath") && lib.has("LibraryPath") && lib.has("LibraryIdentifier")) {
				Ref<PListNode> bpath_node = lib["BinaryPath"];
				Ref<PListNode> lpath_node = lib["LibraryPath"];
				Ref<PListNode> lid_node = lib["LibraryIdentifier"];
				if (bpath_node.is_valid() && lpath_node.is_valid() && lid_node.is_valid()) {
					String binary_path = bpath_node->get_value();
					String library_identifier = lid_node->get_value();

					String file_name = binary_path.get_basename().get_file();
					String framework_name = file_name + ".framework";

					bpath_node->data_string = framework_name.utf8();
					lpath_node->data_string = framework_name.utf8();
					if (!filesystem_da->dir_exists(p_destination.path_join(library_identifier))) {
						filesystem_da->make_dir_recursive(p_destination.path_join(library_identifier));
					}
					_convert_to_framework(p_source.path_join(library_identifier).path_join(binary_path), p_destination.path_join(library_identifier).path_join(framework_name), p_id);
					if (lib.has("DebugSymbolsPath")) {
						Ref<PListNode> dpath_node = lib["DebugSymbolsPath"];
						if (dpath_node.is_valid()) {
							String dpath = dpath_node->get_value();
							if (da->dir_exists(p_source.path_join(library_identifier).path_join(dpath))) {
								da->copy_dir(p_source.path_join(library_identifier).path_join(dpath), p_destination.path_join(library_identifier).path_join("dSYMs"));
							}
						}
					}
				}
			}
		}
		String info_plist = plist->save_text();

		Ref<FileAccess> f = FileAccess::open(p_destination.path_join("Info.plist"), FileAccess::WRITE);
		if (f.is_valid()) {
			f->store_string(info_plist);
		}
	} else {
		String file_name = p_destination.get_basename().get_file();
		String framework_name = file_name + ".framework";

		da->copy(p_source, p_destination.path_join(file_name));

		// Performing `install_name_tool -id @rpath/{name}.framework/{name} ./{name}` on dylib
		{
			List<String> install_name_args;
			install_name_args.push_back("-id");
			install_name_args.push_back(String("@rpath").path_join(framework_name).path_join(file_name));
			install_name_args.push_back(p_destination.path_join(file_name));

			OS::get_singleton()->execute("install_name_tool", install_name_args);
		}

		// Creating Info.plist
		{
			String lib_clean_name = file_name;
			for (int i = 0; i < lib_clean_name.length(); i++) {
				if (!is_ascii_alphanumeric_char(lib_clean_name[i]) && lib_clean_name[i] != '.' && lib_clean_name[i] != '-') {
					lib_clean_name[i] = '-';
				}
			}
			String info_plist_format = "<?xml version=\"1.0\" encoding=\"UTF-8\"?>\n"
									   "<!DOCTYPE plist PUBLIC \"-//Apple//DTD PLIST 1.0//EN\" \"http://www.apple.com/DTDs/PropertyList-1.0.dtd\">\n"
									   "<plist version=\"1.0\">\n"
									   "  <dict>\n"
									   "    <key>CFBundleShortVersionString</key>\n"
									   "    <string>1.0</string>\n"
									   "    <key>CFBundleIdentifier</key>\n"
									   "    <string>$id.framework.$cl_name</string>\n"
									   "    <key>CFBundleName</key>\n"
									   "    <string>$name</string>\n"
									   "    <key>CFBundleExecutable</key>\n"
									   "    <string>$name</string>\n"
									   "    <key>DTPlatformName</key>\n"
									   "    <string>iphoneos</string>\n"
									   "    <key>CFBundleInfoDictionaryVersion</key>\n"
									   "    <string>6.0</string>\n"
									   "    <key>CFBundleVersion</key>\n"
									   "    <string>1</string>\n"
									   "    <key>CFBundlePackageType</key>\n"
									   "    <string>FMWK</string>\n"
									   "    <key>MinimumOSVersion</key>\n"
									   "    <string>12.0</string>\n"
									   "  </dict>\n"
									   "</plist>";

			String info_plist = info_plist_format.replace("$id", p_id).replace("$name", file_name).replace("$cl_name", lib_clean_name);

			Ref<FileAccess> f = FileAccess::open(p_destination.path_join("Info.plist"), FileAccess::WRITE);
			if (f.is_valid()) {
				f->store_string(info_plist);
			}
		}
	}

	return OK;
}

void EditorExportPlatformIOS::_add_assets_to_project(const String &p_out_dir, const Ref<EditorExportPreset> &p_preset, Vector<uint8_t> &p_project_data, const Vector<IOSExportAsset> &p_additional_assets) {
	// that is just a random number, we just need Godot IDs not to clash with
	// existing IDs in the project.
	PbxId current_id = { 0x58938401, 0, 0 };
	String pbx_files;
	String pbx_frameworks_build;
	String pbx_frameworks_refs;
	String pbx_resources_build;
	String pbx_resources_refs;
	String pbx_embeded_frameworks;

	const String file_info_format = String("$build_id = {isa = PBXBuildFile; fileRef = $ref_id; };\n") +
			"$ref_id = {isa = PBXFileReference; lastKnownFileType = $file_type; name = \"$name\"; path = \"$file_path\"; sourceTree = \"<group>\"; };\n";

	for (int i = 0; i < p_additional_assets.size(); ++i) {
		String additional_asset_info_format = file_info_format;

		String build_id = (++current_id).str();
		String ref_id = (++current_id).str();
		String framework_id = "";

		const IOSExportAsset &asset = p_additional_assets[i];

		String type;
		if (asset.exported_path.ends_with(".framework")) {
			if (asset.should_embed) {
				additional_asset_info_format += "$framework_id = {isa = PBXBuildFile; fileRef = $ref_id; settings = {ATTRIBUTES = (CodeSignOnCopy, ); }; };\n";
				framework_id = (++current_id).str();
				pbx_embeded_frameworks += framework_id + ",\n";
			}

			type = "wrapper.framework";
		} else if (asset.exported_path.ends_with(".xcframework")) {
			int total_libs = 0;
			int static_libs = 0;
			int dylibs = 0;
			int frameworks = 0;
			_check_xcframework_content(p_out_dir.path_join(asset.exported_path), total_libs, static_libs, dylibs, frameworks);
			if (asset.should_embed && static_libs != total_libs) {
				additional_asset_info_format += "$framework_id = {isa = PBXBuildFile; fileRef = $ref_id; settings = {ATTRIBUTES = (CodeSignOnCopy, ); }; };\n";
				framework_id = (++current_id).str();
				pbx_embeded_frameworks += framework_id + ",\n";
			}

			type = "wrapper.xcframework";
		} else if (asset.exported_path.ends_with(".dylib")) {
			type = "compiled.mach-o.dylib";
		} else if (asset.exported_path.ends_with(".a")) {
			type = "archive.ar";
		} else {
			type = "file";
		}

		String &pbx_build = asset.is_framework ? pbx_frameworks_build : pbx_resources_build;
		String &pbx_refs = asset.is_framework ? pbx_frameworks_refs : pbx_resources_refs;

		if (pbx_build.length() > 0) {
			pbx_build += ",\n";
			pbx_refs += ",\n";
		}
		pbx_build += build_id;
		pbx_refs += ref_id;

		Dictionary format_dict;
		format_dict["build_id"] = build_id;
		format_dict["ref_id"] = ref_id;
		format_dict["name"] = asset.exported_path.get_file();
		format_dict["file_path"] = asset.exported_path;
		format_dict["file_type"] = type;
		if (framework_id.length() > 0) {
			format_dict["framework_id"] = framework_id;
		}
		pbx_files += additional_asset_info_format.format(format_dict, "$_");
	}

	// Note, frameworks like gamekit are always included in our project.pbxprof file
	// even if turned off in capabilities.

	String str = String::utf8((const char *)p_project_data.ptr(), p_project_data.size());
	str = str.replace("$additional_pbx_files", pbx_files);
	str = str.replace("$additional_pbx_frameworks_build", pbx_frameworks_build);
	str = str.replace("$additional_pbx_frameworks_refs", pbx_frameworks_refs);
	str = str.replace("$additional_pbx_resources_build", pbx_resources_build);
	str = str.replace("$additional_pbx_resources_refs", pbx_resources_refs);
	str = str.replace("$pbx_embeded_frameworks", pbx_embeded_frameworks);

	CharString cs = str.utf8();
	p_project_data.resize(cs.size() - 1);
	for (int i = 0; i < cs.size() - 1; i++) {
		p_project_data.write[i] = cs[i];
	}
}

Error EditorExportPlatformIOS::_copy_asset(const Ref<EditorExportPreset> &p_preset, const String &p_out_dir, const String &p_asset, const String *p_custom_file_name, bool p_is_framework, bool p_should_embed, Vector<IOSExportAsset> &r_exported_assets) {
	String binary_name = p_out_dir.get_file().get_basename();

	Ref<DirAccess> da = DirAccess::create_for_path(p_asset);
	if (da.is_null()) {
		ERR_FAIL_V_MSG(ERR_CANT_CREATE, "Can't open directory: " + p_asset + ".");
	}
	bool file_exists = da->file_exists(p_asset);
	bool dir_exists = da->dir_exists(p_asset);
	if (!file_exists && !dir_exists) {
		return ERR_FILE_NOT_FOUND;
	}

	String base_dir = p_asset.get_base_dir().replace("res://", "").replace(".godot/mono/temp/bin/", "");
	String asset = p_asset.ends_with("/") ? p_asset.left(p_asset.length() - 1) : p_asset;
	String destination_dir;
	String destination;
	String asset_path;

	Ref<DirAccess> filesystem_da = DirAccess::create(DirAccess::ACCESS_FILESYSTEM);
	ERR_FAIL_COND_V_MSG(filesystem_da.is_null(), ERR_CANT_CREATE, "Cannot create DirAccess for path '" + p_out_dir + "'.");

	if (p_is_framework && asset.ends_with(".dylib")) {
		// For iOS we need to turn .dylib into .framework
		// to be able to send application to AppStore
		asset_path = String("dylibs").path_join(base_dir);

		String file_name;

		if (!p_custom_file_name) {
			file_name = p_asset.get_basename().get_file();
		} else {
			file_name = *p_custom_file_name;
		}

		String framework_name = file_name + ".framework";

		asset_path = asset_path.path_join(framework_name);
		destination_dir = p_out_dir.path_join(asset_path);
		destination = destination_dir;

		// Convert to framework and copy.
		Error err = _convert_to_framework(p_asset, destination, p_preset->get("application/bundle_identifier"));
		if (err) {
			return err;
		}
	} else if (p_is_framework && asset.ends_with(".xcframework")) {
		// For iOS we need to turn .dylib inside .xcframework
		// into .framework to be able to send application to AppStore

		int total_libs = 0;
		int static_libs = 0;
		int dylibs = 0;
		int frameworks = 0;
		_check_xcframework_content(p_asset, total_libs, static_libs, dylibs, frameworks);

		asset_path = String("dylibs").path_join(base_dir);
		String file_name;

		if (!p_custom_file_name) {
			file_name = p_asset.get_file();
		} else {
			file_name = *p_custom_file_name;
		}

		asset_path = asset_path.path_join(file_name);
		destination_dir = p_out_dir.path_join(asset_path);
		destination = destination_dir;

		if (dylibs > 0) {
			// Convert to framework and copy.
			Error err = _convert_to_framework(p_asset, destination, p_preset->get("application/bundle_identifier"));
			if (err) {
				return err;
			}
		} else {
			// Copy as is.
			if (!filesystem_da->dir_exists(destination_dir)) {
				Error make_dir_err = filesystem_da->make_dir_recursive(destination_dir);
				if (make_dir_err) {
					return make_dir_err;
				}
			}
			Error err = dir_exists ? da->copy_dir(p_asset, destination) : da->copy(p_asset, destination);
			if (err) {
				return err;
			}
		}
	} else if (p_is_framework && asset.ends_with(".framework")) {
		// Framework.
		asset_path = String("dylibs").path_join(base_dir);

		String file_name;

		if (!p_custom_file_name) {
			file_name = p_asset.get_file();
		} else {
			file_name = *p_custom_file_name;
		}

		asset_path = asset_path.path_join(file_name);
		destination_dir = p_out_dir.path_join(asset_path);
		destination = destination_dir;

		// Copy as is.
		if (!filesystem_da->dir_exists(destination_dir)) {
			Error make_dir_err = filesystem_da->make_dir_recursive(destination_dir);
			if (make_dir_err) {
				return make_dir_err;
			}
		}
		Error err = dir_exists ? da->copy_dir(p_asset, destination) : da->copy(p_asset, destination);
		if (err) {
			return err;
		}
	} else {
		// Unknown resource.
		asset_path = base_dir;

		String file_name;

		if (!p_custom_file_name) {
			file_name = p_asset.get_file();
		} else {
			file_name = *p_custom_file_name;
		}

		destination_dir = p_out_dir.path_join(asset_path);
		asset_path = asset_path.path_join(file_name);
		destination = p_out_dir.path_join(asset_path);

		// Copy as is.
		if (!filesystem_da->dir_exists(destination_dir)) {
			Error make_dir_err = filesystem_da->make_dir_recursive(destination_dir);
			if (make_dir_err) {
				return make_dir_err;
			}
		}
		Error err = dir_exists ? da->copy_dir(p_asset, destination) : da->copy(p_asset, destination);
		if (err) {
			return err;
		}
	}

	if (asset_path.ends_with("/")) {
		asset_path = asset_path.left(asset_path.length() - 1);
	}
	IOSExportAsset exported_asset = { binary_name.path_join(asset_path), p_is_framework, p_should_embed };
	r_exported_assets.push_back(exported_asset);

	return OK;
}

Error EditorExportPlatformIOS::_export_additional_assets(const Ref<EditorExportPreset> &p_preset, const String &p_out_dir, const Vector<String> &p_assets, bool p_is_framework, bool p_should_embed, Vector<IOSExportAsset> &r_exported_assets) {
	for (int f_idx = 0; f_idx < p_assets.size(); ++f_idx) {
		const String &asset = p_assets[f_idx];
		if (asset.begins_with("res://")) {
			Error err = _copy_asset(p_preset, p_out_dir, asset, nullptr, p_is_framework, p_should_embed, r_exported_assets);
			ERR_FAIL_COND_V(err != OK, err);
		} else if (asset.is_absolute_path() && ProjectSettings::get_singleton()->localize_path(asset).begins_with("res://")) {
			Error err = _copy_asset(p_preset, p_out_dir, ProjectSettings::get_singleton()->localize_path(asset), nullptr, p_is_framework, p_should_embed, r_exported_assets);
			ERR_FAIL_COND_V(err != OK, err);
		} else {
			// either SDK-builtin or already a part of the export template
			IOSExportAsset exported_asset = { asset, p_is_framework, p_should_embed };
			r_exported_assets.push_back(exported_asset);
		}
	}

	return OK;
}

Error EditorExportPlatformIOS::_export_additional_assets(const Ref<EditorExportPreset> &p_preset, const String &p_out_dir, const Vector<SharedObject> &p_libraries, Vector<IOSExportAsset> &r_exported_assets) {
	Vector<Ref<EditorExportPlugin>> export_plugins = EditorExport::get_singleton()->get_export_plugins();
	for (int i = 0; i < export_plugins.size(); i++) {
		Vector<String> linked_frameworks = export_plugins[i]->get_ios_frameworks();
		Error err = _export_additional_assets(p_preset, p_out_dir, linked_frameworks, true, false, r_exported_assets);
		ERR_FAIL_COND_V(err, err);

		Vector<String> embedded_frameworks = export_plugins[i]->get_ios_embedded_frameworks();
		err = _export_additional_assets(p_preset, p_out_dir, embedded_frameworks, true, true, r_exported_assets);
		ERR_FAIL_COND_V(err, err);

		Vector<String> project_static_libs = export_plugins[i]->get_ios_project_static_libs();
		for (int j = 0; j < project_static_libs.size(); j++) {
			project_static_libs.write[j] = project_static_libs[j].get_file(); // Only the file name as it's copied to the project
		}
		err = _export_additional_assets(p_preset, p_out_dir, project_static_libs, true, false, r_exported_assets);
		ERR_FAIL_COND_V(err, err);

		Vector<String> ios_bundle_files = export_plugins[i]->get_ios_bundle_files();
		err = _export_additional_assets(p_preset, p_out_dir, ios_bundle_files, false, false, r_exported_assets);
		ERR_FAIL_COND_V(err, err);
	}

	Vector<String> library_paths;
	for (int i = 0; i < p_libraries.size(); ++i) {
		library_paths.push_back(p_libraries[i].path);
	}
	Error err = _export_additional_assets(p_preset, p_out_dir, library_paths, true, true, r_exported_assets);
	ERR_FAIL_COND_V(err, err);

	return OK;
}

Vector<String> EditorExportPlatformIOS::_get_preset_architectures(const Ref<EditorExportPreset> &p_preset) const {
	Vector<ExportArchitecture> all_archs = _get_supported_architectures();
	Vector<String> enabled_archs;
	for (int i = 0; i < all_archs.size(); ++i) {
		bool is_enabled = p_preset->get("architectures/" + all_archs[i].name);
		if (is_enabled) {
			enabled_archs.push_back(all_archs[i].name);
		}
	}
	return enabled_archs;
}

Error EditorExportPlatformIOS::_export_ios_plugins(const Ref<EditorExportPreset> &p_preset, IOSConfigData &p_config_data, const String &dest_dir, Vector<IOSExportAsset> &r_exported_assets, bool p_debug) {
	String plugin_definition_cpp_code;
	String plugin_initialization_cpp_code;
	String plugin_deinitialization_cpp_code;

	Vector<String> plugin_linked_dependencies;
	Vector<String> plugin_embedded_dependencies;
	Vector<String> plugin_files;

	Vector<PluginConfigIOS> enabled_plugins = get_enabled_plugins(p_preset);

	Vector<String> added_linked_dependenciy_names;
	Vector<String> added_embedded_dependenciy_names;
	HashMap<String, String> plist_values;

	HashSet<String> plugin_linker_flags;

	Error err;

	for (int i = 0; i < enabled_plugins.size(); i++) {
		PluginConfigIOS plugin = enabled_plugins[i];

		// Export plugin binary.
		String plugin_main_binary = PluginConfigIOS::get_plugin_main_binary(plugin, p_debug);
		String plugin_binary_result_file = plugin.binary.get_file();
		// We shouldn't embed .xcframework that contains static libraries.
		// Static libraries are not embedded anyway.
		err = _copy_asset(p_preset, dest_dir, plugin_main_binary, &plugin_binary_result_file, true, false, r_exported_assets);
		ERR_FAIL_COND_V(err != OK, err);

		// Adding dependencies.
		// Use separate container for names to check for duplicates.
		for (int j = 0; j < plugin.linked_dependencies.size(); j++) {
			String dependency = plugin.linked_dependencies[j];
			String name = dependency.get_file();

			if (added_linked_dependenciy_names.has(name)) {
				continue;
			}

			added_linked_dependenciy_names.push_back(name);
			plugin_linked_dependencies.push_back(dependency);
		}

		for (int j = 0; j < plugin.system_dependencies.size(); j++) {
			String dependency = plugin.system_dependencies[j];
			String name = dependency.get_file();

			if (added_linked_dependenciy_names.has(name)) {
				continue;
			}

			added_linked_dependenciy_names.push_back(name);
			plugin_linked_dependencies.push_back(dependency);
		}

		for (int j = 0; j < plugin.embedded_dependencies.size(); j++) {
			String dependency = plugin.embedded_dependencies[j];
			String name = dependency.get_file();

			if (added_embedded_dependenciy_names.has(name)) {
				continue;
			}

			added_embedded_dependenciy_names.push_back(name);
			plugin_embedded_dependencies.push_back(dependency);
		}

		plugin_files.append_array(plugin.files_to_copy);

		// Capabilities
		// Also checking for duplicates.
		for (int j = 0; j < plugin.capabilities.size(); j++) {
			String capability = plugin.capabilities[j];

			if (p_config_data.capabilities.has(capability)) {
				continue;
			}

			p_config_data.capabilities.push_back(capability);
		}

		// Linker flags
		// Checking duplicates
		for (int j = 0; j < plugin.linker_flags.size(); j++) {
			String linker_flag = plugin.linker_flags[j];
			plugin_linker_flags.insert(linker_flag);
		}

		// Plist
		// Using hash map container to remove duplicates

		for (const KeyValue<String, PluginConfigIOS::PlistItem> &E : plugin.plist) {
			String key = E.key;
			const PluginConfigIOS::PlistItem &item = E.value;

			String value;

			switch (item.type) {
				case PluginConfigIOS::PlistItemType::STRING_INPUT: {
					String preset_name = "plugins_plist/" + key;
					String input_value = p_preset->get(preset_name);
					value = "<string>" + input_value + "</string>";
				} break;
				default:
					value = item.value;
					break;
			}

			if (key.is_empty() || value.is_empty()) {
				continue;
			}

			String plist_key = "<key>" + key + "</key>";

			plist_values[plist_key] = value;
		}

		// CPP Code
		String definition_comment = "// Plugin: " + plugin.name + "\n";
		String initialization_method = plugin.initialization_method + "();\n";
		String deinitialization_method = plugin.deinitialization_method + "();\n";

		plugin_definition_cpp_code += definition_comment +
				"extern void " + initialization_method +
				"extern void " + deinitialization_method + "\n";

		plugin_initialization_cpp_code += "\t" + initialization_method;
		plugin_deinitialization_cpp_code += "\t" + deinitialization_method;

		if (plugin.use_swift_runtime) {
			p_config_data.use_swift_runtime = true;
		}
	}

	// Updating `Info.plist`
	{
		for (const KeyValue<String, String> &E : plist_values) {
			String key = E.key;
			String value = E.value;

			if (key.is_empty() || value.is_empty()) {
				continue;
			}

			p_config_data.plist_content += key + value + "\n";
		}
	}

	// Export files
	{
		// Export linked plugin dependency
		err = _export_additional_assets(p_preset, dest_dir, plugin_linked_dependencies, true, false, r_exported_assets);
		ERR_FAIL_COND_V(err != OK, err);

		// Export embedded plugin dependency
		err = _export_additional_assets(p_preset, dest_dir, plugin_embedded_dependencies, true, true, r_exported_assets);
		ERR_FAIL_COND_V(err != OK, err);

		// Export plugin files
		err = _export_additional_assets(p_preset, dest_dir, plugin_files, false, false, r_exported_assets);
		ERR_FAIL_COND_V(err != OK, err);
	}

	// Update CPP
	{
		Dictionary plugin_format;
		plugin_format["definition"] = plugin_definition_cpp_code;
		plugin_format["initialization"] = plugin_initialization_cpp_code;
		plugin_format["deinitialization"] = plugin_deinitialization_cpp_code;

		String plugin_cpp_code = "\n// Redot Plugins\n"
								 "void godot_ios_plugins_initialize();\n"
								 "void godot_ios_plugins_deinitialize();\n"
								 "// Exported Plugins\n\n"
								 "$definition"
								 "// Use Plugins\n"
								 "void godot_ios_plugins_initialize() {\n"
								 "$initialization"
								 "}\n\n"
								 "void godot_ios_plugins_deinitialize() {\n"
								 "$deinitialization"
								 "}\n";

		p_config_data.cpp_code += plugin_cpp_code.format(plugin_format, "$_");
	}

	// Update Linker Flag Values
	{
		String result_linker_flags = " ";
		for (const String &E : plugin_linker_flags) {
			const String &flag = E;

			if (flag.length() == 0) {
				continue;
			}

			if (result_linker_flags.length() > 0) {
				result_linker_flags += ' ';
			}

			result_linker_flags += flag;
		}
		result_linker_flags = result_linker_flags.replace("\"", "\\\"");
		p_config_data.linker_flags += result_linker_flags;
	}

	return OK;
}

Error EditorExportPlatformIOS::export_project(const Ref<EditorExportPreset> &p_preset, bool p_debug, const String &p_path, BitField<EditorExportPlatform::DebugFlags> p_flags) {
	return _export_project_helper(p_preset, p_debug, p_path, p_flags, false);
}

Error EditorExportPlatformIOS::_export_project_helper(const Ref<EditorExportPreset> &p_preset, bool p_debug, const String &p_path, BitField<EditorExportPlatform::DebugFlags> p_flags, bool p_oneclick) {
	ExportNotifier notifier(*this, p_preset, p_debug, p_path, p_flags);

	const String dest_dir = p_path.get_base_dir() + "/";
	const String binary_name = p_path.get_file().get_basename();
	const String binary_dir = dest_dir + binary_name;

	if (!DirAccess::exists(dest_dir)) {
		add_message(EXPORT_MESSAGE_ERROR, TTR("Export"), vformat(TTR("Target folder does not exist or is inaccessible: \"%s\""), dest_dir));
		return ERR_FILE_BAD_PATH;
	}

	bool export_project_only = p_preset->get("application/export_project_only");
	if (p_oneclick) {
		export_project_only = false; // Skip for one-click deploy.
	}

	EditorProgress ep("export", export_project_only ? TTR("Exporting for iOS (Project Files Only)") : TTR("Exporting for iOS"), export_project_only ? 2 : 5, true);

	String team_id = p_preset->get("application/app_store_team_id");
	ERR_FAIL_COND_V_MSG(team_id.length() == 0, ERR_CANT_OPEN, "App Store Team ID not specified - cannot configure the project.");

	String src_pkg_name;
	if (p_debug) {
		src_pkg_name = p_preset->get("custom_template/debug");
	} else {
		src_pkg_name = p_preset->get("custom_template/release");
	}

	if (src_pkg_name.is_empty()) {
		String err;
		src_pkg_name = find_export_template("ios.zip", &err);
		if (src_pkg_name.is_empty()) {
			add_message(EXPORT_MESSAGE_ERROR, TTR("Prepare Templates"), TTR("Export template not found."));
			return ERR_FILE_NOT_FOUND;
		}
	}

	{
		bool delete_old = p_preset->get("application/delete_old_export_files_unconditionally");
		Ref<DirAccess> da = DirAccess::create(DirAccess::ACCESS_FILESYSTEM);
		if (da.is_valid()) {
			String current_dir = da->get_current_dir();

			// Remove leftovers from last export so they don't interfere in case some files are no longer needed.
			if (da->change_dir(binary_dir + ".xcodeproj") == OK) {
				// Check directory content before deleting.
				int expected_files = 0;
				int total_files = 0;
				if (!delete_old) {
					da->list_dir_begin();
					for (String n = da->get_next(); !n.is_empty(); n = da->get_next()) {
						if (!n.begins_with(".")) { // Ignore ".", ".." and hidden files.
							if (da->current_is_dir()) {
								if (n == "xcshareddata" || n == "project.xcworkspace") {
									expected_files++;
								}
							} else {
								if (n == "project.pbxproj") {
									expected_files++;
								}
							}
							total_files++;
						}
					}
					da->list_dir_end();
				}
				if ((total_files == 0) || (expected_files >= Math::floor(total_files * 0.8))) {
					da->erase_contents_recursive();
				} else {
					add_message(EXPORT_MESSAGE_ERROR, TTR("Export"), vformat(TTR("Unexpected files found in the export destination directory \"%s.xcodeproj\", delete it manually or select another destination."), binary_dir));
					return ERR_CANT_CREATE;
				}
			}
			da->change_dir(current_dir);

			if (da->change_dir(binary_dir) == OK) {
				// Check directory content before deleting.
				int expected_files = 0;
				int total_files = 0;
				if (!delete_old) {
					da->list_dir_begin();
					for (String n = da->get_next(); !n.is_empty(); n = da->get_next()) {
						if (!n.begins_with(".")) { // Ignore ".", ".." and hidden files.
							if (da->current_is_dir()) {
								if (n == "dylibs" || n == "Images.xcassets" || n.ends_with(".lproj") || n == "godot-publish-dotnet" || n.ends_with(".xcframework") || n.ends_with(".framework")) {
									expected_files++;
								}
							} else {
								if (n == binary_name + "-Info.plist" || n == binary_name + ".entitlements" || n == "Launch Screen.storyboard" || n == "export_options.plist" || n.begins_with("dummy.") || n.ends_with(".gdip")) {
									expected_files++;
								}
							}
							total_files++;
						}
					}
					da->list_dir_end();
				}
				if ((total_files == 0) || (expected_files >= Math::floor(total_files * 0.8))) {
					da->erase_contents_recursive();
				} else {
					add_message(EXPORT_MESSAGE_ERROR, TTR("Export"), vformat(TTR("Unexpected files found in the export destination directory \"%s\", delete it manually or select another destination."), binary_dir));
					return ERR_CANT_CREATE;
				}
			}
			da->change_dir(current_dir);

			if (!da->dir_exists(binary_dir)) {
				Error err = da->make_dir(binary_dir);
				if (err != OK) {
					add_message(EXPORT_MESSAGE_ERROR, TTR("Export"), vformat(TTR("Failed to create the directory: \"%s\""), binary_dir));
					return err;
				}
			}
		}
	}

	if (ep.step("Making .pck", 0)) {
		return ERR_SKIP;
	}
	String pack_path = binary_dir + ".pck";
	Vector<SharedObject> libraries;
	Error err = save_pack(p_preset, p_debug, pack_path, &libraries);
	if (err) {
		// Message is supplied by the subroutine method.
		return err;
	}

	if (ep.step("Extracting and configuring Xcode project", 1)) {
		return ERR_SKIP;
	}

	String library_to_use = "libgodot.ios." + String(p_debug ? "debug" : "release") + ".xcframework";

	print_line("Static framework: " + library_to_use);
	String pkg_name;
	if (String(get_project_setting(p_preset, "application/config/name")) != "") {
		pkg_name = String(get_project_setting(p_preset, "application/config/name"));
	} else {
		pkg_name = "Unnamed";
	}

	bool found_library = false;

	const String project_file = "godot_ios.xcodeproj/project.pbxproj";
	HashSet<String> files_to_parse;
	files_to_parse.insert("godot_ios/godot_ios-Info.plist");
	files_to_parse.insert(project_file);
	files_to_parse.insert("godot_ios/export_options.plist");
	files_to_parse.insert("godot_ios/dummy.cpp");
	files_to_parse.insert("godot_ios.xcodeproj/project.xcworkspace/contents.xcworkspacedata");
	files_to_parse.insert("godot_ios.xcodeproj/xcshareddata/xcschemes/godot_ios.xcscheme");
	files_to_parse.insert("godot_ios/godot_ios.entitlements");
	files_to_parse.insert("godot_ios/Launch Screen.storyboard");
	files_to_parse.insert("PrivacyInfo.xcprivacy");

	IOSConfigData config_data = {
		pkg_name,
		binary_name,
		_get_additional_plist_content(),
		String(" ").join(_get_preset_architectures(p_preset)),
		_get_linker_flags(),
		_get_cpp_code(),
		"",
		"",
		"",
		"",
		Vector<String>(),
		false
	};

	config_data.plist_content += p_preset->get("application/additional_plist_content").operator String() + "\n";

	Vector<IOSExportAsset> assets;

	Ref<DirAccess> tmp_app_path = DirAccess::create_for_path(dest_dir);
	if (tmp_app_path.is_null()) {
		add_message(EXPORT_MESSAGE_ERROR, TTR("Prepare Templates"), vformat(TTR("Could not create and open the directory: \"%s\""), dest_dir));
		return ERR_CANT_CREATE;
	}

	print_line("Unzipping...");
	Ref<FileAccess> io_fa;
	zlib_filefunc_def io = zipio_create_io(&io_fa);
	unzFile src_pkg_zip = unzOpen2(src_pkg_name.utf8().get_data(), &io);
	if (!src_pkg_zip) {
		add_message(EXPORT_MESSAGE_ERROR, TTR("Prepare Templates"), TTR("Could not open export template (not a zip file?): \"%s\".", src_pkg_name));
		return ERR_CANT_OPEN;
	}

	err = _export_ios_plugins(p_preset, config_data, binary_dir, assets, p_debug);
	if (err != OK) {
		// TODO: Improve error reporting by using `add_message` throughout all methods called via `_export_ios_plugins`.
		// For now a generic top level message would be fine, but we're ought to use proper reporting here instead of
		// just fail macros and non-descriptive error return values.
		add_message(EXPORT_MESSAGE_ERROR, TTR("iOS Plugins"), vformat(TTR("Failed to export iOS plugins with code %d. Please check the output log."), err));
		return err;
	}

	//export rest of the files
	int ret = unzGoToFirstFile(src_pkg_zip);
	Vector<uint8_t> project_file_data;
	while (ret == UNZ_OK) {
#if defined(MACOS_ENABLED) || defined(LINUXBSD_ENABLED)
		bool is_execute = false;
#endif

		//get filename
		unz_file_info info;
		char fname[16384];
		ret = unzGetCurrentFileInfo(src_pkg_zip, &info, fname, 16384, nullptr, 0, nullptr, 0);
		if (ret != UNZ_OK) {
			break;
		}

		String file = String::utf8(fname);

		print_line("READ: " + file);
		Vector<uint8_t> data;
		data.resize(info.uncompressed_size);

		//read
		unzOpenCurrentFile(src_pkg_zip);
		unzReadCurrentFile(src_pkg_zip, data.ptrw(), data.size());
		unzCloseCurrentFile(src_pkg_zip);

		//write

		if (files_to_parse.has(file)) {
			_fix_config_file(p_preset, data, config_data, p_debug);
		} else if (file.begins_with("libgodot.ios")) {
			if (!file.begins_with(library_to_use) || file.ends_with(String("/empty"))) {
				ret = unzGoToNextFile(src_pkg_zip);
				continue; //ignore!
			}
			found_library = true;
#if defined(MACOS_ENABLED) || defined(LINUXBSD_ENABLED)
			is_execute = true;
#endif
			file = file.replace(library_to_use, binary_name + ".xcframework");
		}

		if (file == project_file) {
			project_file_data = data;
		}

		///@TODO need to parse logo files

		if (data.size() > 0) {
			file = file.replace("godot_ios", binary_name);

			print_line("ADDING: " + file + " size: " + itos(data.size()));

			/* write it into our folder structure */
			file = dest_dir + file;

			/* make sure this folder exists */
			String dir_name = file.get_base_dir();
			if (!tmp_app_path->dir_exists(dir_name)) {
				print_line("Creating " + dir_name);
				Error dir_err = tmp_app_path->make_dir_recursive(dir_name);
				if (dir_err) {
					unzClose(src_pkg_zip);
					add_message(EXPORT_MESSAGE_ERROR, TTR("Export"), vformat(TTR("Could not create a directory at path \"%s\"."), dir_name));
					return ERR_CANT_CREATE;
				}
			}

			/* write the file */
			{
				Ref<FileAccess> f = FileAccess::open(file, FileAccess::WRITE);
				if (f.is_null()) {
					unzClose(src_pkg_zip);
					add_message(EXPORT_MESSAGE_ERROR, TTR("Export"), vformat(TTR("Could not write to a file at path \"%s\"."), file));
					return ERR_CANT_CREATE;
				};
				f->store_buffer(data.ptr(), data.size());
			}

#if defined(MACOS_ENABLED) || defined(LINUXBSD_ENABLED)
			if (is_execute) {
				// we need execute rights on this file
				chmod(file.utf8().get_data(), 0755);
			}
#endif
		}

		ret = unzGoToNextFile(src_pkg_zip);
	}

	// We're done with our source zip.
	unzClose(src_pkg_zip);

	if (!found_library) {
		add_message(EXPORT_MESSAGE_ERROR, TTR("Export"), vformat(TTR("Requested template library '%s' not found. It might be missing from your template archive."), library_to_use));
		return ERR_FILE_NOT_FOUND;
	}

	Dictionary appnames = get_project_setting(p_preset, "application/config/name_localized");
	Dictionary camera_usage_descriptions = p_preset->get("privacy/camera_usage_description_localized");
	Dictionary microphone_usage_descriptions = p_preset->get("privacy/microphone_usage_description_localized");
	Dictionary photolibrary_usage_descriptions = p_preset->get("privacy/photolibrary_usage_description_localized");

	Vector<String> translations = get_project_setting(p_preset, "internationalization/locale/translations");
	if (translations.size() > 0) {
		{
			String fname = binary_dir + "/en.lproj";
			tmp_app_path->make_dir_recursive(fname);
			Ref<FileAccess> f = FileAccess::open(fname + "/InfoPlist.strings", FileAccess::WRITE);
			f->store_line("/* Localized versions of Info.plist keys */");
			f->store_line("");
			f->store_line("CFBundleDisplayName = \"" + get_project_setting(p_preset, "application/config/name").operator String() + "\";");
			f->store_line("NSCameraUsageDescription = \"" + p_preset->get("privacy/camera_usage_description").operator String() + "\";");
			f->store_line("NSMicrophoneUsageDescription = \"" + p_preset->get("privacy/microphone_usage_description").operator String() + "\";");
			f->store_line("NSPhotoLibraryUsageDescription = \"" + p_preset->get("privacy/photolibrary_usage_description").operator String() + "\";");
		}

		HashSet<String> languages;
		for (const String &E : translations) {
			Ref<Translation> tr = ResourceLoader::load(E);
			if (tr.is_valid() && tr->get_locale() != "en") {
				languages.insert(tr->get_locale());
			}
		}

		for (const String &lang : languages) {
			String fname = binary_dir + "/" + lang + ".lproj";
			tmp_app_path->make_dir_recursive(fname);
			Ref<FileAccess> f = FileAccess::open(fname + "/InfoPlist.strings", FileAccess::WRITE);
			f->store_line("/* Localized versions of Info.plist keys */");
			f->store_line("");
			if (appnames.has(lang)) {
				f->store_line("CFBundleDisplayName = \"" + appnames[lang].operator String() + "\";");
			}
			if (camera_usage_descriptions.has(lang)) {
				f->store_line("NSCameraUsageDescription = \"" + camera_usage_descriptions[lang].operator String() + "\";");
			}
			if (microphone_usage_descriptions.has(lang)) {
				f->store_line("NSMicrophoneUsageDescription = \"" + microphone_usage_descriptions[lang].operator String() + "\";");
			}
			if (photolibrary_usage_descriptions.has(lang)) {
				f->store_line("NSPhotoLibraryUsageDescription = \"" + photolibrary_usage_descriptions[lang].operator String() + "\";");
			}
		}
	}

	// Copy project static libs to the project
	Vector<Ref<EditorExportPlugin>> export_plugins = EditorExport::get_singleton()->get_export_plugins();
	for (int i = 0; i < export_plugins.size(); i++) {
		Vector<String> project_static_libs = export_plugins[i]->get_ios_project_static_libs();
		for (int j = 0; j < project_static_libs.size(); j++) {
			const String &static_lib_path = project_static_libs[j];
			String dest_lib_file_path = dest_dir + static_lib_path.get_file();
			Error lib_copy_err = tmp_app_path->copy(static_lib_path, dest_lib_file_path);
			if (lib_copy_err != OK) {
				add_message(EXPORT_MESSAGE_ERROR, TTR("Export"), vformat(TTR("Could not copy a file at path \"%s\" to \"%s\"."), static_lib_path, dest_lib_file_path));
				return lib_copy_err;
			}
		}
	}

	String iconset_dir = binary_dir + "/Images.xcassets/AppIcon.appiconset/";
	err = OK;
	if (!tmp_app_path->dir_exists(iconset_dir)) {
		err = tmp_app_path->make_dir_recursive(iconset_dir);
	}
	if (err != OK) {
		add_message(EXPORT_MESSAGE_ERROR, TTR("Export"), vformat(TTR("Could not create a directory at path \"%s\"."), iconset_dir));
		return err;
	}

	err = _export_icons(p_preset, iconset_dir);
	if (err != OK) {
		// Message is supplied by the subroutine method.
		return err;
	}

	{
		String splash_image_path = binary_dir + "/Images.xcassets/SplashImage.imageset/";

		Ref<DirAccess> launch_screen_da = DirAccess::create(DirAccess::ACCESS_FILESYSTEM);
		if (launch_screen_da.is_null()) {
			add_message(EXPORT_MESSAGE_ERROR, TTR("Export"), TTR("Could not access the filesystem."));
			return ERR_CANT_CREATE;
		}

		print_line("Exporting launch screen storyboard");

		err = _export_loading_screen_file(p_preset, splash_image_path);
		if (err != OK) {
			add_message(EXPORT_MESSAGE_ERROR, TTR("Export"), vformat(TTR("Failed to create a file at path \"%s\" with code %d."), splash_image_path, err));
		}
	}

	if (err != OK) {
		return err;
	}

	print_line("Exporting additional assets");
	_export_additional_assets(p_preset, binary_dir, libraries, assets);
	_add_assets_to_project(dest_dir, p_preset, project_file_data, assets);
	String project_file_name = binary_dir + ".xcodeproj/project.pbxproj";
	{
		Ref<FileAccess> f = FileAccess::open(project_file_name, FileAccess::WRITE);
		if (f.is_null()) {
			add_message(EXPORT_MESSAGE_ERROR, TTR("Export"), vformat(TTR("Could not write to a file at path \"%s\"."), project_file_name));
			return ERR_CANT_CREATE;
		};
		f->store_buffer(project_file_data.ptr(), project_file_data.size());
	}

#ifdef MACOS_ENABLED
	{
		if (ep.step("Code-signing dylibs", 2)) {
			return ERR_SKIP;
		}
		Ref<DirAccess> dylibs_dir = DirAccess::open(binary_dir + "/dylibs");
		ERR_FAIL_COND_V(dylibs_dir.is_null(), ERR_CANT_OPEN);
		CodesignData codesign_data(p_preset, p_debug);
		err = _walk_dir_recursive(dylibs_dir, _codesign, &codesign_data);
		if (err != OK) {
			add_message(EXPORT_MESSAGE_ERROR, TTR("Code Signing"), TTR("Code signing failed, see editor log for details."));
			return err;
		}
	}

	if (export_project_only) {
		return OK;
	}

	if (ep.step("Making .xcarchive", 3)) {
		return ERR_SKIP;
	}

	String archive_path = p_path.get_basename() + ".xcarchive";
	List<String> archive_args;
	archive_args.push_back("-project");
	archive_args.push_back(binary_dir + ".xcodeproj");
	archive_args.push_back("-scheme");
	archive_args.push_back(binary_name);
	archive_args.push_back("-sdk");
	archive_args.push_back("iphoneos");
	archive_args.push_back("-configuration");
	archive_args.push_back(p_debug ? "Debug" : "Release");
	archive_args.push_back("-destination");
	archive_args.push_back("generic/platform=iOS");
	archive_args.push_back("archive");
	archive_args.push_back("-allowProvisioningUpdates");
	archive_args.push_back("-archivePath");
	archive_args.push_back(archive_path);

	String archive_str;
	err = OS::get_singleton()->execute("xcodebuild", archive_args, &archive_str, nullptr, true);
	if (err != OK) {
		add_message(EXPORT_MESSAGE_ERROR, TTR("Xcode Build"), vformat(TTR("Failed to run xcodebuild with code %d"), err));
		return err;
	}

	print_line("xcodebuild (.xcarchive):\n" + archive_str);
	if (!archive_str.contains("** ARCHIVE SUCCEEDED **")) {
		add_message(EXPORT_MESSAGE_ERROR, TTR("Xcode Build"), TTR("Xcode project build failed, see editor log for details."));
		return FAILED;
	}

	if (!p_oneclick) {
		if (ep.step("Making .ipa", 4)) {
			return ERR_SKIP;
		}

		List<String> export_args;
		export_args.push_back("-exportArchive");
		export_args.push_back("-archivePath");
		export_args.push_back(archive_path);
		export_args.push_back("-exportOptionsPlist");
		export_args.push_back(binary_dir + "/export_options.plist");
		export_args.push_back("-allowProvisioningUpdates");
		export_args.push_back("-exportPath");
		export_args.push_back(dest_dir);

		String export_str;
		err = OS::get_singleton()->execute("xcodebuild", export_args, &export_str, nullptr, true);
		if (err != OK) {
			add_message(EXPORT_MESSAGE_ERROR, TTR("Xcode Build"), vformat(TTR("Failed to run xcodebuild with code %d"), err));
			return err;
		}

		print_line("xcodebuild (.ipa):\n" + export_str);
		if (!export_str.contains("** EXPORT SUCCEEDED **")) {
			add_message(EXPORT_MESSAGE_ERROR, TTR("Xcode Build"), TTR(".ipa export failed, see editor log for details."));
			return FAILED;
		}
	}
#else
	add_message(EXPORT_MESSAGE_WARNING, TTR("Xcode Build"), TTR(".ipa can only be built on macOS. Leaving Xcode project without building the package."));
#endif

	return OK;
}

bool EditorExportPlatformIOS::has_valid_export_configuration(const Ref<EditorExportPreset> &p_preset, String &r_error, bool &r_missing_templates, bool p_debug) const {
#if defined(MODULE_MONO_ENABLED) && !defined(MACOS_ENABLED)
	// TODO: Remove this restriction when we don't rely on macOS tools to package up the native libraries anymore.
	r_error += TTR("Exporting to iOS when using C#/.NET is experimental and requires macOS.") + "\n";
	return false;
#else

	String err;
	bool valid = false;

#if defined(MODULE_MONO_ENABLED)
	// iOS export is still a work in progress, keep a message as a warning.
	err += TTR("Exporting to iOS when using C#/.NET is experimental.") + "\n";
#endif
	// Look for export templates (first official, and if defined custom templates).

	bool dvalid = exists_export_template("ios.zip", &err);
	bool rvalid = dvalid; // Both in the same ZIP.

	if (p_preset->get("custom_template/debug") != "") {
		dvalid = FileAccess::exists(p_preset->get("custom_template/debug"));
		if (!dvalid) {
			err += TTR("Custom debug template not found.") + "\n";
		}
	}
	if (p_preset->get("custom_template/release") != "") {
		rvalid = FileAccess::exists(p_preset->get("custom_template/release"));
		if (!rvalid) {
			err += TTR("Custom release template not found.") + "\n";
		}
	}

	valid = dvalid || rvalid;
	r_missing_templates = !valid;

	const String &additional_plist_content = p_preset->get("application/additional_plist_content");
	if (!additional_plist_content.is_empty()) {
		const String &plist = vformat("<?xml version=\"1.0\" encoding=\"UTF-8\"?>\n"
									  "<!DOCTYPE plist PUBLIC \"-//Apple//DTD PLIST 1.0//EN\" \"http://www.apple.com/DTDs/PropertyList-1.0.dtd\">"
									  "<plist version=\"1.0\">"
									  "<dict>\n"
									  "%s\n"
									  "</dict>\n"
									  "</plist>\n",
				additional_plist_content);

		String plist_err;
		Ref<PList> plist_parser;
		plist_parser.instantiate();
		if (!plist_parser->load_string(plist, plist_err)) {
			err += TTR("Invalid additional PList content: ") + plist_err + "\n";
			valid = false;
		}
	}

	String rendering_method = get_project_setting(p_preset, "rendering/renderer/rendering_method.mobile");
	String rendering_driver = get_project_setting(p_preset, "rendering/rendering_device/driver.ios");
	if ((rendering_method == "forward_plus" || rendering_method == "mobile") && rendering_driver == "metal") {
		float version = p_preset->get("application/min_ios_version").operator String().to_float();
		if (version < 14.0) {
			err += TTR("Metal renderer require iOS 14+.") + "\n";
		}
	}

	if (!err.is_empty()) {
		r_error = err;
	}

	return valid;
#endif // !(MODULE_MONO_ENABLED && !MACOS_ENABLED)
}

bool EditorExportPlatformIOS::has_valid_project_configuration(const Ref<EditorExportPreset> &p_preset, String &r_error) const {
	String err;
	bool valid = true;

	// Validate the project configuration.

	List<ExportOption> options;
	get_export_options(&options);
	for (const EditorExportPlatform::ExportOption &E : options) {
		if (get_export_option_visibility(p_preset.ptr(), E.option.name)) {
			String warn = get_export_option_warning(p_preset.ptr(), E.option.name);
			if (!warn.is_empty()) {
				err += warn + "\n";
				if (E.required) {
					valid = false;
				}
			}
		}
	}

	if (!ResourceImporterTextureSettings::should_import_etc2_astc()) {
		valid = false;
	}

	if (!err.is_empty()) {
		r_error = err;
	}

	return valid;
}

int EditorExportPlatformIOS::get_options_count() const {
	MutexLock lock(device_lock);
	return devices.size();
}

String EditorExportPlatformIOS::get_options_tooltip() const {
	return TTR("Select device from the list");
}

Ref<ImageTexture> EditorExportPlatformIOS::get_option_icon(int p_index) const {
	MutexLock lock(device_lock);

	Ref<ImageTexture> icon;
	if (p_index >= 0 || p_index < devices.size()) {
		Ref<Theme> theme = EditorNode::get_singleton()->get_editor_theme();
		if (theme.is_valid()) {
			if (devices[p_index].wifi) {
				icon = theme->get_icon("IOSDeviceWireless", EditorStringName(EditorIcons));
			} else {
				icon = theme->get_icon("IOSDeviceWired", EditorStringName(EditorIcons));
			}
		}
	}
	return icon;
}

String EditorExportPlatformIOS::get_option_label(int p_index) const {
	ERR_FAIL_INDEX_V(p_index, devices.size(), "");
	MutexLock lock(device_lock);
	return devices[p_index].name;
}

String EditorExportPlatformIOS::get_option_tooltip(int p_index) const {
	ERR_FAIL_INDEX_V(p_index, devices.size(), "");
	MutexLock lock(device_lock);
	return "UUID: " + devices[p_index].id;
}

bool EditorExportPlatformIOS::is_package_name_valid(const String &p_package, String *r_error) const {
	String pname = p_package;

	if (pname.length() == 0) {
		if (r_error) {
			*r_error = TTR("Identifier is missing.");
		}
		return false;
	}

	for (int i = 0; i < pname.length(); i++) {
		char32_t c = pname[i];
		if (!(is_ascii_alphanumeric_char(c) || c == '-' || c == '.')) {
			if (r_error) {
				*r_error = vformat(TTR("The character '%s' is not allowed in Identifier."), String::chr(c));
			}
			return false;
		}
	}

	return true;
}

#ifdef MACOS_ENABLED
bool EditorExportPlatformIOS::_check_xcode_install() {
	static bool xcode_found = false;
	if (!xcode_found) {
		Vector<String> mdfind_paths;
		List<String> mdfind_args;
		mdfind_args.push_back("kMDItemCFBundleIdentifier=com.apple.dt.Xcode");

		String output;
		Error err = OS::get_singleton()->execute("mdfind", mdfind_args, &output);
		if (err == OK) {
			mdfind_paths = output.split("\n");
		}
		for (const String &found_path : mdfind_paths) {
			xcode_found = !found_path.is_empty() && DirAccess::dir_exists_absolute(found_path.strip_edges());
			if (xcode_found) {
				break;
			}
		}
	}
	return xcode_found;
}

void EditorExportPlatformIOS::_check_for_changes_poll_thread(void *ud) {
	EditorExportPlatformIOS *ea = static_cast<EditorExportPlatformIOS *>(ud);

	while (!ea->quit_request.is_set()) {
		// Nothing to do if we already know the plugins have changed.
		if (!ea->plugins_changed.is_set()) {
			MutexLock lock(ea->plugins_lock);

			Vector<PluginConfigIOS> loaded_plugins = get_plugins();

			if (ea->plugins.size() != loaded_plugins.size()) {
				ea->plugins_changed.set();
			} else {
				for (int i = 0; i < ea->plugins.size(); i++) {
					if (ea->plugins[i].name != loaded_plugins[i].name || ea->plugins[i].last_updated != loaded_plugins[i].last_updated) {
						ea->plugins_changed.set();
						break;
					}
				}
			}
		}

		// Check for devices updates.
		Vector<Device> ldevices;

		// Enum real devices (via ios_deploy, pre Xcode 15).
		String idepl = EDITOR_GET("export/ios/ios_deploy");
		if (ea->has_runnable_preset.is_set() && !idepl.is_empty()) {
			String devices;
			List<String> args;
			args.push_back("-c");
			args.push_back("-timeout");
			args.push_back("1");
			args.push_back("-j");
			args.push_back("-u");
			args.push_back("-I");

			int ec = 0;
			Error err = OS::get_singleton()->execute(idepl, args, &devices, &ec, true);
			if (err == OK && ec == 0) {
				Ref<JSON> json;
				json.instantiate();
				devices = "{ \"devices\":[" + devices.replace("}{", "},{") + "]}";
				err = json->parse(devices);
				if (err == OK) {
					Dictionary data = json->get_data();
					Array devices = data["devices"];
					for (int i = 0; i < devices.size(); i++) {
						Dictionary device_event = devices[i];
						if (device_event["Event"] == "DeviceDetected") {
							Dictionary device_info = device_event["Device"];
							Device nd;
							nd.id = device_info["DeviceIdentifier"];
							nd.name = device_info["DeviceName"].operator String() + " (ios_deploy, " + ((device_event["Interface"] == "WIFI") ? "network" : "wired") + ")";
							nd.wifi = device_event["Interface"] == "WIFI";
							nd.use_ios_deploy = true;
							ldevices.push_back(nd);
						}
					}
				}
			}
		}

		// Enum devices (via Xcode).
		if (ea->has_runnable_preset.is_set() && _check_xcode_install() && (FileAccess::exists("/usr/bin/xcrun") || FileAccess::exists("/bin/xcrun"))) {
			String devices;
			List<String> args;
			args.push_back("devicectl");
			args.push_back("list");
			args.push_back("devices");
			args.push_back("-j");
			args.push_back("-");
			args.push_back("-q");
			int ec = 0;
			Error err = OS::get_singleton()->execute("xcrun", args, &devices, &ec, true);
			if (err == OK && ec == 0) {
				Ref<JSON> json;
				json.instantiate();
				err = json->parse(devices);
				if (err == OK) {
					const Dictionary &data = json->get_data();
					const Dictionary &result = data["result"];
					const Array &devices = result["devices"];
					for (int i = 0; i < devices.size(); i++) {
						const Dictionary &device_info = devices[i];
						const Dictionary &conn_props = device_info["connectionProperties"];
						const Dictionary &dev_props = device_info["deviceProperties"];
						if (conn_props["pairingState"] == "paired" && dev_props["developerModeStatus"] == "enabled") {
							Device nd;
							nd.id = device_info["identifier"];
							nd.name = dev_props["name"].operator String() + " (devicectl, " + ((conn_props["transportType"] == "localNetwork") ? "network" : "wired") + ")";
							nd.wifi = conn_props["transportType"] == "localNetwork";
							ldevices.push_back(nd);
						}
					}
				}
			}
		}

		// Update device list.
		{
			MutexLock lock(ea->device_lock);

			bool different = false;

			if (ea->devices.size() != ldevices.size()) {
				different = true;
			} else {
				for (int i = 0; i < ea->devices.size(); i++) {
					if (ea->devices[i].id != ldevices[i].id) {
						different = true;
						break;
					}
				}
			}

			if (different) {
				ea->devices = ldevices;
				ea->devices_changed.set();
			}
		}

		uint64_t sleep = 200;
		uint64_t wait = 3000000;
		uint64_t time = OS::get_singleton()->get_ticks_usec();
		while (OS::get_singleton()->get_ticks_usec() - time < wait) {
			OS::get_singleton()->delay_usec(1000 * sleep);
			if (ea->quit_request.is_set()) {
				break;
			}
		}
	}
}

void EditorExportPlatformIOS::_update_preset_status() {
	const int preset_count = EditorExport::get_singleton()->get_export_preset_count();
	bool has_runnable = false;

	for (int i = 0; i < preset_count; i++) {
		const Ref<EditorExportPreset> &preset = EditorExport::get_singleton()->get_export_preset(i);
		if (preset->get_platform() == this && preset->is_runnable()) {
			has_runnable = true;
			break;
		}
	}

	if (has_runnable) {
		has_runnable_preset.set();
	} else {
		has_runnable_preset.clear();
	}
	devices_changed.set();
}
#endif

Error EditorExportPlatformIOS::run(const Ref<EditorExportPreset> &p_preset, int p_device, BitField<EditorExportPlatform::DebugFlags> p_debug_flags) {
#ifdef MACOS_ENABLED
	ERR_FAIL_INDEX_V(p_device, devices.size(), ERR_INVALID_PARAMETER);

	String can_export_error;
	bool can_export_missing_templates;
	if (!can_export(p_preset, can_export_error, can_export_missing_templates)) {
		add_message(EXPORT_MESSAGE_ERROR, TTR("Run"), can_export_error);
		return ERR_UNCONFIGURED;
	}

	MutexLock lock(device_lock);

	EditorProgress ep("run", vformat(TTR("Running on %s"), devices[p_device].name), 3);

	String id = "tmpexport." + uitos(OS::get_singleton()->get_unix_time());

	Ref<DirAccess> filesystem_da = DirAccess::create(DirAccess::ACCESS_FILESYSTEM);
	ERR_FAIL_COND_V_MSG(filesystem_da.is_null(), ERR_CANT_CREATE, "Cannot create DirAccess for path '" + EditorPaths::get_singleton()->get_temp_dir() + "'.");
	filesystem_da->make_dir_recursive(EditorPaths::get_singleton()->get_temp_dir().path_join(id));
	String tmp_export_path = EditorPaths::get_singleton()->get_temp_dir().path_join(id).path_join("export.ipa");

#define CLEANUP_AND_RETURN(m_err)                                                                          \
	{                                                                                                      \
		if (filesystem_da->change_dir(EditorPaths::get_singleton()->get_temp_dir().path_join(id)) == OK) { \
			filesystem_da->erase_contents_recursive();                                                     \
			filesystem_da->change_dir("..");                                                               \
			filesystem_da->remove(id);                                                                     \
		}                                                                                                  \
		return m_err;                                                                                      \
	}                                                                                                      \
	((void)0)

	Device dev = devices[p_device];

	// Export before sending to device.
	Error err = _export_project_helper(p_preset, true, tmp_export_path, p_debug_flags, true);

	if (err != OK) {
		CLEANUP_AND_RETURN(err);
	}

	Vector<String> cmd_args_list;
	String host = EDITOR_GET("network/debug/remote_host");
	int remote_port = (int)EDITOR_GET("network/debug/remote_port");

	if (p_debug_flags.has_flag(DEBUG_FLAG_REMOTE_DEBUG_LOCALHOST)) {
		host = "localhost";
	}

	if (p_debug_flags.has_flag(DEBUG_FLAG_DUMB_CLIENT)) {
		int port = EDITOR_GET("filesystem/file_server/port");
		String passwd = EDITOR_GET("filesystem/file_server/password");
		cmd_args_list.push_back("--remote-fs");
		cmd_args_list.push_back(host + ":" + itos(port));
		if (!passwd.is_empty()) {
			cmd_args_list.push_back("--remote-fs-password");
			cmd_args_list.push_back(passwd);
		}
	}

	if (p_debug_flags.has_flag(DEBUG_FLAG_REMOTE_DEBUG)) {
		cmd_args_list.push_back("--remote-debug");

		cmd_args_list.push_back(get_debug_protocol() + host + ":" + String::num_int64(remote_port));

		List<String> breakpoints;
		ScriptEditor::get_singleton()->get_breakpoints(&breakpoints);

		if (breakpoints.size()) {
			cmd_args_list.push_back("--breakpoints");
			String bpoints;
			for (const List<String>::Element *E = breakpoints.front(); E; E = E->next()) {
				bpoints += E->get().replace(" ", "%20");
				if (E->next()) {
					bpoints += ",";
				}
			}

			cmd_args_list.push_back(bpoints);
		}
	}

	if (p_debug_flags.has_flag(DEBUG_FLAG_VIEW_COLLISIONS)) {
		cmd_args_list.push_back("--debug-collisions");
	}

	if (p_debug_flags.has_flag(DEBUG_FLAG_VIEW_NAVIGATION)) {
		cmd_args_list.push_back("--debug-navigation");
	}

	if (dev.use_ios_deploy) {
		// Deploy and run on real device (via ios-deploy).
		if (ep.step("Installing and running on device...", 4)) {
			CLEANUP_AND_RETURN(ERR_SKIP);
		} else {
			List<String> args;
			args.push_back("-u");
			args.push_back("-I");
			args.push_back("--id");
			args.push_back(dev.id);
			args.push_back("--justlaunch");
			args.push_back("--bundle");
			args.push_back(EditorPaths::get_singleton()->get_temp_dir().path_join(id).path_join("export.xcarchive/Products/Applications/export.app"));
			String app_args;
			for (const String &E : cmd_args_list) {
				app_args += E + " ";
			}
			if (!app_args.is_empty()) {
				args.push_back("--args");
				args.push_back(app_args);
			}

			String idepl = EDITOR_GET("export/ios/ios_deploy");
			if (idepl.is_empty()) {
				idepl = "ios-deploy";
			}
			String log;
			int ec;
			err = OS::get_singleton()->execute(idepl, args, &log, &ec, true);
			if (err != OK) {
				add_message(EXPORT_MESSAGE_WARNING, TTR("Run"), TTR("Could not start ios-deploy executable."));
				CLEANUP_AND_RETURN(err);
			}
			if (ec != 0) {
				print_line("ios-deploy:\n" + log);
				add_message(EXPORT_MESSAGE_ERROR, TTR("Run"), TTR("Installation/running failed, see editor log for details."));
				CLEANUP_AND_RETURN(ERR_UNCONFIGURED);
			}
		}
	} else {
		// Deploy and run on real device (via Xcode).
		if (ep.step("Installing to device...", 3)) {
			CLEANUP_AND_RETURN(ERR_SKIP);
		} else {
			List<String> args;
			args.push_back("devicectl");
			args.push_back("device");
			args.push_back("install");
			args.push_back("app");
			args.push_back("-d");
			args.push_back(dev.id);
			args.push_back(EditorPaths::get_singleton()->get_temp_dir().path_join(id).path_join("export.xcarchive/Products/Applications/export.app"));

			String log;
			int ec;
			err = OS::get_singleton()->execute("xcrun", args, &log, &ec, true);
			if (err != OK) {
				add_message(EXPORT_MESSAGE_WARNING, TTR("Run"), TTR("Could not start device executable."));
				CLEANUP_AND_RETURN(err);
			}
			if (ec != 0) {
				print_line("device install:\n" + log);
				add_message(EXPORT_MESSAGE_ERROR, TTR("Run"), TTR("Installation failed, see editor log for details."));
				CLEANUP_AND_RETURN(ERR_UNCONFIGURED);
			}
		}

		if (ep.step("Running on device...", 4)) {
			CLEANUP_AND_RETURN(ERR_SKIP);
		} else {
			List<String> args;
			args.push_back("devicectl");
			args.push_back("device");
			args.push_back("process");
			args.push_back("launch");
			args.push_back("--terminate-existing");
			args.push_back("-d");
			args.push_back(dev.id);
			args.push_back(p_preset->get("application/bundle_identifier"));
			for (const String &E : cmd_args_list) {
				args.push_back(E);
			}

			String log;
			int ec;
			err = OS::get_singleton()->execute("xcrun", args, &log, &ec, true);
			if (err != OK) {
				add_message(EXPORT_MESSAGE_WARNING, TTR("Run"), TTR("Could not start devicectl executable."));
				CLEANUP_AND_RETURN(err);
			}
			if (ec != 0) {
				print_line("devicectl launch:\n" + log);
				add_message(EXPORT_MESSAGE_ERROR, TTR("Run"), TTR("Running failed, see editor log for details."));
			}
		}
	}

	CLEANUP_AND_RETURN(OK);

#undef CLEANUP_AND_RETURN
#else
	return ERR_UNCONFIGURED;
#endif
}

EditorExportPlatformIOS::EditorExportPlatformIOS() {
	if (EditorNode::get_singleton()) {
		Ref<Image> img = memnew(Image);
		const bool upsample = !Math::is_equal_approx(Math::round(EDSCALE), EDSCALE);

		ImageLoaderSVG::create_image_from_string(img, _ios_logo_svg, EDSCALE, upsample, false);
		logo = ImageTexture::create_from_image(img);

		ImageLoaderSVG::create_image_from_string(img, _ios_run_icon_svg, EDSCALE, upsample, false);
		run_icon = ImageTexture::create_from_image(img);

		plugins_changed.set();
		devices_changed.set();
#ifdef MACOS_ENABLED
		_update_preset_status();
		check_for_changes_thread.start(_check_for_changes_poll_thread, this);
#endif
	}
}

EditorExportPlatformIOS::~EditorExportPlatformIOS() {
#ifdef MACOS_ENABLED
	quit_request.set();
	if (check_for_changes_thread.is_started()) {
		check_for_changes_thread.wait_to_finish();
	}
#endif
=======
>>>>>>> 7a0ab9d5
}<|MERGE_RESOLUTION|>--- conflicted
+++ resolved
@@ -351,1954 +351,4 @@
 	sizes_file->store_buffer((const uint8_t *)sizes_utf8.get_data(), sizes_utf8.length());
 
 	return OK;
-<<<<<<< HEAD
-}
-
-Error EditorExportPlatformIOS::_export_loading_screen_file(const Ref<EditorExportPreset> &p_preset, const String &p_dest_dir) {
-	const String custom_launch_image_2x = p_preset->get("storyboard/custom_image@2x");
-	const String custom_launch_image_3x = p_preset->get("storyboard/custom_image@3x");
-
-	if (custom_launch_image_2x.length() > 0 && custom_launch_image_3x.length() > 0) {
-		String image_path = p_dest_dir.path_join("splash@2x.png");
-		Error err = OK;
-		Ref<Image> image = _load_icon_or_splash_image(custom_launch_image_2x, &err);
-
-		if (err != OK || image.is_null() || image->is_empty()) {
-			return err;
-		}
-
-		if (image->save_png(image_path) != OK) {
-			return ERR_FILE_CANT_WRITE;
-		}
-
-		image_path = p_dest_dir.path_join("splash@3x.png");
-		image = _load_icon_or_splash_image(custom_launch_image_3x, &err);
-
-		if (err != OK || image.is_null() || image->is_empty()) {
-			return err;
-		}
-
-		if (image->save_png(image_path) != OK) {
-			return ERR_FILE_CANT_WRITE;
-		}
-	} else {
-		Error err = OK;
-		Ref<Image> splash;
-
-		const String splash_path = get_project_setting(p_preset, "application/boot_splash/image");
-
-		if (!splash_path.is_empty()) {
-			splash = _load_icon_or_splash_image(splash_path, &err);
-		}
-
-		if (err != OK || splash.is_null() || splash->is_empty()) {
-			splash.instantiate(boot_splash_png);
-		}
-
-		// Using same image for both @2x and @3x
-		// because Godot's own boot logo uses single image for all resolutions.
-		// Also not using @1x image, because devices using this image variant
-		// are not supported by iOS 9, which is minimal target.
-		const String splash_png_path_2x = p_dest_dir.path_join("splash@2x.png");
-		const String splash_png_path_3x = p_dest_dir.path_join("splash@3x.png");
-
-		if (splash->save_png(splash_png_path_2x) != OK) {
-			return ERR_FILE_CANT_WRITE;
-		}
-
-		if (splash->save_png(splash_png_path_3x) != OK) {
-			return ERR_FILE_CANT_WRITE;
-		}
-	}
-
-	return OK;
-}
-
-Error EditorExportPlatformIOS::_walk_dir_recursive(Ref<DirAccess> &p_da, FileHandler p_handler, void *p_userdata) {
-	Vector<String> dirs;
-	String current_dir = p_da->get_current_dir();
-	p_da->list_dir_begin();
-	String path = p_da->get_next();
-	while (!path.is_empty()) {
-		if (p_da->current_is_dir()) {
-			if (path != "." && path != "..") {
-				dirs.push_back(path);
-			}
-		} else {
-			Error err = p_handler(current_dir.path_join(path), p_userdata);
-			if (err) {
-				p_da->list_dir_end();
-				return err;
-			}
-		}
-		path = p_da->get_next();
-	}
-	p_da->list_dir_end();
-
-	for (int i = 0; i < dirs.size(); ++i) {
-		p_da->change_dir(dirs[i]);
-		Error err = _walk_dir_recursive(p_da, p_handler, p_userdata);
-		p_da->change_dir("..");
-		if (err) {
-			return err;
-		}
-	}
-
-	return OK;
-}
-
-struct CodesignData {
-	const Ref<EditorExportPreset> &preset;
-	bool debug = false;
-
-	CodesignData(const Ref<EditorExportPreset> &p_preset, bool p_debug) :
-			preset(p_preset),
-			debug(p_debug) {
-	}
-};
-
-Error EditorExportPlatformIOS::_codesign(String p_file, void *p_userdata) {
-	if (p_file.ends_with(".dylib")) {
-		CodesignData *data = static_cast<CodesignData *>(p_userdata);
-		print_line(String("Signing ") + p_file);
-
-		String sign_id;
-		if (data->debug) {
-			sign_id = data->preset->get("application/code_sign_identity_debug").operator String().is_empty() ? "iPhone Developer" : data->preset->get("application/code_sign_identity_debug");
-		} else {
-			sign_id = data->preset->get("application/code_sign_identity_release").operator String().is_empty() ? "iPhone Distribution" : data->preset->get("application/code_sign_identity_release");
-		}
-
-		List<String> codesign_args;
-		codesign_args.push_back("-f");
-		codesign_args.push_back("-s");
-		codesign_args.push_back(sign_id);
-		codesign_args.push_back(p_file);
-		String str;
-		Error err = OS::get_singleton()->execute("codesign", codesign_args, &str, nullptr, true);
-		print_verbose("codesign (" + p_file + "):\n" + str);
-
-		return err;
-	}
-	return OK;
-}
-
-struct PbxId {
-private:
-	static char _hex_char(uint8_t four_bits) {
-		if (four_bits < 10) {
-			return ('0' + four_bits);
-		}
-		return 'A' + (four_bits - 10);
-	}
-
-	static String _hex_pad(uint32_t num) {
-		Vector<char> ret;
-		ret.resize(sizeof(num) * 2);
-		for (uint64_t i = 0; i < sizeof(num) * 2; ++i) {
-			uint8_t four_bits = (num >> (sizeof(num) * 8 - (i + 1) * 4)) & 0xF;
-			ret.write[i] = _hex_char(four_bits);
-		}
-		return String::utf8(ret.ptr(), ret.size());
-	}
-
-public:
-	uint32_t high_bits;
-	uint32_t mid_bits;
-	uint32_t low_bits;
-
-	String str() const {
-		return _hex_pad(high_bits) + _hex_pad(mid_bits) + _hex_pad(low_bits);
-	}
-
-	PbxId &operator++() {
-		low_bits++;
-		if (!low_bits) {
-			mid_bits++;
-			if (!mid_bits) {
-				high_bits++;
-			}
-		}
-
-		return *this;
-	}
-};
-
-struct ExportLibsData {
-	Vector<String> lib_paths;
-	String dest_dir;
-};
-
-void EditorExportPlatformIOS::_check_xcframework_content(const String &p_path, int &r_total_libs, int &r_static_libs, int &r_dylibs, int &r_frameworks) const {
-	Ref<PList> plist;
-	plist.instantiate();
-	plist->load_file(p_path.path_join("Info.plist"));
-	Ref<PListNode> root_node = plist->get_root();
-	if (root_node.is_null()) {
-		return;
-	}
-	Dictionary root = root_node->get_value();
-	if (!root.has("AvailableLibraries")) {
-		return;
-	}
-	Ref<PListNode> libs_node = root["AvailableLibraries"];
-	if (libs_node.is_null()) {
-		return;
-	}
-	Array libs = libs_node->get_value();
-	r_total_libs = libs.size();
-	for (int j = 0; j < libs.size(); j++) {
-		Ref<PListNode> lib_node = libs[j];
-		if (lib_node.is_null()) {
-			return;
-		}
-		Dictionary lib = lib_node->get_value();
-		if (lib.has("BinaryPath")) {
-			Ref<PListNode> path_node = lib["BinaryPath"];
-			if (path_node.is_valid()) {
-				String path = path_node->get_value();
-				if (path.ends_with(".a")) {
-					r_static_libs++;
-				}
-				if (path.ends_with(".dylib")) {
-					r_dylibs++;
-				}
-				if (path.ends_with(".framework")) {
-					r_frameworks++;
-				}
-			}
-		}
-	}
-}
-
-Error EditorExportPlatformIOS::_convert_to_framework(const String &p_source, const String &p_destination, const String &p_id) const {
-	print_line("Converting to .framework", p_source, " -> ", p_destination);
-
-	Ref<DirAccess> da = DirAccess::create_for_path(p_source);
-	if (da.is_null()) {
-		return ERR_CANT_OPEN;
-	}
-
-	Ref<DirAccess> filesystem_da = DirAccess::create(DirAccess::ACCESS_FILESYSTEM);
-	if (filesystem_da.is_null()) {
-		return ERR_CANT_OPEN;
-	}
-
-	if (!filesystem_da->dir_exists(p_destination)) {
-		Error make_dir_err = filesystem_da->make_dir_recursive(p_destination);
-		if (make_dir_err) {
-			return make_dir_err;
-		}
-	}
-
-	String asset = p_source.ends_with("/") ? p_source.left(p_source.length() - 1) : p_source;
-	if (asset.ends_with(".xcframework")) {
-		Ref<PList> plist;
-		plist.instantiate();
-		plist->load_file(p_source.path_join("Info.plist"));
-		Ref<PListNode> root_node = plist->get_root();
-		if (root_node.is_null()) {
-			return ERR_CANT_OPEN;
-		}
-		Dictionary root = root_node->get_value();
-		if (!root.has("AvailableLibraries")) {
-			return ERR_CANT_OPEN;
-		}
-		Ref<PListNode> libs_node = root["AvailableLibraries"];
-		if (libs_node.is_null()) {
-			return ERR_CANT_OPEN;
-		}
-		Array libs = libs_node->get_value();
-		for (int j = 0; j < libs.size(); j++) {
-			Ref<PListNode> lib_node = libs[j];
-			if (lib_node.is_null()) {
-				return ERR_CANT_OPEN;
-			}
-			Dictionary lib = lib_node->get_value();
-			if (lib.has("BinaryPath") && lib.has("LibraryPath") && lib.has("LibraryIdentifier")) {
-				Ref<PListNode> bpath_node = lib["BinaryPath"];
-				Ref<PListNode> lpath_node = lib["LibraryPath"];
-				Ref<PListNode> lid_node = lib["LibraryIdentifier"];
-				if (bpath_node.is_valid() && lpath_node.is_valid() && lid_node.is_valid()) {
-					String binary_path = bpath_node->get_value();
-					String library_identifier = lid_node->get_value();
-
-					String file_name = binary_path.get_basename().get_file();
-					String framework_name = file_name + ".framework";
-
-					bpath_node->data_string = framework_name.utf8();
-					lpath_node->data_string = framework_name.utf8();
-					if (!filesystem_da->dir_exists(p_destination.path_join(library_identifier))) {
-						filesystem_da->make_dir_recursive(p_destination.path_join(library_identifier));
-					}
-					_convert_to_framework(p_source.path_join(library_identifier).path_join(binary_path), p_destination.path_join(library_identifier).path_join(framework_name), p_id);
-					if (lib.has("DebugSymbolsPath")) {
-						Ref<PListNode> dpath_node = lib["DebugSymbolsPath"];
-						if (dpath_node.is_valid()) {
-							String dpath = dpath_node->get_value();
-							if (da->dir_exists(p_source.path_join(library_identifier).path_join(dpath))) {
-								da->copy_dir(p_source.path_join(library_identifier).path_join(dpath), p_destination.path_join(library_identifier).path_join("dSYMs"));
-							}
-						}
-					}
-				}
-			}
-		}
-		String info_plist = plist->save_text();
-
-		Ref<FileAccess> f = FileAccess::open(p_destination.path_join("Info.plist"), FileAccess::WRITE);
-		if (f.is_valid()) {
-			f->store_string(info_plist);
-		}
-	} else {
-		String file_name = p_destination.get_basename().get_file();
-		String framework_name = file_name + ".framework";
-
-		da->copy(p_source, p_destination.path_join(file_name));
-
-		// Performing `install_name_tool -id @rpath/{name}.framework/{name} ./{name}` on dylib
-		{
-			List<String> install_name_args;
-			install_name_args.push_back("-id");
-			install_name_args.push_back(String("@rpath").path_join(framework_name).path_join(file_name));
-			install_name_args.push_back(p_destination.path_join(file_name));
-
-			OS::get_singleton()->execute("install_name_tool", install_name_args);
-		}
-
-		// Creating Info.plist
-		{
-			String lib_clean_name = file_name;
-			for (int i = 0; i < lib_clean_name.length(); i++) {
-				if (!is_ascii_alphanumeric_char(lib_clean_name[i]) && lib_clean_name[i] != '.' && lib_clean_name[i] != '-') {
-					lib_clean_name[i] = '-';
-				}
-			}
-			String info_plist_format = "<?xml version=\"1.0\" encoding=\"UTF-8\"?>\n"
-									   "<!DOCTYPE plist PUBLIC \"-//Apple//DTD PLIST 1.0//EN\" \"http://www.apple.com/DTDs/PropertyList-1.0.dtd\">\n"
-									   "<plist version=\"1.0\">\n"
-									   "  <dict>\n"
-									   "    <key>CFBundleShortVersionString</key>\n"
-									   "    <string>1.0</string>\n"
-									   "    <key>CFBundleIdentifier</key>\n"
-									   "    <string>$id.framework.$cl_name</string>\n"
-									   "    <key>CFBundleName</key>\n"
-									   "    <string>$name</string>\n"
-									   "    <key>CFBundleExecutable</key>\n"
-									   "    <string>$name</string>\n"
-									   "    <key>DTPlatformName</key>\n"
-									   "    <string>iphoneos</string>\n"
-									   "    <key>CFBundleInfoDictionaryVersion</key>\n"
-									   "    <string>6.0</string>\n"
-									   "    <key>CFBundleVersion</key>\n"
-									   "    <string>1</string>\n"
-									   "    <key>CFBundlePackageType</key>\n"
-									   "    <string>FMWK</string>\n"
-									   "    <key>MinimumOSVersion</key>\n"
-									   "    <string>12.0</string>\n"
-									   "  </dict>\n"
-									   "</plist>";
-
-			String info_plist = info_plist_format.replace("$id", p_id).replace("$name", file_name).replace("$cl_name", lib_clean_name);
-
-			Ref<FileAccess> f = FileAccess::open(p_destination.path_join("Info.plist"), FileAccess::WRITE);
-			if (f.is_valid()) {
-				f->store_string(info_plist);
-			}
-		}
-	}
-
-	return OK;
-}
-
-void EditorExportPlatformIOS::_add_assets_to_project(const String &p_out_dir, const Ref<EditorExportPreset> &p_preset, Vector<uint8_t> &p_project_data, const Vector<IOSExportAsset> &p_additional_assets) {
-	// that is just a random number, we just need Godot IDs not to clash with
-	// existing IDs in the project.
-	PbxId current_id = { 0x58938401, 0, 0 };
-	String pbx_files;
-	String pbx_frameworks_build;
-	String pbx_frameworks_refs;
-	String pbx_resources_build;
-	String pbx_resources_refs;
-	String pbx_embeded_frameworks;
-
-	const String file_info_format = String("$build_id = {isa = PBXBuildFile; fileRef = $ref_id; };\n") +
-			"$ref_id = {isa = PBXFileReference; lastKnownFileType = $file_type; name = \"$name\"; path = \"$file_path\"; sourceTree = \"<group>\"; };\n";
-
-	for (int i = 0; i < p_additional_assets.size(); ++i) {
-		String additional_asset_info_format = file_info_format;
-
-		String build_id = (++current_id).str();
-		String ref_id = (++current_id).str();
-		String framework_id = "";
-
-		const IOSExportAsset &asset = p_additional_assets[i];
-
-		String type;
-		if (asset.exported_path.ends_with(".framework")) {
-			if (asset.should_embed) {
-				additional_asset_info_format += "$framework_id = {isa = PBXBuildFile; fileRef = $ref_id; settings = {ATTRIBUTES = (CodeSignOnCopy, ); }; };\n";
-				framework_id = (++current_id).str();
-				pbx_embeded_frameworks += framework_id + ",\n";
-			}
-
-			type = "wrapper.framework";
-		} else if (asset.exported_path.ends_with(".xcframework")) {
-			int total_libs = 0;
-			int static_libs = 0;
-			int dylibs = 0;
-			int frameworks = 0;
-			_check_xcframework_content(p_out_dir.path_join(asset.exported_path), total_libs, static_libs, dylibs, frameworks);
-			if (asset.should_embed && static_libs != total_libs) {
-				additional_asset_info_format += "$framework_id = {isa = PBXBuildFile; fileRef = $ref_id; settings = {ATTRIBUTES = (CodeSignOnCopy, ); }; };\n";
-				framework_id = (++current_id).str();
-				pbx_embeded_frameworks += framework_id + ",\n";
-			}
-
-			type = "wrapper.xcframework";
-		} else if (asset.exported_path.ends_with(".dylib")) {
-			type = "compiled.mach-o.dylib";
-		} else if (asset.exported_path.ends_with(".a")) {
-			type = "archive.ar";
-		} else {
-			type = "file";
-		}
-
-		String &pbx_build = asset.is_framework ? pbx_frameworks_build : pbx_resources_build;
-		String &pbx_refs = asset.is_framework ? pbx_frameworks_refs : pbx_resources_refs;
-
-		if (pbx_build.length() > 0) {
-			pbx_build += ",\n";
-			pbx_refs += ",\n";
-		}
-		pbx_build += build_id;
-		pbx_refs += ref_id;
-
-		Dictionary format_dict;
-		format_dict["build_id"] = build_id;
-		format_dict["ref_id"] = ref_id;
-		format_dict["name"] = asset.exported_path.get_file();
-		format_dict["file_path"] = asset.exported_path;
-		format_dict["file_type"] = type;
-		if (framework_id.length() > 0) {
-			format_dict["framework_id"] = framework_id;
-		}
-		pbx_files += additional_asset_info_format.format(format_dict, "$_");
-	}
-
-	// Note, frameworks like gamekit are always included in our project.pbxprof file
-	// even if turned off in capabilities.
-
-	String str = String::utf8((const char *)p_project_data.ptr(), p_project_data.size());
-	str = str.replace("$additional_pbx_files", pbx_files);
-	str = str.replace("$additional_pbx_frameworks_build", pbx_frameworks_build);
-	str = str.replace("$additional_pbx_frameworks_refs", pbx_frameworks_refs);
-	str = str.replace("$additional_pbx_resources_build", pbx_resources_build);
-	str = str.replace("$additional_pbx_resources_refs", pbx_resources_refs);
-	str = str.replace("$pbx_embeded_frameworks", pbx_embeded_frameworks);
-
-	CharString cs = str.utf8();
-	p_project_data.resize(cs.size() - 1);
-	for (int i = 0; i < cs.size() - 1; i++) {
-		p_project_data.write[i] = cs[i];
-	}
-}
-
-Error EditorExportPlatformIOS::_copy_asset(const Ref<EditorExportPreset> &p_preset, const String &p_out_dir, const String &p_asset, const String *p_custom_file_name, bool p_is_framework, bool p_should_embed, Vector<IOSExportAsset> &r_exported_assets) {
-	String binary_name = p_out_dir.get_file().get_basename();
-
-	Ref<DirAccess> da = DirAccess::create_for_path(p_asset);
-	if (da.is_null()) {
-		ERR_FAIL_V_MSG(ERR_CANT_CREATE, "Can't open directory: " + p_asset + ".");
-	}
-	bool file_exists = da->file_exists(p_asset);
-	bool dir_exists = da->dir_exists(p_asset);
-	if (!file_exists && !dir_exists) {
-		return ERR_FILE_NOT_FOUND;
-	}
-
-	String base_dir = p_asset.get_base_dir().replace("res://", "").replace(".godot/mono/temp/bin/", "");
-	String asset = p_asset.ends_with("/") ? p_asset.left(p_asset.length() - 1) : p_asset;
-	String destination_dir;
-	String destination;
-	String asset_path;
-
-	Ref<DirAccess> filesystem_da = DirAccess::create(DirAccess::ACCESS_FILESYSTEM);
-	ERR_FAIL_COND_V_MSG(filesystem_da.is_null(), ERR_CANT_CREATE, "Cannot create DirAccess for path '" + p_out_dir + "'.");
-
-	if (p_is_framework && asset.ends_with(".dylib")) {
-		// For iOS we need to turn .dylib into .framework
-		// to be able to send application to AppStore
-		asset_path = String("dylibs").path_join(base_dir);
-
-		String file_name;
-
-		if (!p_custom_file_name) {
-			file_name = p_asset.get_basename().get_file();
-		} else {
-			file_name = *p_custom_file_name;
-		}
-
-		String framework_name = file_name + ".framework";
-
-		asset_path = asset_path.path_join(framework_name);
-		destination_dir = p_out_dir.path_join(asset_path);
-		destination = destination_dir;
-
-		// Convert to framework and copy.
-		Error err = _convert_to_framework(p_asset, destination, p_preset->get("application/bundle_identifier"));
-		if (err) {
-			return err;
-		}
-	} else if (p_is_framework && asset.ends_with(".xcframework")) {
-		// For iOS we need to turn .dylib inside .xcframework
-		// into .framework to be able to send application to AppStore
-
-		int total_libs = 0;
-		int static_libs = 0;
-		int dylibs = 0;
-		int frameworks = 0;
-		_check_xcframework_content(p_asset, total_libs, static_libs, dylibs, frameworks);
-
-		asset_path = String("dylibs").path_join(base_dir);
-		String file_name;
-
-		if (!p_custom_file_name) {
-			file_name = p_asset.get_file();
-		} else {
-			file_name = *p_custom_file_name;
-		}
-
-		asset_path = asset_path.path_join(file_name);
-		destination_dir = p_out_dir.path_join(asset_path);
-		destination = destination_dir;
-
-		if (dylibs > 0) {
-			// Convert to framework and copy.
-			Error err = _convert_to_framework(p_asset, destination, p_preset->get("application/bundle_identifier"));
-			if (err) {
-				return err;
-			}
-		} else {
-			// Copy as is.
-			if (!filesystem_da->dir_exists(destination_dir)) {
-				Error make_dir_err = filesystem_da->make_dir_recursive(destination_dir);
-				if (make_dir_err) {
-					return make_dir_err;
-				}
-			}
-			Error err = dir_exists ? da->copy_dir(p_asset, destination) : da->copy(p_asset, destination);
-			if (err) {
-				return err;
-			}
-		}
-	} else if (p_is_framework && asset.ends_with(".framework")) {
-		// Framework.
-		asset_path = String("dylibs").path_join(base_dir);
-
-		String file_name;
-
-		if (!p_custom_file_name) {
-			file_name = p_asset.get_file();
-		} else {
-			file_name = *p_custom_file_name;
-		}
-
-		asset_path = asset_path.path_join(file_name);
-		destination_dir = p_out_dir.path_join(asset_path);
-		destination = destination_dir;
-
-		// Copy as is.
-		if (!filesystem_da->dir_exists(destination_dir)) {
-			Error make_dir_err = filesystem_da->make_dir_recursive(destination_dir);
-			if (make_dir_err) {
-				return make_dir_err;
-			}
-		}
-		Error err = dir_exists ? da->copy_dir(p_asset, destination) : da->copy(p_asset, destination);
-		if (err) {
-			return err;
-		}
-	} else {
-		// Unknown resource.
-		asset_path = base_dir;
-
-		String file_name;
-
-		if (!p_custom_file_name) {
-			file_name = p_asset.get_file();
-		} else {
-			file_name = *p_custom_file_name;
-		}
-
-		destination_dir = p_out_dir.path_join(asset_path);
-		asset_path = asset_path.path_join(file_name);
-		destination = p_out_dir.path_join(asset_path);
-
-		// Copy as is.
-		if (!filesystem_da->dir_exists(destination_dir)) {
-			Error make_dir_err = filesystem_da->make_dir_recursive(destination_dir);
-			if (make_dir_err) {
-				return make_dir_err;
-			}
-		}
-		Error err = dir_exists ? da->copy_dir(p_asset, destination) : da->copy(p_asset, destination);
-		if (err) {
-			return err;
-		}
-	}
-
-	if (asset_path.ends_with("/")) {
-		asset_path = asset_path.left(asset_path.length() - 1);
-	}
-	IOSExportAsset exported_asset = { binary_name.path_join(asset_path), p_is_framework, p_should_embed };
-	r_exported_assets.push_back(exported_asset);
-
-	return OK;
-}
-
-Error EditorExportPlatformIOS::_export_additional_assets(const Ref<EditorExportPreset> &p_preset, const String &p_out_dir, const Vector<String> &p_assets, bool p_is_framework, bool p_should_embed, Vector<IOSExportAsset> &r_exported_assets) {
-	for (int f_idx = 0; f_idx < p_assets.size(); ++f_idx) {
-		const String &asset = p_assets[f_idx];
-		if (asset.begins_with("res://")) {
-			Error err = _copy_asset(p_preset, p_out_dir, asset, nullptr, p_is_framework, p_should_embed, r_exported_assets);
-			ERR_FAIL_COND_V(err != OK, err);
-		} else if (asset.is_absolute_path() && ProjectSettings::get_singleton()->localize_path(asset).begins_with("res://")) {
-			Error err = _copy_asset(p_preset, p_out_dir, ProjectSettings::get_singleton()->localize_path(asset), nullptr, p_is_framework, p_should_embed, r_exported_assets);
-			ERR_FAIL_COND_V(err != OK, err);
-		} else {
-			// either SDK-builtin or already a part of the export template
-			IOSExportAsset exported_asset = { asset, p_is_framework, p_should_embed };
-			r_exported_assets.push_back(exported_asset);
-		}
-	}
-
-	return OK;
-}
-
-Error EditorExportPlatformIOS::_export_additional_assets(const Ref<EditorExportPreset> &p_preset, const String &p_out_dir, const Vector<SharedObject> &p_libraries, Vector<IOSExportAsset> &r_exported_assets) {
-	Vector<Ref<EditorExportPlugin>> export_plugins = EditorExport::get_singleton()->get_export_plugins();
-	for (int i = 0; i < export_plugins.size(); i++) {
-		Vector<String> linked_frameworks = export_plugins[i]->get_ios_frameworks();
-		Error err = _export_additional_assets(p_preset, p_out_dir, linked_frameworks, true, false, r_exported_assets);
-		ERR_FAIL_COND_V(err, err);
-
-		Vector<String> embedded_frameworks = export_plugins[i]->get_ios_embedded_frameworks();
-		err = _export_additional_assets(p_preset, p_out_dir, embedded_frameworks, true, true, r_exported_assets);
-		ERR_FAIL_COND_V(err, err);
-
-		Vector<String> project_static_libs = export_plugins[i]->get_ios_project_static_libs();
-		for (int j = 0; j < project_static_libs.size(); j++) {
-			project_static_libs.write[j] = project_static_libs[j].get_file(); // Only the file name as it's copied to the project
-		}
-		err = _export_additional_assets(p_preset, p_out_dir, project_static_libs, true, false, r_exported_assets);
-		ERR_FAIL_COND_V(err, err);
-
-		Vector<String> ios_bundle_files = export_plugins[i]->get_ios_bundle_files();
-		err = _export_additional_assets(p_preset, p_out_dir, ios_bundle_files, false, false, r_exported_assets);
-		ERR_FAIL_COND_V(err, err);
-	}
-
-	Vector<String> library_paths;
-	for (int i = 0; i < p_libraries.size(); ++i) {
-		library_paths.push_back(p_libraries[i].path);
-	}
-	Error err = _export_additional_assets(p_preset, p_out_dir, library_paths, true, true, r_exported_assets);
-	ERR_FAIL_COND_V(err, err);
-
-	return OK;
-}
-
-Vector<String> EditorExportPlatformIOS::_get_preset_architectures(const Ref<EditorExportPreset> &p_preset) const {
-	Vector<ExportArchitecture> all_archs = _get_supported_architectures();
-	Vector<String> enabled_archs;
-	for (int i = 0; i < all_archs.size(); ++i) {
-		bool is_enabled = p_preset->get("architectures/" + all_archs[i].name);
-		if (is_enabled) {
-			enabled_archs.push_back(all_archs[i].name);
-		}
-	}
-	return enabled_archs;
-}
-
-Error EditorExportPlatformIOS::_export_ios_plugins(const Ref<EditorExportPreset> &p_preset, IOSConfigData &p_config_data, const String &dest_dir, Vector<IOSExportAsset> &r_exported_assets, bool p_debug) {
-	String plugin_definition_cpp_code;
-	String plugin_initialization_cpp_code;
-	String plugin_deinitialization_cpp_code;
-
-	Vector<String> plugin_linked_dependencies;
-	Vector<String> plugin_embedded_dependencies;
-	Vector<String> plugin_files;
-
-	Vector<PluginConfigIOS> enabled_plugins = get_enabled_plugins(p_preset);
-
-	Vector<String> added_linked_dependenciy_names;
-	Vector<String> added_embedded_dependenciy_names;
-	HashMap<String, String> plist_values;
-
-	HashSet<String> plugin_linker_flags;
-
-	Error err;
-
-	for (int i = 0; i < enabled_plugins.size(); i++) {
-		PluginConfigIOS plugin = enabled_plugins[i];
-
-		// Export plugin binary.
-		String plugin_main_binary = PluginConfigIOS::get_plugin_main_binary(plugin, p_debug);
-		String plugin_binary_result_file = plugin.binary.get_file();
-		// We shouldn't embed .xcframework that contains static libraries.
-		// Static libraries are not embedded anyway.
-		err = _copy_asset(p_preset, dest_dir, plugin_main_binary, &plugin_binary_result_file, true, false, r_exported_assets);
-		ERR_FAIL_COND_V(err != OK, err);
-
-		// Adding dependencies.
-		// Use separate container for names to check for duplicates.
-		for (int j = 0; j < plugin.linked_dependencies.size(); j++) {
-			String dependency = plugin.linked_dependencies[j];
-			String name = dependency.get_file();
-
-			if (added_linked_dependenciy_names.has(name)) {
-				continue;
-			}
-
-			added_linked_dependenciy_names.push_back(name);
-			plugin_linked_dependencies.push_back(dependency);
-		}
-
-		for (int j = 0; j < plugin.system_dependencies.size(); j++) {
-			String dependency = plugin.system_dependencies[j];
-			String name = dependency.get_file();
-
-			if (added_linked_dependenciy_names.has(name)) {
-				continue;
-			}
-
-			added_linked_dependenciy_names.push_back(name);
-			plugin_linked_dependencies.push_back(dependency);
-		}
-
-		for (int j = 0; j < plugin.embedded_dependencies.size(); j++) {
-			String dependency = plugin.embedded_dependencies[j];
-			String name = dependency.get_file();
-
-			if (added_embedded_dependenciy_names.has(name)) {
-				continue;
-			}
-
-			added_embedded_dependenciy_names.push_back(name);
-			plugin_embedded_dependencies.push_back(dependency);
-		}
-
-		plugin_files.append_array(plugin.files_to_copy);
-
-		// Capabilities
-		// Also checking for duplicates.
-		for (int j = 0; j < plugin.capabilities.size(); j++) {
-			String capability = plugin.capabilities[j];
-
-			if (p_config_data.capabilities.has(capability)) {
-				continue;
-			}
-
-			p_config_data.capabilities.push_back(capability);
-		}
-
-		// Linker flags
-		// Checking duplicates
-		for (int j = 0; j < plugin.linker_flags.size(); j++) {
-			String linker_flag = plugin.linker_flags[j];
-			plugin_linker_flags.insert(linker_flag);
-		}
-
-		// Plist
-		// Using hash map container to remove duplicates
-
-		for (const KeyValue<String, PluginConfigIOS::PlistItem> &E : plugin.plist) {
-			String key = E.key;
-			const PluginConfigIOS::PlistItem &item = E.value;
-
-			String value;
-
-			switch (item.type) {
-				case PluginConfigIOS::PlistItemType::STRING_INPUT: {
-					String preset_name = "plugins_plist/" + key;
-					String input_value = p_preset->get(preset_name);
-					value = "<string>" + input_value + "</string>";
-				} break;
-				default:
-					value = item.value;
-					break;
-			}
-
-			if (key.is_empty() || value.is_empty()) {
-				continue;
-			}
-
-			String plist_key = "<key>" + key + "</key>";
-
-			plist_values[plist_key] = value;
-		}
-
-		// CPP Code
-		String definition_comment = "// Plugin: " + plugin.name + "\n";
-		String initialization_method = plugin.initialization_method + "();\n";
-		String deinitialization_method = plugin.deinitialization_method + "();\n";
-
-		plugin_definition_cpp_code += definition_comment +
-				"extern void " + initialization_method +
-				"extern void " + deinitialization_method + "\n";
-
-		plugin_initialization_cpp_code += "\t" + initialization_method;
-		plugin_deinitialization_cpp_code += "\t" + deinitialization_method;
-
-		if (plugin.use_swift_runtime) {
-			p_config_data.use_swift_runtime = true;
-		}
-	}
-
-	// Updating `Info.plist`
-	{
-		for (const KeyValue<String, String> &E : plist_values) {
-			String key = E.key;
-			String value = E.value;
-
-			if (key.is_empty() || value.is_empty()) {
-				continue;
-			}
-
-			p_config_data.plist_content += key + value + "\n";
-		}
-	}
-
-	// Export files
-	{
-		// Export linked plugin dependency
-		err = _export_additional_assets(p_preset, dest_dir, plugin_linked_dependencies, true, false, r_exported_assets);
-		ERR_FAIL_COND_V(err != OK, err);
-
-		// Export embedded plugin dependency
-		err = _export_additional_assets(p_preset, dest_dir, plugin_embedded_dependencies, true, true, r_exported_assets);
-		ERR_FAIL_COND_V(err != OK, err);
-
-		// Export plugin files
-		err = _export_additional_assets(p_preset, dest_dir, plugin_files, false, false, r_exported_assets);
-		ERR_FAIL_COND_V(err != OK, err);
-	}
-
-	// Update CPP
-	{
-		Dictionary plugin_format;
-		plugin_format["definition"] = plugin_definition_cpp_code;
-		plugin_format["initialization"] = plugin_initialization_cpp_code;
-		plugin_format["deinitialization"] = plugin_deinitialization_cpp_code;
-
-		String plugin_cpp_code = "\n// Redot Plugins\n"
-								 "void godot_ios_plugins_initialize();\n"
-								 "void godot_ios_plugins_deinitialize();\n"
-								 "// Exported Plugins\n\n"
-								 "$definition"
-								 "// Use Plugins\n"
-								 "void godot_ios_plugins_initialize() {\n"
-								 "$initialization"
-								 "}\n\n"
-								 "void godot_ios_plugins_deinitialize() {\n"
-								 "$deinitialization"
-								 "}\n";
-
-		p_config_data.cpp_code += plugin_cpp_code.format(plugin_format, "$_");
-	}
-
-	// Update Linker Flag Values
-	{
-		String result_linker_flags = " ";
-		for (const String &E : plugin_linker_flags) {
-			const String &flag = E;
-
-			if (flag.length() == 0) {
-				continue;
-			}
-
-			if (result_linker_flags.length() > 0) {
-				result_linker_flags += ' ';
-			}
-
-			result_linker_flags += flag;
-		}
-		result_linker_flags = result_linker_flags.replace("\"", "\\\"");
-		p_config_data.linker_flags += result_linker_flags;
-	}
-
-	return OK;
-}
-
-Error EditorExportPlatformIOS::export_project(const Ref<EditorExportPreset> &p_preset, bool p_debug, const String &p_path, BitField<EditorExportPlatform::DebugFlags> p_flags) {
-	return _export_project_helper(p_preset, p_debug, p_path, p_flags, false);
-}
-
-Error EditorExportPlatformIOS::_export_project_helper(const Ref<EditorExportPreset> &p_preset, bool p_debug, const String &p_path, BitField<EditorExportPlatform::DebugFlags> p_flags, bool p_oneclick) {
-	ExportNotifier notifier(*this, p_preset, p_debug, p_path, p_flags);
-
-	const String dest_dir = p_path.get_base_dir() + "/";
-	const String binary_name = p_path.get_file().get_basename();
-	const String binary_dir = dest_dir + binary_name;
-
-	if (!DirAccess::exists(dest_dir)) {
-		add_message(EXPORT_MESSAGE_ERROR, TTR("Export"), vformat(TTR("Target folder does not exist or is inaccessible: \"%s\""), dest_dir));
-		return ERR_FILE_BAD_PATH;
-	}
-
-	bool export_project_only = p_preset->get("application/export_project_only");
-	if (p_oneclick) {
-		export_project_only = false; // Skip for one-click deploy.
-	}
-
-	EditorProgress ep("export", export_project_only ? TTR("Exporting for iOS (Project Files Only)") : TTR("Exporting for iOS"), export_project_only ? 2 : 5, true);
-
-	String team_id = p_preset->get("application/app_store_team_id");
-	ERR_FAIL_COND_V_MSG(team_id.length() == 0, ERR_CANT_OPEN, "App Store Team ID not specified - cannot configure the project.");
-
-	String src_pkg_name;
-	if (p_debug) {
-		src_pkg_name = p_preset->get("custom_template/debug");
-	} else {
-		src_pkg_name = p_preset->get("custom_template/release");
-	}
-
-	if (src_pkg_name.is_empty()) {
-		String err;
-		src_pkg_name = find_export_template("ios.zip", &err);
-		if (src_pkg_name.is_empty()) {
-			add_message(EXPORT_MESSAGE_ERROR, TTR("Prepare Templates"), TTR("Export template not found."));
-			return ERR_FILE_NOT_FOUND;
-		}
-	}
-
-	{
-		bool delete_old = p_preset->get("application/delete_old_export_files_unconditionally");
-		Ref<DirAccess> da = DirAccess::create(DirAccess::ACCESS_FILESYSTEM);
-		if (da.is_valid()) {
-			String current_dir = da->get_current_dir();
-
-			// Remove leftovers from last export so they don't interfere in case some files are no longer needed.
-			if (da->change_dir(binary_dir + ".xcodeproj") == OK) {
-				// Check directory content before deleting.
-				int expected_files = 0;
-				int total_files = 0;
-				if (!delete_old) {
-					da->list_dir_begin();
-					for (String n = da->get_next(); !n.is_empty(); n = da->get_next()) {
-						if (!n.begins_with(".")) { // Ignore ".", ".." and hidden files.
-							if (da->current_is_dir()) {
-								if (n == "xcshareddata" || n == "project.xcworkspace") {
-									expected_files++;
-								}
-							} else {
-								if (n == "project.pbxproj") {
-									expected_files++;
-								}
-							}
-							total_files++;
-						}
-					}
-					da->list_dir_end();
-				}
-				if ((total_files == 0) || (expected_files >= Math::floor(total_files * 0.8))) {
-					da->erase_contents_recursive();
-				} else {
-					add_message(EXPORT_MESSAGE_ERROR, TTR("Export"), vformat(TTR("Unexpected files found in the export destination directory \"%s.xcodeproj\", delete it manually or select another destination."), binary_dir));
-					return ERR_CANT_CREATE;
-				}
-			}
-			da->change_dir(current_dir);
-
-			if (da->change_dir(binary_dir) == OK) {
-				// Check directory content before deleting.
-				int expected_files = 0;
-				int total_files = 0;
-				if (!delete_old) {
-					da->list_dir_begin();
-					for (String n = da->get_next(); !n.is_empty(); n = da->get_next()) {
-						if (!n.begins_with(".")) { // Ignore ".", ".." and hidden files.
-							if (da->current_is_dir()) {
-								if (n == "dylibs" || n == "Images.xcassets" || n.ends_with(".lproj") || n == "godot-publish-dotnet" || n.ends_with(".xcframework") || n.ends_with(".framework")) {
-									expected_files++;
-								}
-							} else {
-								if (n == binary_name + "-Info.plist" || n == binary_name + ".entitlements" || n == "Launch Screen.storyboard" || n == "export_options.plist" || n.begins_with("dummy.") || n.ends_with(".gdip")) {
-									expected_files++;
-								}
-							}
-							total_files++;
-						}
-					}
-					da->list_dir_end();
-				}
-				if ((total_files == 0) || (expected_files >= Math::floor(total_files * 0.8))) {
-					da->erase_contents_recursive();
-				} else {
-					add_message(EXPORT_MESSAGE_ERROR, TTR("Export"), vformat(TTR("Unexpected files found in the export destination directory \"%s\", delete it manually or select another destination."), binary_dir));
-					return ERR_CANT_CREATE;
-				}
-			}
-			da->change_dir(current_dir);
-
-			if (!da->dir_exists(binary_dir)) {
-				Error err = da->make_dir(binary_dir);
-				if (err != OK) {
-					add_message(EXPORT_MESSAGE_ERROR, TTR("Export"), vformat(TTR("Failed to create the directory: \"%s\""), binary_dir));
-					return err;
-				}
-			}
-		}
-	}
-
-	if (ep.step("Making .pck", 0)) {
-		return ERR_SKIP;
-	}
-	String pack_path = binary_dir + ".pck";
-	Vector<SharedObject> libraries;
-	Error err = save_pack(p_preset, p_debug, pack_path, &libraries);
-	if (err) {
-		// Message is supplied by the subroutine method.
-		return err;
-	}
-
-	if (ep.step("Extracting and configuring Xcode project", 1)) {
-		return ERR_SKIP;
-	}
-
-	String library_to_use = "libgodot.ios." + String(p_debug ? "debug" : "release") + ".xcframework";
-
-	print_line("Static framework: " + library_to_use);
-	String pkg_name;
-	if (String(get_project_setting(p_preset, "application/config/name")) != "") {
-		pkg_name = String(get_project_setting(p_preset, "application/config/name"));
-	} else {
-		pkg_name = "Unnamed";
-	}
-
-	bool found_library = false;
-
-	const String project_file = "godot_ios.xcodeproj/project.pbxproj";
-	HashSet<String> files_to_parse;
-	files_to_parse.insert("godot_ios/godot_ios-Info.plist");
-	files_to_parse.insert(project_file);
-	files_to_parse.insert("godot_ios/export_options.plist");
-	files_to_parse.insert("godot_ios/dummy.cpp");
-	files_to_parse.insert("godot_ios.xcodeproj/project.xcworkspace/contents.xcworkspacedata");
-	files_to_parse.insert("godot_ios.xcodeproj/xcshareddata/xcschemes/godot_ios.xcscheme");
-	files_to_parse.insert("godot_ios/godot_ios.entitlements");
-	files_to_parse.insert("godot_ios/Launch Screen.storyboard");
-	files_to_parse.insert("PrivacyInfo.xcprivacy");
-
-	IOSConfigData config_data = {
-		pkg_name,
-		binary_name,
-		_get_additional_plist_content(),
-		String(" ").join(_get_preset_architectures(p_preset)),
-		_get_linker_flags(),
-		_get_cpp_code(),
-		"",
-		"",
-		"",
-		"",
-		Vector<String>(),
-		false
-	};
-
-	config_data.plist_content += p_preset->get("application/additional_plist_content").operator String() + "\n";
-
-	Vector<IOSExportAsset> assets;
-
-	Ref<DirAccess> tmp_app_path = DirAccess::create_for_path(dest_dir);
-	if (tmp_app_path.is_null()) {
-		add_message(EXPORT_MESSAGE_ERROR, TTR("Prepare Templates"), vformat(TTR("Could not create and open the directory: \"%s\""), dest_dir));
-		return ERR_CANT_CREATE;
-	}
-
-	print_line("Unzipping...");
-	Ref<FileAccess> io_fa;
-	zlib_filefunc_def io = zipio_create_io(&io_fa);
-	unzFile src_pkg_zip = unzOpen2(src_pkg_name.utf8().get_data(), &io);
-	if (!src_pkg_zip) {
-		add_message(EXPORT_MESSAGE_ERROR, TTR("Prepare Templates"), TTR("Could not open export template (not a zip file?): \"%s\".", src_pkg_name));
-		return ERR_CANT_OPEN;
-	}
-
-	err = _export_ios_plugins(p_preset, config_data, binary_dir, assets, p_debug);
-	if (err != OK) {
-		// TODO: Improve error reporting by using `add_message` throughout all methods called via `_export_ios_plugins`.
-		// For now a generic top level message would be fine, but we're ought to use proper reporting here instead of
-		// just fail macros and non-descriptive error return values.
-		add_message(EXPORT_MESSAGE_ERROR, TTR("iOS Plugins"), vformat(TTR("Failed to export iOS plugins with code %d. Please check the output log."), err));
-		return err;
-	}
-
-	//export rest of the files
-	int ret = unzGoToFirstFile(src_pkg_zip);
-	Vector<uint8_t> project_file_data;
-	while (ret == UNZ_OK) {
-#if defined(MACOS_ENABLED) || defined(LINUXBSD_ENABLED)
-		bool is_execute = false;
-#endif
-
-		//get filename
-		unz_file_info info;
-		char fname[16384];
-		ret = unzGetCurrentFileInfo(src_pkg_zip, &info, fname, 16384, nullptr, 0, nullptr, 0);
-		if (ret != UNZ_OK) {
-			break;
-		}
-
-		String file = String::utf8(fname);
-
-		print_line("READ: " + file);
-		Vector<uint8_t> data;
-		data.resize(info.uncompressed_size);
-
-		//read
-		unzOpenCurrentFile(src_pkg_zip);
-		unzReadCurrentFile(src_pkg_zip, data.ptrw(), data.size());
-		unzCloseCurrentFile(src_pkg_zip);
-
-		//write
-
-		if (files_to_parse.has(file)) {
-			_fix_config_file(p_preset, data, config_data, p_debug);
-		} else if (file.begins_with("libgodot.ios")) {
-			if (!file.begins_with(library_to_use) || file.ends_with(String("/empty"))) {
-				ret = unzGoToNextFile(src_pkg_zip);
-				continue; //ignore!
-			}
-			found_library = true;
-#if defined(MACOS_ENABLED) || defined(LINUXBSD_ENABLED)
-			is_execute = true;
-#endif
-			file = file.replace(library_to_use, binary_name + ".xcframework");
-		}
-
-		if (file == project_file) {
-			project_file_data = data;
-		}
-
-		///@TODO need to parse logo files
-
-		if (data.size() > 0) {
-			file = file.replace("godot_ios", binary_name);
-
-			print_line("ADDING: " + file + " size: " + itos(data.size()));
-
-			/* write it into our folder structure */
-			file = dest_dir + file;
-
-			/* make sure this folder exists */
-			String dir_name = file.get_base_dir();
-			if (!tmp_app_path->dir_exists(dir_name)) {
-				print_line("Creating " + dir_name);
-				Error dir_err = tmp_app_path->make_dir_recursive(dir_name);
-				if (dir_err) {
-					unzClose(src_pkg_zip);
-					add_message(EXPORT_MESSAGE_ERROR, TTR("Export"), vformat(TTR("Could not create a directory at path \"%s\"."), dir_name));
-					return ERR_CANT_CREATE;
-				}
-			}
-
-			/* write the file */
-			{
-				Ref<FileAccess> f = FileAccess::open(file, FileAccess::WRITE);
-				if (f.is_null()) {
-					unzClose(src_pkg_zip);
-					add_message(EXPORT_MESSAGE_ERROR, TTR("Export"), vformat(TTR("Could not write to a file at path \"%s\"."), file));
-					return ERR_CANT_CREATE;
-				};
-				f->store_buffer(data.ptr(), data.size());
-			}
-
-#if defined(MACOS_ENABLED) || defined(LINUXBSD_ENABLED)
-			if (is_execute) {
-				// we need execute rights on this file
-				chmod(file.utf8().get_data(), 0755);
-			}
-#endif
-		}
-
-		ret = unzGoToNextFile(src_pkg_zip);
-	}
-
-	// We're done with our source zip.
-	unzClose(src_pkg_zip);
-
-	if (!found_library) {
-		add_message(EXPORT_MESSAGE_ERROR, TTR("Export"), vformat(TTR("Requested template library '%s' not found. It might be missing from your template archive."), library_to_use));
-		return ERR_FILE_NOT_FOUND;
-	}
-
-	Dictionary appnames = get_project_setting(p_preset, "application/config/name_localized");
-	Dictionary camera_usage_descriptions = p_preset->get("privacy/camera_usage_description_localized");
-	Dictionary microphone_usage_descriptions = p_preset->get("privacy/microphone_usage_description_localized");
-	Dictionary photolibrary_usage_descriptions = p_preset->get("privacy/photolibrary_usage_description_localized");
-
-	Vector<String> translations = get_project_setting(p_preset, "internationalization/locale/translations");
-	if (translations.size() > 0) {
-		{
-			String fname = binary_dir + "/en.lproj";
-			tmp_app_path->make_dir_recursive(fname);
-			Ref<FileAccess> f = FileAccess::open(fname + "/InfoPlist.strings", FileAccess::WRITE);
-			f->store_line("/* Localized versions of Info.plist keys */");
-			f->store_line("");
-			f->store_line("CFBundleDisplayName = \"" + get_project_setting(p_preset, "application/config/name").operator String() + "\";");
-			f->store_line("NSCameraUsageDescription = \"" + p_preset->get("privacy/camera_usage_description").operator String() + "\";");
-			f->store_line("NSMicrophoneUsageDescription = \"" + p_preset->get("privacy/microphone_usage_description").operator String() + "\";");
-			f->store_line("NSPhotoLibraryUsageDescription = \"" + p_preset->get("privacy/photolibrary_usage_description").operator String() + "\";");
-		}
-
-		HashSet<String> languages;
-		for (const String &E : translations) {
-			Ref<Translation> tr = ResourceLoader::load(E);
-			if (tr.is_valid() && tr->get_locale() != "en") {
-				languages.insert(tr->get_locale());
-			}
-		}
-
-		for (const String &lang : languages) {
-			String fname = binary_dir + "/" + lang + ".lproj";
-			tmp_app_path->make_dir_recursive(fname);
-			Ref<FileAccess> f = FileAccess::open(fname + "/InfoPlist.strings", FileAccess::WRITE);
-			f->store_line("/* Localized versions of Info.plist keys */");
-			f->store_line("");
-			if (appnames.has(lang)) {
-				f->store_line("CFBundleDisplayName = \"" + appnames[lang].operator String() + "\";");
-			}
-			if (camera_usage_descriptions.has(lang)) {
-				f->store_line("NSCameraUsageDescription = \"" + camera_usage_descriptions[lang].operator String() + "\";");
-			}
-			if (microphone_usage_descriptions.has(lang)) {
-				f->store_line("NSMicrophoneUsageDescription = \"" + microphone_usage_descriptions[lang].operator String() + "\";");
-			}
-			if (photolibrary_usage_descriptions.has(lang)) {
-				f->store_line("NSPhotoLibraryUsageDescription = \"" + photolibrary_usage_descriptions[lang].operator String() + "\";");
-			}
-		}
-	}
-
-	// Copy project static libs to the project
-	Vector<Ref<EditorExportPlugin>> export_plugins = EditorExport::get_singleton()->get_export_plugins();
-	for (int i = 0; i < export_plugins.size(); i++) {
-		Vector<String> project_static_libs = export_plugins[i]->get_ios_project_static_libs();
-		for (int j = 0; j < project_static_libs.size(); j++) {
-			const String &static_lib_path = project_static_libs[j];
-			String dest_lib_file_path = dest_dir + static_lib_path.get_file();
-			Error lib_copy_err = tmp_app_path->copy(static_lib_path, dest_lib_file_path);
-			if (lib_copy_err != OK) {
-				add_message(EXPORT_MESSAGE_ERROR, TTR("Export"), vformat(TTR("Could not copy a file at path \"%s\" to \"%s\"."), static_lib_path, dest_lib_file_path));
-				return lib_copy_err;
-			}
-		}
-	}
-
-	String iconset_dir = binary_dir + "/Images.xcassets/AppIcon.appiconset/";
-	err = OK;
-	if (!tmp_app_path->dir_exists(iconset_dir)) {
-		err = tmp_app_path->make_dir_recursive(iconset_dir);
-	}
-	if (err != OK) {
-		add_message(EXPORT_MESSAGE_ERROR, TTR("Export"), vformat(TTR("Could not create a directory at path \"%s\"."), iconset_dir));
-		return err;
-	}
-
-	err = _export_icons(p_preset, iconset_dir);
-	if (err != OK) {
-		// Message is supplied by the subroutine method.
-		return err;
-	}
-
-	{
-		String splash_image_path = binary_dir + "/Images.xcassets/SplashImage.imageset/";
-
-		Ref<DirAccess> launch_screen_da = DirAccess::create(DirAccess::ACCESS_FILESYSTEM);
-		if (launch_screen_da.is_null()) {
-			add_message(EXPORT_MESSAGE_ERROR, TTR("Export"), TTR("Could not access the filesystem."));
-			return ERR_CANT_CREATE;
-		}
-
-		print_line("Exporting launch screen storyboard");
-
-		err = _export_loading_screen_file(p_preset, splash_image_path);
-		if (err != OK) {
-			add_message(EXPORT_MESSAGE_ERROR, TTR("Export"), vformat(TTR("Failed to create a file at path \"%s\" with code %d."), splash_image_path, err));
-		}
-	}
-
-	if (err != OK) {
-		return err;
-	}
-
-	print_line("Exporting additional assets");
-	_export_additional_assets(p_preset, binary_dir, libraries, assets);
-	_add_assets_to_project(dest_dir, p_preset, project_file_data, assets);
-	String project_file_name = binary_dir + ".xcodeproj/project.pbxproj";
-	{
-		Ref<FileAccess> f = FileAccess::open(project_file_name, FileAccess::WRITE);
-		if (f.is_null()) {
-			add_message(EXPORT_MESSAGE_ERROR, TTR("Export"), vformat(TTR("Could not write to a file at path \"%s\"."), project_file_name));
-			return ERR_CANT_CREATE;
-		};
-		f->store_buffer(project_file_data.ptr(), project_file_data.size());
-	}
-
-#ifdef MACOS_ENABLED
-	{
-		if (ep.step("Code-signing dylibs", 2)) {
-			return ERR_SKIP;
-		}
-		Ref<DirAccess> dylibs_dir = DirAccess::open(binary_dir + "/dylibs");
-		ERR_FAIL_COND_V(dylibs_dir.is_null(), ERR_CANT_OPEN);
-		CodesignData codesign_data(p_preset, p_debug);
-		err = _walk_dir_recursive(dylibs_dir, _codesign, &codesign_data);
-		if (err != OK) {
-			add_message(EXPORT_MESSAGE_ERROR, TTR("Code Signing"), TTR("Code signing failed, see editor log for details."));
-			return err;
-		}
-	}
-
-	if (export_project_only) {
-		return OK;
-	}
-
-	if (ep.step("Making .xcarchive", 3)) {
-		return ERR_SKIP;
-	}
-
-	String archive_path = p_path.get_basename() + ".xcarchive";
-	List<String> archive_args;
-	archive_args.push_back("-project");
-	archive_args.push_back(binary_dir + ".xcodeproj");
-	archive_args.push_back("-scheme");
-	archive_args.push_back(binary_name);
-	archive_args.push_back("-sdk");
-	archive_args.push_back("iphoneos");
-	archive_args.push_back("-configuration");
-	archive_args.push_back(p_debug ? "Debug" : "Release");
-	archive_args.push_back("-destination");
-	archive_args.push_back("generic/platform=iOS");
-	archive_args.push_back("archive");
-	archive_args.push_back("-allowProvisioningUpdates");
-	archive_args.push_back("-archivePath");
-	archive_args.push_back(archive_path);
-
-	String archive_str;
-	err = OS::get_singleton()->execute("xcodebuild", archive_args, &archive_str, nullptr, true);
-	if (err != OK) {
-		add_message(EXPORT_MESSAGE_ERROR, TTR("Xcode Build"), vformat(TTR("Failed to run xcodebuild with code %d"), err));
-		return err;
-	}
-
-	print_line("xcodebuild (.xcarchive):\n" + archive_str);
-	if (!archive_str.contains("** ARCHIVE SUCCEEDED **")) {
-		add_message(EXPORT_MESSAGE_ERROR, TTR("Xcode Build"), TTR("Xcode project build failed, see editor log for details."));
-		return FAILED;
-	}
-
-	if (!p_oneclick) {
-		if (ep.step("Making .ipa", 4)) {
-			return ERR_SKIP;
-		}
-
-		List<String> export_args;
-		export_args.push_back("-exportArchive");
-		export_args.push_back("-archivePath");
-		export_args.push_back(archive_path);
-		export_args.push_back("-exportOptionsPlist");
-		export_args.push_back(binary_dir + "/export_options.plist");
-		export_args.push_back("-allowProvisioningUpdates");
-		export_args.push_back("-exportPath");
-		export_args.push_back(dest_dir);
-
-		String export_str;
-		err = OS::get_singleton()->execute("xcodebuild", export_args, &export_str, nullptr, true);
-		if (err != OK) {
-			add_message(EXPORT_MESSAGE_ERROR, TTR("Xcode Build"), vformat(TTR("Failed to run xcodebuild with code %d"), err));
-			return err;
-		}
-
-		print_line("xcodebuild (.ipa):\n" + export_str);
-		if (!export_str.contains("** EXPORT SUCCEEDED **")) {
-			add_message(EXPORT_MESSAGE_ERROR, TTR("Xcode Build"), TTR(".ipa export failed, see editor log for details."));
-			return FAILED;
-		}
-	}
-#else
-	add_message(EXPORT_MESSAGE_WARNING, TTR("Xcode Build"), TTR(".ipa can only be built on macOS. Leaving Xcode project without building the package."));
-#endif
-
-	return OK;
-}
-
-bool EditorExportPlatformIOS::has_valid_export_configuration(const Ref<EditorExportPreset> &p_preset, String &r_error, bool &r_missing_templates, bool p_debug) const {
-#if defined(MODULE_MONO_ENABLED) && !defined(MACOS_ENABLED)
-	// TODO: Remove this restriction when we don't rely on macOS tools to package up the native libraries anymore.
-	r_error += TTR("Exporting to iOS when using C#/.NET is experimental and requires macOS.") + "\n";
-	return false;
-#else
-
-	String err;
-	bool valid = false;
-
-#if defined(MODULE_MONO_ENABLED)
-	// iOS export is still a work in progress, keep a message as a warning.
-	err += TTR("Exporting to iOS when using C#/.NET is experimental.") + "\n";
-#endif
-	// Look for export templates (first official, and if defined custom templates).
-
-	bool dvalid = exists_export_template("ios.zip", &err);
-	bool rvalid = dvalid; // Both in the same ZIP.
-
-	if (p_preset->get("custom_template/debug") != "") {
-		dvalid = FileAccess::exists(p_preset->get("custom_template/debug"));
-		if (!dvalid) {
-			err += TTR("Custom debug template not found.") + "\n";
-		}
-	}
-	if (p_preset->get("custom_template/release") != "") {
-		rvalid = FileAccess::exists(p_preset->get("custom_template/release"));
-		if (!rvalid) {
-			err += TTR("Custom release template not found.") + "\n";
-		}
-	}
-
-	valid = dvalid || rvalid;
-	r_missing_templates = !valid;
-
-	const String &additional_plist_content = p_preset->get("application/additional_plist_content");
-	if (!additional_plist_content.is_empty()) {
-		const String &plist = vformat("<?xml version=\"1.0\" encoding=\"UTF-8\"?>\n"
-									  "<!DOCTYPE plist PUBLIC \"-//Apple//DTD PLIST 1.0//EN\" \"http://www.apple.com/DTDs/PropertyList-1.0.dtd\">"
-									  "<plist version=\"1.0\">"
-									  "<dict>\n"
-									  "%s\n"
-									  "</dict>\n"
-									  "</plist>\n",
-				additional_plist_content);
-
-		String plist_err;
-		Ref<PList> plist_parser;
-		plist_parser.instantiate();
-		if (!plist_parser->load_string(plist, plist_err)) {
-			err += TTR("Invalid additional PList content: ") + plist_err + "\n";
-			valid = false;
-		}
-	}
-
-	String rendering_method = get_project_setting(p_preset, "rendering/renderer/rendering_method.mobile");
-	String rendering_driver = get_project_setting(p_preset, "rendering/rendering_device/driver.ios");
-	if ((rendering_method == "forward_plus" || rendering_method == "mobile") && rendering_driver == "metal") {
-		float version = p_preset->get("application/min_ios_version").operator String().to_float();
-		if (version < 14.0) {
-			err += TTR("Metal renderer require iOS 14+.") + "\n";
-		}
-	}
-
-	if (!err.is_empty()) {
-		r_error = err;
-	}
-
-	return valid;
-#endif // !(MODULE_MONO_ENABLED && !MACOS_ENABLED)
-}
-
-bool EditorExportPlatformIOS::has_valid_project_configuration(const Ref<EditorExportPreset> &p_preset, String &r_error) const {
-	String err;
-	bool valid = true;
-
-	// Validate the project configuration.
-
-	List<ExportOption> options;
-	get_export_options(&options);
-	for (const EditorExportPlatform::ExportOption &E : options) {
-		if (get_export_option_visibility(p_preset.ptr(), E.option.name)) {
-			String warn = get_export_option_warning(p_preset.ptr(), E.option.name);
-			if (!warn.is_empty()) {
-				err += warn + "\n";
-				if (E.required) {
-					valid = false;
-				}
-			}
-		}
-	}
-
-	if (!ResourceImporterTextureSettings::should_import_etc2_astc()) {
-		valid = false;
-	}
-
-	if (!err.is_empty()) {
-		r_error = err;
-	}
-
-	return valid;
-}
-
-int EditorExportPlatformIOS::get_options_count() const {
-	MutexLock lock(device_lock);
-	return devices.size();
-}
-
-String EditorExportPlatformIOS::get_options_tooltip() const {
-	return TTR("Select device from the list");
-}
-
-Ref<ImageTexture> EditorExportPlatformIOS::get_option_icon(int p_index) const {
-	MutexLock lock(device_lock);
-
-	Ref<ImageTexture> icon;
-	if (p_index >= 0 || p_index < devices.size()) {
-		Ref<Theme> theme = EditorNode::get_singleton()->get_editor_theme();
-		if (theme.is_valid()) {
-			if (devices[p_index].wifi) {
-				icon = theme->get_icon("IOSDeviceWireless", EditorStringName(EditorIcons));
-			} else {
-				icon = theme->get_icon("IOSDeviceWired", EditorStringName(EditorIcons));
-			}
-		}
-	}
-	return icon;
-}
-
-String EditorExportPlatformIOS::get_option_label(int p_index) const {
-	ERR_FAIL_INDEX_V(p_index, devices.size(), "");
-	MutexLock lock(device_lock);
-	return devices[p_index].name;
-}
-
-String EditorExportPlatformIOS::get_option_tooltip(int p_index) const {
-	ERR_FAIL_INDEX_V(p_index, devices.size(), "");
-	MutexLock lock(device_lock);
-	return "UUID: " + devices[p_index].id;
-}
-
-bool EditorExportPlatformIOS::is_package_name_valid(const String &p_package, String *r_error) const {
-	String pname = p_package;
-
-	if (pname.length() == 0) {
-		if (r_error) {
-			*r_error = TTR("Identifier is missing.");
-		}
-		return false;
-	}
-
-	for (int i = 0; i < pname.length(); i++) {
-		char32_t c = pname[i];
-		if (!(is_ascii_alphanumeric_char(c) || c == '-' || c == '.')) {
-			if (r_error) {
-				*r_error = vformat(TTR("The character '%s' is not allowed in Identifier."), String::chr(c));
-			}
-			return false;
-		}
-	}
-
-	return true;
-}
-
-#ifdef MACOS_ENABLED
-bool EditorExportPlatformIOS::_check_xcode_install() {
-	static bool xcode_found = false;
-	if (!xcode_found) {
-		Vector<String> mdfind_paths;
-		List<String> mdfind_args;
-		mdfind_args.push_back("kMDItemCFBundleIdentifier=com.apple.dt.Xcode");
-
-		String output;
-		Error err = OS::get_singleton()->execute("mdfind", mdfind_args, &output);
-		if (err == OK) {
-			mdfind_paths = output.split("\n");
-		}
-		for (const String &found_path : mdfind_paths) {
-			xcode_found = !found_path.is_empty() && DirAccess::dir_exists_absolute(found_path.strip_edges());
-			if (xcode_found) {
-				break;
-			}
-		}
-	}
-	return xcode_found;
-}
-
-void EditorExportPlatformIOS::_check_for_changes_poll_thread(void *ud) {
-	EditorExportPlatformIOS *ea = static_cast<EditorExportPlatformIOS *>(ud);
-
-	while (!ea->quit_request.is_set()) {
-		// Nothing to do if we already know the plugins have changed.
-		if (!ea->plugins_changed.is_set()) {
-			MutexLock lock(ea->plugins_lock);
-
-			Vector<PluginConfigIOS> loaded_plugins = get_plugins();
-
-			if (ea->plugins.size() != loaded_plugins.size()) {
-				ea->plugins_changed.set();
-			} else {
-				for (int i = 0; i < ea->plugins.size(); i++) {
-					if (ea->plugins[i].name != loaded_plugins[i].name || ea->plugins[i].last_updated != loaded_plugins[i].last_updated) {
-						ea->plugins_changed.set();
-						break;
-					}
-				}
-			}
-		}
-
-		// Check for devices updates.
-		Vector<Device> ldevices;
-
-		// Enum real devices (via ios_deploy, pre Xcode 15).
-		String idepl = EDITOR_GET("export/ios/ios_deploy");
-		if (ea->has_runnable_preset.is_set() && !idepl.is_empty()) {
-			String devices;
-			List<String> args;
-			args.push_back("-c");
-			args.push_back("-timeout");
-			args.push_back("1");
-			args.push_back("-j");
-			args.push_back("-u");
-			args.push_back("-I");
-
-			int ec = 0;
-			Error err = OS::get_singleton()->execute(idepl, args, &devices, &ec, true);
-			if (err == OK && ec == 0) {
-				Ref<JSON> json;
-				json.instantiate();
-				devices = "{ \"devices\":[" + devices.replace("}{", "},{") + "]}";
-				err = json->parse(devices);
-				if (err == OK) {
-					Dictionary data = json->get_data();
-					Array devices = data["devices"];
-					for (int i = 0; i < devices.size(); i++) {
-						Dictionary device_event = devices[i];
-						if (device_event["Event"] == "DeviceDetected") {
-							Dictionary device_info = device_event["Device"];
-							Device nd;
-							nd.id = device_info["DeviceIdentifier"];
-							nd.name = device_info["DeviceName"].operator String() + " (ios_deploy, " + ((device_event["Interface"] == "WIFI") ? "network" : "wired") + ")";
-							nd.wifi = device_event["Interface"] == "WIFI";
-							nd.use_ios_deploy = true;
-							ldevices.push_back(nd);
-						}
-					}
-				}
-			}
-		}
-
-		// Enum devices (via Xcode).
-		if (ea->has_runnable_preset.is_set() && _check_xcode_install() && (FileAccess::exists("/usr/bin/xcrun") || FileAccess::exists("/bin/xcrun"))) {
-			String devices;
-			List<String> args;
-			args.push_back("devicectl");
-			args.push_back("list");
-			args.push_back("devices");
-			args.push_back("-j");
-			args.push_back("-");
-			args.push_back("-q");
-			int ec = 0;
-			Error err = OS::get_singleton()->execute("xcrun", args, &devices, &ec, true);
-			if (err == OK && ec == 0) {
-				Ref<JSON> json;
-				json.instantiate();
-				err = json->parse(devices);
-				if (err == OK) {
-					const Dictionary &data = json->get_data();
-					const Dictionary &result = data["result"];
-					const Array &devices = result["devices"];
-					for (int i = 0; i < devices.size(); i++) {
-						const Dictionary &device_info = devices[i];
-						const Dictionary &conn_props = device_info["connectionProperties"];
-						const Dictionary &dev_props = device_info["deviceProperties"];
-						if (conn_props["pairingState"] == "paired" && dev_props["developerModeStatus"] == "enabled") {
-							Device nd;
-							nd.id = device_info["identifier"];
-							nd.name = dev_props["name"].operator String() + " (devicectl, " + ((conn_props["transportType"] == "localNetwork") ? "network" : "wired") + ")";
-							nd.wifi = conn_props["transportType"] == "localNetwork";
-							ldevices.push_back(nd);
-						}
-					}
-				}
-			}
-		}
-
-		// Update device list.
-		{
-			MutexLock lock(ea->device_lock);
-
-			bool different = false;
-
-			if (ea->devices.size() != ldevices.size()) {
-				different = true;
-			} else {
-				for (int i = 0; i < ea->devices.size(); i++) {
-					if (ea->devices[i].id != ldevices[i].id) {
-						different = true;
-						break;
-					}
-				}
-			}
-
-			if (different) {
-				ea->devices = ldevices;
-				ea->devices_changed.set();
-			}
-		}
-
-		uint64_t sleep = 200;
-		uint64_t wait = 3000000;
-		uint64_t time = OS::get_singleton()->get_ticks_usec();
-		while (OS::get_singleton()->get_ticks_usec() - time < wait) {
-			OS::get_singleton()->delay_usec(1000 * sleep);
-			if (ea->quit_request.is_set()) {
-				break;
-			}
-		}
-	}
-}
-
-void EditorExportPlatformIOS::_update_preset_status() {
-	const int preset_count = EditorExport::get_singleton()->get_export_preset_count();
-	bool has_runnable = false;
-
-	for (int i = 0; i < preset_count; i++) {
-		const Ref<EditorExportPreset> &preset = EditorExport::get_singleton()->get_export_preset(i);
-		if (preset->get_platform() == this && preset->is_runnable()) {
-			has_runnable = true;
-			break;
-		}
-	}
-
-	if (has_runnable) {
-		has_runnable_preset.set();
-	} else {
-		has_runnable_preset.clear();
-	}
-	devices_changed.set();
-}
-#endif
-
-Error EditorExportPlatformIOS::run(const Ref<EditorExportPreset> &p_preset, int p_device, BitField<EditorExportPlatform::DebugFlags> p_debug_flags) {
-#ifdef MACOS_ENABLED
-	ERR_FAIL_INDEX_V(p_device, devices.size(), ERR_INVALID_PARAMETER);
-
-	String can_export_error;
-	bool can_export_missing_templates;
-	if (!can_export(p_preset, can_export_error, can_export_missing_templates)) {
-		add_message(EXPORT_MESSAGE_ERROR, TTR("Run"), can_export_error);
-		return ERR_UNCONFIGURED;
-	}
-
-	MutexLock lock(device_lock);
-
-	EditorProgress ep("run", vformat(TTR("Running on %s"), devices[p_device].name), 3);
-
-	String id = "tmpexport." + uitos(OS::get_singleton()->get_unix_time());
-
-	Ref<DirAccess> filesystem_da = DirAccess::create(DirAccess::ACCESS_FILESYSTEM);
-	ERR_FAIL_COND_V_MSG(filesystem_da.is_null(), ERR_CANT_CREATE, "Cannot create DirAccess for path '" + EditorPaths::get_singleton()->get_temp_dir() + "'.");
-	filesystem_da->make_dir_recursive(EditorPaths::get_singleton()->get_temp_dir().path_join(id));
-	String tmp_export_path = EditorPaths::get_singleton()->get_temp_dir().path_join(id).path_join("export.ipa");
-
-#define CLEANUP_AND_RETURN(m_err)                                                                          \
-	{                                                                                                      \
-		if (filesystem_da->change_dir(EditorPaths::get_singleton()->get_temp_dir().path_join(id)) == OK) { \
-			filesystem_da->erase_contents_recursive();                                                     \
-			filesystem_da->change_dir("..");                                                               \
-			filesystem_da->remove(id);                                                                     \
-		}                                                                                                  \
-		return m_err;                                                                                      \
-	}                                                                                                      \
-	((void)0)
-
-	Device dev = devices[p_device];
-
-	// Export before sending to device.
-	Error err = _export_project_helper(p_preset, true, tmp_export_path, p_debug_flags, true);
-
-	if (err != OK) {
-		CLEANUP_AND_RETURN(err);
-	}
-
-	Vector<String> cmd_args_list;
-	String host = EDITOR_GET("network/debug/remote_host");
-	int remote_port = (int)EDITOR_GET("network/debug/remote_port");
-
-	if (p_debug_flags.has_flag(DEBUG_FLAG_REMOTE_DEBUG_LOCALHOST)) {
-		host = "localhost";
-	}
-
-	if (p_debug_flags.has_flag(DEBUG_FLAG_DUMB_CLIENT)) {
-		int port = EDITOR_GET("filesystem/file_server/port");
-		String passwd = EDITOR_GET("filesystem/file_server/password");
-		cmd_args_list.push_back("--remote-fs");
-		cmd_args_list.push_back(host + ":" + itos(port));
-		if (!passwd.is_empty()) {
-			cmd_args_list.push_back("--remote-fs-password");
-			cmd_args_list.push_back(passwd);
-		}
-	}
-
-	if (p_debug_flags.has_flag(DEBUG_FLAG_REMOTE_DEBUG)) {
-		cmd_args_list.push_back("--remote-debug");
-
-		cmd_args_list.push_back(get_debug_protocol() + host + ":" + String::num_int64(remote_port));
-
-		List<String> breakpoints;
-		ScriptEditor::get_singleton()->get_breakpoints(&breakpoints);
-
-		if (breakpoints.size()) {
-			cmd_args_list.push_back("--breakpoints");
-			String bpoints;
-			for (const List<String>::Element *E = breakpoints.front(); E; E = E->next()) {
-				bpoints += E->get().replace(" ", "%20");
-				if (E->next()) {
-					bpoints += ",";
-				}
-			}
-
-			cmd_args_list.push_back(bpoints);
-		}
-	}
-
-	if (p_debug_flags.has_flag(DEBUG_FLAG_VIEW_COLLISIONS)) {
-		cmd_args_list.push_back("--debug-collisions");
-	}
-
-	if (p_debug_flags.has_flag(DEBUG_FLAG_VIEW_NAVIGATION)) {
-		cmd_args_list.push_back("--debug-navigation");
-	}
-
-	if (dev.use_ios_deploy) {
-		// Deploy and run on real device (via ios-deploy).
-		if (ep.step("Installing and running on device...", 4)) {
-			CLEANUP_AND_RETURN(ERR_SKIP);
-		} else {
-			List<String> args;
-			args.push_back("-u");
-			args.push_back("-I");
-			args.push_back("--id");
-			args.push_back(dev.id);
-			args.push_back("--justlaunch");
-			args.push_back("--bundle");
-			args.push_back(EditorPaths::get_singleton()->get_temp_dir().path_join(id).path_join("export.xcarchive/Products/Applications/export.app"));
-			String app_args;
-			for (const String &E : cmd_args_list) {
-				app_args += E + " ";
-			}
-			if (!app_args.is_empty()) {
-				args.push_back("--args");
-				args.push_back(app_args);
-			}
-
-			String idepl = EDITOR_GET("export/ios/ios_deploy");
-			if (idepl.is_empty()) {
-				idepl = "ios-deploy";
-			}
-			String log;
-			int ec;
-			err = OS::get_singleton()->execute(idepl, args, &log, &ec, true);
-			if (err != OK) {
-				add_message(EXPORT_MESSAGE_WARNING, TTR("Run"), TTR("Could not start ios-deploy executable."));
-				CLEANUP_AND_RETURN(err);
-			}
-			if (ec != 0) {
-				print_line("ios-deploy:\n" + log);
-				add_message(EXPORT_MESSAGE_ERROR, TTR("Run"), TTR("Installation/running failed, see editor log for details."));
-				CLEANUP_AND_RETURN(ERR_UNCONFIGURED);
-			}
-		}
-	} else {
-		// Deploy and run on real device (via Xcode).
-		if (ep.step("Installing to device...", 3)) {
-			CLEANUP_AND_RETURN(ERR_SKIP);
-		} else {
-			List<String> args;
-			args.push_back("devicectl");
-			args.push_back("device");
-			args.push_back("install");
-			args.push_back("app");
-			args.push_back("-d");
-			args.push_back(dev.id);
-			args.push_back(EditorPaths::get_singleton()->get_temp_dir().path_join(id).path_join("export.xcarchive/Products/Applications/export.app"));
-
-			String log;
-			int ec;
-			err = OS::get_singleton()->execute("xcrun", args, &log, &ec, true);
-			if (err != OK) {
-				add_message(EXPORT_MESSAGE_WARNING, TTR("Run"), TTR("Could not start device executable."));
-				CLEANUP_AND_RETURN(err);
-			}
-			if (ec != 0) {
-				print_line("device install:\n" + log);
-				add_message(EXPORT_MESSAGE_ERROR, TTR("Run"), TTR("Installation failed, see editor log for details."));
-				CLEANUP_AND_RETURN(ERR_UNCONFIGURED);
-			}
-		}
-
-		if (ep.step("Running on device...", 4)) {
-			CLEANUP_AND_RETURN(ERR_SKIP);
-		} else {
-			List<String> args;
-			args.push_back("devicectl");
-			args.push_back("device");
-			args.push_back("process");
-			args.push_back("launch");
-			args.push_back("--terminate-existing");
-			args.push_back("-d");
-			args.push_back(dev.id);
-			args.push_back(p_preset->get("application/bundle_identifier"));
-			for (const String &E : cmd_args_list) {
-				args.push_back(E);
-			}
-
-			String log;
-			int ec;
-			err = OS::get_singleton()->execute("xcrun", args, &log, &ec, true);
-			if (err != OK) {
-				add_message(EXPORT_MESSAGE_WARNING, TTR("Run"), TTR("Could not start devicectl executable."));
-				CLEANUP_AND_RETURN(err);
-			}
-			if (ec != 0) {
-				print_line("devicectl launch:\n" + log);
-				add_message(EXPORT_MESSAGE_ERROR, TTR("Run"), TTR("Running failed, see editor log for details."));
-			}
-		}
-	}
-
-	CLEANUP_AND_RETURN(OK);
-
-#undef CLEANUP_AND_RETURN
-#else
-	return ERR_UNCONFIGURED;
-#endif
-}
-
-EditorExportPlatformIOS::EditorExportPlatformIOS() {
-	if (EditorNode::get_singleton()) {
-		Ref<Image> img = memnew(Image);
-		const bool upsample = !Math::is_equal_approx(Math::round(EDSCALE), EDSCALE);
-
-		ImageLoaderSVG::create_image_from_string(img, _ios_logo_svg, EDSCALE, upsample, false);
-		logo = ImageTexture::create_from_image(img);
-
-		ImageLoaderSVG::create_image_from_string(img, _ios_run_icon_svg, EDSCALE, upsample, false);
-		run_icon = ImageTexture::create_from_image(img);
-
-		plugins_changed.set();
-		devices_changed.set();
-#ifdef MACOS_ENABLED
-		_update_preset_status();
-		check_for_changes_thread.start(_check_for_changes_poll_thread, this);
-#endif
-	}
-}
-
-EditorExportPlatformIOS::~EditorExportPlatformIOS() {
-#ifdef MACOS_ENABLED
-	quit_request.set();
-	if (check_for_changes_thread.is_started()) {
-		check_for_changes_thread.wait_to_finish();
-	}
-#endif
-=======
->>>>>>> 7a0ab9d5
 }
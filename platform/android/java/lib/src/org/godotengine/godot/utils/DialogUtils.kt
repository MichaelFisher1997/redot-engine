/**************************************************************************/
/*  DialogUtils.kt                                                        */
/**************************************************************************/
/*                         This file is part of:                          */
/*                             GODOT ENGINE                               */
/*                        https://godotengine.org                         */
/**************************************************************************/
/* Copyright (c) 2014-present Godot Engine contributors (see AUTHORS.md). */
/* Copyright (c) 2007-2014 Juan Linietsky, Ariel Manzur.                  */
/*                                                                        */
/* Permission is hereby granted, free of charge, to any person obtaining  */
/* a copy of this software and associated documentation files (the        */
/* "Software"), to deal in the Software without restriction, including    */
/* without limitation the rights to use, copy, modify, merge, publish,    */
/* distribute, sublicense, and/or sell copies of the Software, and to     */
/* permit persons to whom the Software is furnished to do so, subject to  */
/* the following conditions:                                              */
/*                                                                        */
/* The above copyright notice and this permission notice shall be         */
/* included in all copies or substantial portions of the Software.        */
/*                                                                        */
/* THE SOFTWARE IS PROVIDED "AS IS", WITHOUT WARRANTY OF ANY KIND,        */
/* EXPRESS OR IMPLIED, INCLUDING BUT NOT LIMITED TO THE WARRANTIES OF     */
/* MERCHANTABILITY, FITNESS FOR A PARTICULAR PURPOSE AND NONINFRINGEMENT. */
/* IN NO EVENT SHALL THE AUTHORS OR COPYRIGHT HOLDERS BE LIABLE FOR ANY   */
/* CLAIM, DAMAGES OR OTHER LIABILITY, WHETHER IN AN ACTION OF CONTRACT,   */
/* TORT OR OTHERWISE, ARISING FROM, OUT OF OR IN CONNECTION WITH THE      */
/* SOFTWARE OR THE USE OR OTHER DEALINGS IN THE SOFTWARE.                 */
/**************************************************************************/

package org.redotengine.godot.utils

import android.app.Activity
import android.app.AlertDialog
import android.content.DialogInterface
import android.os.Handler
import android.os.Looper
import android.view.Gravity
import android.view.LayoutInflater
import android.view.MotionEvent
import android.view.View
import android.view.ViewGroup
import android.widget.Button
import android.widget.EditText
import android.widget.LinearLayout
import android.widget.PopupWindow
import android.widget.TextView

<<<<<<< HEAD
import org.redotengine.godot.R
=======
import org.godotengine.godot.R
import kotlin.math.abs
>>>>>>> ad9abe84

/**
 * Utility class for managing dialogs.
 */
class DialogUtils {
	companion object {
		private val TAG = DialogUtils::class.java.simpleName

		/**
		 * Invoked on dialog button press.
		 */
		@JvmStatic
		private external fun dialogCallback(buttonIndex: Int)

		/**
		 * Invoked on the input dialog submitted.
		 */
		@JvmStatic
		private external fun inputDialogCallback(text: String)

		/**
		 * Displays a dialog with dynamically arranged buttons based on their text length.
		 *
		 * The buttons are laid out in rows, with a maximum of 2 buttons per row. If a button's text
		 * is too long to fit within half the screen width, it occupies the entire row.
		 *
		 * @param activity The activity where the dialog will be displayed.
		 * @param title The title of the dialog.
		 * @param message The message displayed in the dialog.
		 * @param buttons An array of button labels to display.
		 */
		internal fun showDialog(activity: Activity, title: String, message: String, buttons: Array<String>) {
			var dismissDialog: () -> Unit = {} // Helper to dismiss the Dialog when a button is clicked.
			activity.runOnUiThread {
				val builder = AlertDialog.Builder(activity)
				builder.setTitle(title)
				builder.setMessage(message)

				val buttonHeight = activity.resources.getDimensionPixelSize(R.dimen.button_height)
				val paddingHorizontal = activity.resources.getDimensionPixelSize(R.dimen.dialog_padding_horizontal)
				val paddingVertical = activity.resources.getDimensionPixelSize(R.dimen.dialog_padding_vertical)
				val buttonPadding = activity.resources.getDimensionPixelSize(R.dimen.button_padding)

				// Create a vertical parent layout to hold all rows of buttons.
				val parentLayout = LinearLayout(activity)
				parentLayout.orientation = LinearLayout.VERTICAL
				parentLayout.setPadding(paddingHorizontal, paddingVertical, paddingHorizontal, paddingVertical)

				// Horizontal row layout for arranging buttons.
				var rowLayout = LinearLayout(activity)
				rowLayout.orientation = LinearLayout.HORIZONTAL
				rowLayout.layoutParams = LinearLayout.LayoutParams(
					LinearLayout.LayoutParams.MATCH_PARENT,
					LinearLayout.LayoutParams.WRAP_CONTENT
				)

				// Calculate the maximum width for a button to allow two buttons per row.
				val screenWidth = activity.resources.displayMetrics.widthPixels
				val availableWidth = screenWidth - (2 * paddingHorizontal)
				val maxButtonWidth = availableWidth / 2

				buttons.forEachIndexed { index, buttonLabel ->
					val button = Button(activity)
					button.text = buttonLabel
					button.isSingleLine = true
					button.setPadding(buttonPadding, buttonPadding, buttonPadding, buttonPadding)

					// Measure the button to determine its width.
					button.measure(0, 0)
					val buttonWidth = button.measuredWidth

					val params = LinearLayout.LayoutParams(
						if (buttonWidth > maxButtonWidth) LinearLayout.LayoutParams.MATCH_PARENT else 0,
						buttonHeight
					)
					params.weight = if (buttonWidth > maxButtonWidth) 0f else 1f
					button.layoutParams = params

					// Handle full-width buttons by finalizing the current row, if needed.
					if (buttonWidth > maxButtonWidth) {
						if (rowLayout.childCount > 0) {
							parentLayout.addView(rowLayout)
							rowLayout = LinearLayout(activity)
							rowLayout.orientation = LinearLayout.HORIZONTAL
						}
						// Add the full-width button directly to the parent layout.
						parentLayout.addView(button)
					} else {
						rowLayout.addView(button)

						// Finalize the row if it reaches 2 buttons.
						if (rowLayout.childCount == 2) {
							parentLayout.addView(rowLayout)
							rowLayout = LinearLayout(activity)
							rowLayout.orientation = LinearLayout.HORIZONTAL
						}

						// Handle the last button with incomplete row.
						if (index == buttons.size - 1 && rowLayout.childCount > 0) {
							parentLayout.addView(rowLayout)
						}
					}

					button.setOnClickListener {
						dialogCallback(index)
						dismissDialog()
					}
				}

				// Attach the parent layout to the dialog.
				builder.setView(parentLayout)
				val dialog = builder.create()
				dismissDialog = {dialog.dismiss()}
				dialog.setCancelable(false)
				dialog.show()
			}
		}

		/**
		 * This method shows a dialog with a text input field, allowing the user to input text.
		 *
		 * @param activity The activity where the input dialog will be displayed.
		 * @param title The title of the input dialog.
		 * @param message The message displayed in the input dialog.
		 * @param existingText The existing text that will be pre-filled in the input field.
		 */
		internal fun showInputDialog(activity: Activity, title: String, message: String, existingText: String) {
			val inputField = EditText(activity)
			val paddingHorizontal = activity.resources.getDimensionPixelSize(R.dimen.dialog_padding_horizontal)
			val paddingVertical = activity.resources.getDimensionPixelSize(R.dimen.dialog_padding_vertical)
			inputField.setPadding(paddingHorizontal, paddingVertical, paddingHorizontal, paddingVertical)
			inputField.setText(existingText)
			activity.runOnUiThread {
				val builder = AlertDialog.Builder(activity)
				builder.setMessage(message).setTitle(title).setView(inputField)
				builder.setPositiveButton(R.string.dialog_ok) {
						dialog: DialogInterface, id: Int ->
					inputDialogCallback(inputField.text.toString())
					dialog.dismiss()
				}
				val dialog = builder.create()
				dialog.setCancelable(false)
				dialog.show()
			}
		}

		/**
		 * Displays a Snackbar with an optional action button.
		 *
		 * @param context The Context in which the Snackbar should be displayed.
		 * @param message The message to display in the Snackbar.
		 * @param duration The duration for which the Snackbar should be visible (in milliseconds).
		 * @param actionText (Optional) The text for the action button. If `null`, the button is hidden.
		 * @param actionCallback (Optional) A callback function to execute when the action button is clicked. If `null`, no action is performed.
		 */
		fun showSnackbar(activity: Activity, message: String, duration: Long = 3000, actionText: String? = null, action: (() -> Unit)? = null) {
			activity.runOnUiThread {
				val bottomMargin = activity.resources.getDimensionPixelSize(R.dimen.snackbar_bottom_margin)
				val inflater = LayoutInflater.from(activity)
				val customView = inflater.inflate(R.layout.snackbar, null)

				val popupWindow = PopupWindow(
					customView,
					ViewGroup.LayoutParams.MATCH_PARENT,
					ViewGroup.LayoutParams.WRAP_CONTENT,
				)

				val messageView = customView.findViewById<TextView>(R.id.snackbar_text)
				messageView.text = message

				val actionButton = customView.findViewById<Button>(R.id.snackbar_action)

				if (actionText != null && action != null) {
					actionButton.text = actionText
					actionButton.visibility = View.VISIBLE
					actionButton.setOnClickListener {
						action.invoke()
						popupWindow.dismiss()
					}
				} else {
					actionButton.visibility = View.GONE
				}

				addSwipeToDismiss(customView, popupWindow)
				popupWindow.showAtLocation(customView, Gravity.BOTTOM, 0, bottomMargin)

				Handler(Looper.getMainLooper()).postDelayed({ popupWindow.dismiss() }, duration)
			}
		}

		private fun addSwipeToDismiss(view: View, popupWindow: PopupWindow) {
			view.setOnTouchListener(object : View.OnTouchListener {
				private var initialX = 0f
				private var dX = 0f
				private val threshold = 300f  // Swipe distance threshold.

				override fun onTouch(v: View?, event: MotionEvent): Boolean {
					when (event.action) {
						MotionEvent.ACTION_DOWN -> {
							initialX = event.rawX
							dX = view.translationX
						}

						MotionEvent.ACTION_MOVE -> {
							val deltaX = event.rawX - initialX
							view.translationX = dX + deltaX
						}

						MotionEvent.ACTION_UP, MotionEvent.ACTION_CANCEL -> {
							val finalX = event.rawX - initialX

							if (abs(finalX) > threshold) {
								// If swipe exceeds threshold, dismiss smoothly.
								view.animate()
									.translationX(if (finalX > 0) view.width.toFloat() else -view.width.toFloat())
									.setDuration(200)
									.withEndAction { popupWindow.dismiss() }
									.start()
							} else {
								// If swipe is canceled, return smoothly.
								view.animate()
									.translationX(0f)
									.setDuration(200)
									.start()
							}
						}
					}
					return true
				}
			})
		}
	}
}<|MERGE_RESOLUTION|>--- conflicted
+++ resolved
@@ -46,12 +46,8 @@
 import android.widget.PopupWindow
 import android.widget.TextView
 
-<<<<<<< HEAD
 import org.redotengine.godot.R
-=======
-import org.godotengine.godot.R
 import kotlin.math.abs
->>>>>>> ad9abe84
 
 /**
  * Utility class for managing dialogs.

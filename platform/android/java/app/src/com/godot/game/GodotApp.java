--- conflicted
+++ resolved
@@ -37,12 +37,8 @@
 
 import androidx.core.splashscreen.SplashScreen;
 
-<<<<<<< HEAD
-import com.godot.game.BuildConfig;
 import org.redotengine.godot.GodotActivity;
 
-=======
->>>>>>> 5abed52f
 /**
  * Template activity for Godot Android builds.
  * Feel free to extend and modify this class for your custom logic.

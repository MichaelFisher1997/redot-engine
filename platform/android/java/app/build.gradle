// Gradle build config for Godot Engine's Android port.
plugins {
    id 'com.android.application'
    id 'org.jetbrains.kotlin.android'
}

apply from: 'config.gradle'

allprojects {
    repositories {
        google()
        mavenCentral()
        gradlePluginPortal()
        maven { url "https://plugins.gradle.org/m2/" }
        maven { url "https://s01.oss.sonatype.org/content/repositories/snapshots/"}

        // Godot user plugins custom maven repos
        String[] mavenRepos = getGodotPluginsMavenRepos()
        if (mavenRepos != null && mavenRepos.size() > 0) {
            for (String repoUrl : mavenRepos) {
                maven {
                    url repoUrl
                }
            }
        }
    }
}

configurations {
    // Initializes a placeholder for the devImplementation dependency configuration.
    devImplementation {}
    // Initializes a placeholder for the monoImplementation dependency configuration.
    monoImplementation {}
}

dependencies {
    implementation "androidx.fragment:fragment:$versions.fragmentVersion"
    implementation "androidx.core:core-splashscreen:$versions.splashscreenVersion"

    if (rootProject.findProject(":lib")) {
        implementation project(":lib")
    } else if (rootProject.findProject(":godot:lib")) {
        implementation project(":godot:lib")
    } else {
        // Godot gradle build mode. In this scenario this project is the only one around and the Godot
        // library is available through the pre-generated godot-lib.*.aar android archive files.
        debugImplementation fileTree(dir: 'libs/debug', include: ['**/*.jar', '*.aar'])
        devImplementation fileTree(dir: 'libs/dev', include: ['**/*.jar', '*.aar'])
        releaseImplementation fileTree(dir: 'libs/release', include: ['**/*.jar', '*.aar'])
    }

    // Godot user plugins remote dependencies
    String[] remoteDeps = getGodotPluginsRemoteBinaries()
    if (remoteDeps != null && remoteDeps.size() > 0) {
        for (String dep : remoteDeps) {
            implementation dep
        }
    }

    // Godot user plugins local dependencies
    String[] pluginsBinaries = getGodotPluginsLocalBinaries()
    if (pluginsBinaries != null && pluginsBinaries.size() > 0) {
        implementation files(pluginsBinaries)
    }

    // Automatically pick up local dependencies in res://addons
    String addonsDirectory = getAddonsDirectory()
    if (addonsDirectory != null && !addonsDirectory.isBlank()) {
        implementation fileTree(dir: "$addonsDirectory", include: ['*.jar', '*.aar'])
    }

    // .NET dependencies
    String jar = '../../../../modules/mono/thirdparty/libSystem.Security.Cryptography.Native.Android.jar'
    if (file(jar).exists()) {
        monoImplementation files(jar)
    }
}

android {
    compileSdkVersion versions.compileSdk
    buildToolsVersion versions.buildTools
    ndkVersion versions.ndkVersion

    compileOptions {
        sourceCompatibility versions.javaVersion
        targetCompatibility versions.javaVersion
    }

    kotlinOptions {
        jvmTarget = versions.javaVersion
    }

    assetPacks = [":assetPackInstallTime"]

    namespace = 'com.godot.game'

    defaultConfig {
        // The default ignore pattern for the 'assets' directory includes hidden files and directories which are used by Godot projects.
        aaptOptions {
            ignoreAssetsPattern "!.svn:!.git:!.gitignore:!.ds_store:!*.scc:<dir>_*:!CVS:!thumbs.db:!picasa.ini:!*~"
        }

        ndk {
            debugSymbolLevel 'FULL'
            String[] export_abi_list = getExportEnabledABIs()
            abiFilters export_abi_list
        }

        // Feel free to modify the application id to your own.
        applicationId getExportPackageName()
        versionCode getExportVersionCode()
        versionName getExportVersionName()
        minSdkVersion getExportMinSdkVersion()
        targetSdkVersion getExportTargetSdkVersion()

        missingDimensionStrategy 'products', 'template'
    }

    lintOptions {
        abortOnError false
        disable 'MissingTranslation', 'UnusedResources'
    }

    ndkVersion versions.ndkVersion

    packagingOptions {
        exclude 'META-INF/LICENSE'
        exclude 'META-INF/NOTICE'

        // 'doNotStrip' is enabled for development within Android Studio
        if (shouldNotStrip()) {
            doNotStrip '**/*.so'
        }

        // Always select Godot's version of libc++_shared.so in case deps have their own
        pickFirst 'lib/x86/libc++_shared.so'
        pickFirst 'lib/x86_64/libc++_shared.so'
        pickFirst 'lib/armeabi-v7a/libc++_shared.so'
        pickFirst 'lib/arm64-v8a/libc++_shared.so'
    }

    signingConfigs {
        debug {
            if (hasCustomDebugKeystore()) {
                storeFile new File(getDebugKeystoreFile())
                storePassword getDebugKeystorePassword()
                keyAlias getDebugKeyAlias()
                keyPassword getDebugKeystorePassword()
            }
        }

        release {
            File keystoreFile = new File(getReleaseKeystoreFile())
            if (keystoreFile.isFile()) {
                storeFile keystoreFile
                storePassword getReleaseKeystorePassword()
                keyAlias getReleaseKeyAlias()
                keyPassword getReleaseKeystorePassword()
            }
        }
    }

    buildFeatures {
        buildConfig = true
    }

    buildTypes {

        debug {
            // Signing and zip-aligning are skipped for prebuilt builds, but
            // performed for Godot gradle builds.
            zipAlignEnabled shouldZipAlign()
            if (shouldSign()) {
                signingConfig signingConfigs.debug
            } else {
                signingConfig null
            }
        }

        dev {
            initWith debug
            // Signing and zip-aligning are skipped for prebuilt builds, but
            // performed for Godot gradle builds.
            zipAlignEnabled shouldZipAlign()
            if (shouldSign()) {
                signingConfig signingConfigs.debug
            } else {
                signingConfig null
            }
        }

        release {
            // Signing and zip-aligning are skipped for prebuilt builds, but
            // performed for Godot gradle builds.
            zipAlignEnabled shouldZipAlign()
            if (shouldSign()) {
                signingConfig signingConfigs.release
            } else {
                signingConfig null
            }
        }
    }

    flavorDimensions 'edition'

    productFlavors {
        standard {}
        mono {}
    }

    sourceSets {
        main {
            manifest.srcFile 'AndroidManifest.xml'
            java.srcDirs = ['src']
            res.srcDirs = ['res']
            aidl.srcDirs = ['aidl']
            assets.srcDirs = ['assets']
        }
        debug.jniLibs.srcDirs = ['libs/debug', 'libs/debug/vulkan_validation_layers']
        dev.jniLibs.srcDirs = ['libs/dev']
        release.jniLibs.srcDirs = ['libs/release']
    }

    applicationVariants.all { variant ->
        variant.outputs.all { output ->
            String filenameSuffix = variant.flavorName == "mono" ? variant.name : variant.buildType.name
            output.outputFileName = "android_${filenameSuffix}.apk"
        }
    }
}

task copyAndRenameBinary(type: Copy) {
    // The 'doNotTrackState' is added to disable gradle's up-to-date checks for output files
    // and directories. Otherwise this check may cause permissions access failures on Windows
    // machines.
    doNotTrackState("No need for up-to-date checks for the copy-and-rename operation")

    String exportPath = getExportPath()
    String exportFilename = getExportFilename()
    String exportEdition = getExportEdition()
    String exportBuildType = getExportBuildType()
    String exportBuildTypeCapitalized = exportBuildType.capitalize()
    String exportFormat = getExportFormat()

    boolean isAab = exportFormat == "aab"
    boolean isMono = exportEdition == "mono"
    String filenameSuffix = isAab ? "${exportEdition}-${exportBuildType}" : exportBuildType
    if (isMono) {
        filenameSuffix = isAab ? "${exportEdition}-${exportBuildType}" : "${exportEdition}${exportBuildTypeCapitalized}"
    }

    String sourceFilename = isAab ? "build-${filenameSuffix}.aab" : "android_${filenameSuffix}.apk"
    String sourceFilepath = isAab ? "$buildDir/outputs/bundle/${exportEdition}${exportBuildTypeCapitalized}/$sourceFilename" : "$buildDir/outputs/apk/$exportEdition/$exportBuildType/$sourceFilename"

    from sourceFilepath
    into exportPath
    rename sourceFilename, exportFilename
}

/**
 * Used to validate the version of the Java SDK used for the Godot gradle builds.
 */
task validateJavaVersion {
<<<<<<< HEAD
    if (JavaVersion.current() != versions.javaVersion) {
        throw new GradleException("Invalid Java version ${JavaVersion.current()}. Version ${versions.javaVersion} is the required Java version for Redot gradle builds.")
=======
    if (!JavaVersion.current().isCompatibleWith(versions.javaVersion)) {
        throw new GradleException("Invalid Java version ${JavaVersion.current()}. Version ${versions.javaVersion} is the minimum supported Java version for Godot gradle builds.")
>>>>>>> 7a0ab9d5
    }
}

/*
When they're scheduled to run, the copy*AARToAppModule tasks generate dependencies for the 'app'
module, so we're ensuring the ':app:preBuild' task is set to run after those tasks.
 */
if (rootProject.tasks.findByPath("copyDebugAARToAppModule") != null) {
    preBuild.mustRunAfter(rootProject.tasks.named("copyDebugAARToAppModule"))
}
if (rootProject.tasks.findByPath("copyDevAARToAppModule") != null) {
    preBuild.mustRunAfter(rootProject.tasks.named("copyDevAARToAppModule"))
}
if (rootProject.tasks.findByPath("copyReleaseAARToAppModule") != null) {
    preBuild.mustRunAfter(rootProject.tasks.named("copyReleaseAARToAppModule"))
}<|MERGE_RESOLUTION|>--- conflicted
+++ resolved
@@ -261,13 +261,8 @@
  * Used to validate the version of the Java SDK used for the Godot gradle builds.
  */
 task validateJavaVersion {
-<<<<<<< HEAD
-    if (JavaVersion.current() != versions.javaVersion) {
-        throw new GradleException("Invalid Java version ${JavaVersion.current()}. Version ${versions.javaVersion} is the required Java version for Redot gradle builds.")
-=======
     if (!JavaVersion.current().isCompatibleWith(versions.javaVersion)) {
-        throw new GradleException("Invalid Java version ${JavaVersion.current()}. Version ${versions.javaVersion} is the minimum supported Java version for Godot gradle builds.")
->>>>>>> 7a0ab9d5
+        throw new GradleException("Invalid Java version ${JavaVersion.current()}. Version ${versions.javaVersion} is the minimum supported Java version for Redot gradle builds.")
     }
 }
 

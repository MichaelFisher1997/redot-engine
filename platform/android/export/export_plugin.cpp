--- conflicted
+++ resolved
@@ -1972,15 +1972,9 @@
 				if (!min_sdk_str.is_valid_int()) {
 					return vformat(TTR("\"Min SDK\" should be a valid integer, but got \"%s\" which is invalid."), min_sdk_str);
 				} else {
-<<<<<<< HEAD
-					min_sdk_int = min_sdk_str.to_int();
-					if (min_sdk_int < OPENGL_MIN_SDK_VERSION) {
-						return vformat(TTR("\"Min SDK\" cannot be lower than %d, which is the version needed by the Redot library."), OPENGL_MIN_SDK_VERSION);
-=======
 					int min_sdk_int = min_sdk_str.to_int();
 					if (min_sdk_int < DEFAULT_MIN_SDK_VERSION) {
-						return vformat(TTR("\"Min SDK\" cannot be lower than %d, which is the version needed by the Godot library."), DEFAULT_MIN_SDK_VERSION);
->>>>>>> 428a762e
+						return vformat(TTR("\"Min SDK\" cannot be lower than %d, which is the version needed by the Redot library."), DEFAULT_MIN_SDK_VERSION);
 					}
 				}
 			}

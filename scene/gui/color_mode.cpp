--- conflicted
+++ resolved
@@ -288,36 +288,6 @@
 	Color color = color_picker->color_normalized.linear_to_srgb();
 	const real_t margin = 16 * color_picker->theme_cache.base_scale;
 
-<<<<<<< HEAD
-	if (p_which == ColorPicker::SLIDER_COUNT) {
-		slider->draw_texture_rect(color_picker->theme_cache.sample_bg, Rect2(Point2(0, 0), Size2(size.x, margin)), true);
-
-		left_color = color;
-		left_color.a = 0;
-		right_color = color;
-		right_color.a = 1;
-	} else {
-		left_color = Color(
-				p_which == 0 ? 0 : color.r,
-				p_which == 1 ? 0 : color.g,
-				p_which == 2 ? 0 : color.b);
-		right_color = Color(
-				p_which == 0 ? 1 : color.r,
-				p_which == 1 ? 1 : color.g,
-				p_which == 2 ? 1 : color.b);
-	}
-
-	col.set(0, left_color);
-	col.set(1, right_color);
-	col.set(2, right_color);
-	col.set(3, left_color);
-	pos.set(0, Vector2(0, 0));
-	pos.set(1, Vector2(size.x, 0));
-	pos.set(2, Vector2(size.x, margin));
-	pos.set(3, Vector2(0, margin));
-
-	slider->draw_polygon(pos, col);
-=======
 	left_color = Color(
 			p_which == 0 ? 0 : color.r,
 			p_which == 1 ? 0 : color.g,
@@ -348,7 +318,6 @@
 	gradient->set_colors(colors);
 
 	slider->draw_texture_rect(gradient_texture, Rect2(Vector2(), Vector2(size.x, margin)), false);
->>>>>>> de376274
 }
 
 void ColorModeOKHSL::_value_changed() {

--- conflicted
+++ resolved
@@ -298,15 +298,9 @@
 	if (shader_cache[index].is_null()) {
 		shader_cache[index] = RS::get_singleton()->shader_create();
 
-<<<<<<< HEAD
-			// Add a comment to describe the shader origin (useful when converting to ShaderMaterial).
-			RS::get_singleton()->shader_set_code(shader_cache[i], vformat(R"(
-// NOTE: Shader automatically converted from )" REDOT_VERSION_NAME " " REDOT_VERSION_FULL_CONFIG R"('s ProceduralSkyMaterial.
-=======
 		// Add a comment to describe the shader origin (useful when converting to ShaderMaterial).
 		RS::get_singleton()->shader_set_code(shader_cache[index], vformat(R"(
-// NOTE: Shader automatically converted from )" GODOT_VERSION_NAME " " GODOT_VERSION_FULL_CONFIG R"('s ProceduralSkyMaterial.
->>>>>>> de376274
+// NOTE: Shader automatically converted from )" REDOT_VERSION_NAME " " REDOT_VERSION_FULL_CONFIG R"('s ProceduralSkyMaterial.
 
 shader_type sky;
 %s
@@ -494,15 +488,9 @@
 	if (shader_cache[index].is_null()) {
 		shader_cache[index] = RS::get_singleton()->shader_create();
 
-<<<<<<< HEAD
-			// Add a comment to describe the shader origin (useful when converting to ShaderMaterial).
-			RS::get_singleton()->shader_set_code(shader_cache[i], vformat(R"(
-// NOTE: Shader automatically converted from )" REDOT_VERSION_NAME " " REDOT_VERSION_FULL_CONFIG R"('s PanoramaSkyMaterial.
-=======
 		// Add a comment to describe the shader origin (useful when converting to ShaderMaterial).
 		RS::get_singleton()->shader_set_code(shader_cache[index], vformat(R"(
-// NOTE: Shader automatically converted from )" GODOT_VERSION_NAME " " GODOT_VERSION_FULL_CONFIG R"('s PanoramaSkyMaterial.
->>>>>>> de376274
+// NOTE: Shader automatically converted from )" REDOT_VERSION_NAME " " REDOT_VERSION_FULL_CONFIG R"('s PanoramaSkyMaterial.
 
 shader_type sky;
 
@@ -739,15 +727,9 @@
 	if (shader_cache[index].is_null()) {
 		shader_cache[index] = RS::get_singleton()->shader_create();
 
-<<<<<<< HEAD
-			// Add a comment to describe the shader origin (useful when converting to ShaderMaterial).
-			RS::get_singleton()->shader_set_code(shader_cache[i], vformat(R"(
-// NOTE: Shader automatically converted from )" REDOT_VERSION_NAME " " REDOT_VERSION_FULL_CONFIG R"('s PhysicalSkyMaterial.
-=======
 		// Add a comment to describe the shader origin (useful when converting to ShaderMaterial).
 		RS::get_singleton()->shader_set_code(shader_cache[index], vformat(R"(
-// NOTE: Shader automatically converted from )" GODOT_VERSION_NAME " " GODOT_VERSION_FULL_CONFIG R"('s PhysicalSkyMaterial.
->>>>>>> de376274
+// NOTE: Shader automatically converted from )" REDOT_VERSION_NAME " " REDOT_VERSION_FULL_CONFIG R"('s PhysicalSkyMaterial.
 
 shader_type sky;
 %s

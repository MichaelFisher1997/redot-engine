/**************************************************************************/
/*  default_theme.cpp                                                     */
/**************************************************************************/
/*                         This file is part of:                          */
/*                             REDOT ENGINE                               */
/*                        https://redotengine.org                         */
/**************************************************************************/
/* Copyright (c) 2024-present Redot Engine contributors                   */
/*                                          (see REDOT_AUTHORS.md)        */
/* Copyright (c) 2014-present Godot Engine contributors (see AUTHORS.md). */
/* Copyright (c) 2007-2014 Juan Linietsky, Ariel Manzur.                  */
/*                                                                        */
/* Permission is hereby granted, free of charge, to any person obtaining  */
/* a copy of this software and associated documentation files (the        */
/* "Software"), to deal in the Software without restriction, including    */
/* without limitation the rights to use, copy, modify, merge, publish,    */
/* distribute, sublicense, and/or sell copies of the Software, and to     */
/* permit persons to whom the Software is furnished to do so, subject to  */
/* the following conditions:                                              */
/*                                                                        */
/* The above copyright notice and this permission notice shall be         */
/* included in all copies or substantial portions of the Software.        */
/*                                                                        */
/* THE SOFTWARE IS PROVIDED "AS IS", WITHOUT WARRANTY OF ANY KIND,        */
/* EXPRESS OR IMPLIED, INCLUDING BUT NOT LIMITED TO THE WARRANTIES OF     */
/* MERCHANTABILITY, FITNESS FOR A PARTICULAR PURPOSE AND NONINFRINGEMENT. */
/* IN NO EVENT SHALL THE AUTHORS OR COPYRIGHT HOLDERS BE LIABLE FOR ANY   */
/* CLAIM, DAMAGES OR OTHER LIABILITY, WHETHER IN AN ACTION OF CONTRACT,   */
/* TORT OR OTHERWISE, ARISING FROM, OUT OF OR IN CONNECTION WITH THE      */
/* SOFTWARE OR THE USE OR OTHER DEALINGS IN THE SOFTWARE.                 */
/**************************************************************************/

#include "default_theme.h"

#include "core/io/image.h"
#include "default_font.gen.h"
#include "default_theme_icons.gen.h"
#include "scene/resources/font.h"
#include "scene/resources/gradient_texture.h"
#include "scene/resources/image_texture.h"
#include "scene/resources/style_box_flat.h"
#include "scene/resources/style_box_line.h"
#include "scene/resources/svg_texture.h"
#include "scene/resources/theme.h"
#include "scene/scene_string_names.h"
#include "scene/theme/theme_db.h"
#include "servers/text_server.h"

static const int default_font_size = 16;

static float scale = 1.0;

static const int default_margin = 4;
static const int default_corner_radius = 3;

static Ref<StyleBoxFlat> make_flat_stylebox(Color p_color, float p_margin_left = default_margin, float p_margin_top = default_margin, float p_margin_right = default_margin, float p_margin_bottom = default_margin, int p_corner_radius = default_corner_radius, bool p_draw_center = true, int p_border_width = 0) {
	Ref<StyleBoxFlat> style(memnew(StyleBoxFlat));
	style->set_bg_color(p_color);
	style->set_content_margin_individual(Math::round(p_margin_left * scale), Math::round(p_margin_top * scale), Math::round(p_margin_right * scale), Math::round(p_margin_bottom * scale));

	style->set_corner_radius_all(Math::round(p_corner_radius * scale));
	style->set_anti_aliased(true);
	// Adjust level of detail based on the corners' effective sizes.
	style->set_corner_detail(MIN(Math::ceil(1.5 * p_corner_radius), 6) * scale);

	style->set_draw_center(p_draw_center);
	style->set_border_width_all(Math::round(p_border_width * scale));

	return style;
}

static Ref<StyleBoxFlat> sb_expand(Ref<StyleBoxFlat> p_sbox, float p_left, float p_top, float p_right, float p_bottom) {
	p_sbox->set_expand_margin(SIDE_LEFT, Math::round(p_left * scale));
	p_sbox->set_expand_margin(SIDE_TOP, Math::round(p_top * scale));
	p_sbox->set_expand_margin(SIDE_RIGHT, Math::round(p_right * scale));
	p_sbox->set_expand_margin(SIDE_BOTTOM, Math::round(p_bottom * scale));
	return p_sbox;
}

// See also `editor_generate_icon()` in `editor/themes/editor_icons.cpp`.
<<<<<<< HEAD
static Ref<ImageTexture> generate_icon(int p_index) {
	Ref<Image> img = memnew(Image);

#ifdef MODULE_SVG_ENABLED
	// Upsample icon generation only if the scale isn't an integer multiplier.
	// Generating upsampled icons is slower, and the benefit is hardly visible
	// with integer scales.
	const bool upsample = !Math::is_equal_approx(Math::round(scale), scale);

	Error err = ImageLoaderSVG::create_image_from_string(img, default_theme_icons_sources[p_index], scale, upsample, HashMap<Color, Color>());
	ERR_FAIL_COND_V_MSG(err != OK, Ref<ImageTexture>(), "Failed generating icon, unsupported or invalid SVG data in default theme.");

	img->fix_alpha_edges();
#else
	// If the SVG module is disabled, we can't really display the UI well, but at least we won't crash.
	// 16 pixels is used as it's the most common base size for Redot icons.
	img = Image::create_empty(Math::round(16 * scale), Math::round(16 * scale), false, Image::FORMAT_RGBA8);
#endif

	return ImageTexture::create_from_image(img);
=======
static Ref<SVGTexture> generate_icon(int p_index) {
	return SVGTexture::create_from_string(default_theme_icons_sources[p_index], scale);
>>>>>>> 1696ab0c
}

static Ref<StyleBox> make_empty_stylebox(float p_margin_left = -1, float p_margin_top = -1, float p_margin_right = -1, float p_margin_bottom = -1) {
	Ref<StyleBox> style(memnew(StyleBoxEmpty));
	style->set_content_margin_individual(Math::round(p_margin_left * scale), Math::round(p_margin_top * scale), Math::round(p_margin_right * scale), Math::round(p_margin_bottom * scale));
	return style;
}

void fill_default_theme(Ref<Theme> &theme, const Ref<Font> &default_font, const Ref<Font> &bold_font, const Ref<Font> &bold_italics_font, const Ref<Font> &italics_font, Ref<Texture2D> &default_icon, Ref<StyleBox> &default_style, float p_scale) {
	scale = p_scale;

	// Default theme properties.
	theme->set_default_font(default_font);
	theme->set_default_font_size(Math::round(default_font_size * scale));
	theme->set_default_base_scale(scale);

	// Font colors
	const Color control_font_color = Color(0.875, 0.875, 0.875);
	const Color control_font_low_color = Color(0.7, 0.7, 0.7);
	const Color control_font_lower_color = Color(0.65, 0.65, 0.65);
	const Color control_font_hover_color = Color(0.95, 0.95, 0.95);
	const Color control_font_focus_color = Color(0.95, 0.95, 0.95);
	const Color control_font_disabled_color = control_font_color * Color(1, 1, 1, 0.5);
	const Color control_font_placeholder_color = Color(control_font_color.r, control_font_color.g, control_font_color.b, 0.6f);
	const Color control_font_pressed_color = Color(1, 1, 1);
	const Color control_selection_color = Color(0.5, 0.5, 0.5);

	// StyleBox colors
	const Color style_normal_color = Color(0.1, 0.1, 0.1, 0.6);
	const Color style_hover_color = Color(0.225, 0.225, 0.225, 0.6);
	const Color style_hover_selected_color = Color(1, 1, 1, 0.4);
	const Color style_pressed_color = Color(0, 0, 0, 0.6);
	const Color style_disabled_color = Color(0.1, 0.1, 0.1, 0.3);
	const Color style_focus_color = Color(1, 1, 1, 0.75);
	const Color style_popup_color = Color(0.25, 0.25, 0.25, 1);
	const Color style_popup_border_color = Color(0.175, 0.175, 0.175, 1);
	const Color style_popup_hover_color = Color(0.4, 0.4, 0.4, 1);
	const Color style_selected_color = Color(1, 1, 1, 0.3);
	// Don't use a color too bright to keep the percentage readable.
	const Color style_progress_color = Color(1, 1, 1, 0.4);
	const Color style_separator_color = Color(0.5, 0.5, 0.5);

	// Convert the generated icon sources to a dictionary for easier access.
	// Unlike the editor icons, there is no central repository of icons in the Theme resource itself to keep it tidy.
	Dictionary icons;
	for (int i = 0; i < default_theme_icons_count; i++) {
		icons[default_theme_icons_names[i]] = generate_icon(i);
	}

	// Panel
	theme->set_stylebox(SceneStringName(panel), "Panel", make_flat_stylebox(style_normal_color, 0, 0, 0, 0));

	// Button

	const Ref<StyleBoxFlat> button_normal = make_flat_stylebox(style_normal_color);
	const Ref<StyleBoxFlat> button_hover = make_flat_stylebox(style_hover_color);
	const Ref<StyleBoxFlat> button_pressed = make_flat_stylebox(style_pressed_color);
	const Ref<StyleBoxFlat> button_disabled = make_flat_stylebox(style_disabled_color);
	Ref<StyleBoxFlat> focus = make_flat_stylebox(style_focus_color, default_margin, default_margin, default_margin, default_margin, default_corner_radius, false, 2);
	// Make the focus outline appear to be flush with the buttons it's focusing, so not draw on top of the content.
	focus->set_expand_margin_all(Math::round(2 * scale));

	theme->set_stylebox(CoreStringName(normal), "Button", button_normal);
	theme->set_stylebox(SceneStringName(hover), "Button", button_hover);
	theme->set_stylebox(SceneStringName(pressed), "Button", button_pressed);
	theme->set_stylebox("disabled", "Button", button_disabled);
	theme->set_stylebox("focus", "Button", focus);

	theme->set_font(SceneStringName(font), "Button", Ref<Font>());
	theme->set_font_size(SceneStringName(font_size), "Button", -1);
	theme->set_constant("outline_size", "Button", 0);

	theme->set_color(SceneStringName(font_color), "Button", control_font_color);
	theme->set_color("font_pressed_color", "Button", control_font_pressed_color);
	theme->set_color("font_hover_color", "Button", control_font_hover_color);
	theme->set_color("font_focus_color", "Button", control_font_focus_color);
	theme->set_color("font_hover_pressed_color", "Button", control_font_pressed_color);
	theme->set_color("font_disabled_color", "Button", control_font_disabled_color);
	theme->set_color("font_outline_color", "Button", Color(0, 0, 0));

	theme->set_color("icon_normal_color", "Button", Color(1, 1, 1, 1));
	theme->set_color("icon_pressed_color", "Button", Color(1, 1, 1, 1));
	theme->set_color("icon_hover_color", "Button", Color(1, 1, 1, 1));
	theme->set_color("icon_hover_pressed_color", "Button", Color(1, 1, 1, 1));
	theme->set_color("icon_focus_color", "Button", Color(1, 1, 1, 1));
	theme->set_color("icon_disabled_color", "Button", Color(1, 1, 1, 0.4));

	theme->set_constant("h_separation", "Button", Math::round(4 * scale));
	theme->set_constant("icon_max_width", "Button", 0);

	theme->set_constant("align_to_largest_stylebox", "Button", 0); // Disabled.

	// MenuBar
	theme->set_stylebox(CoreStringName(normal), "MenuBar", button_normal);
	theme->set_stylebox(SceneStringName(hover), "MenuBar", button_hover);
	theme->set_stylebox(SceneStringName(pressed), "MenuBar", button_pressed);
	theme->set_stylebox("disabled", "MenuBar", button_disabled);

	theme->set_font(SceneStringName(font), "MenuBar", Ref<Font>());
	theme->set_font_size(SceneStringName(font_size), "MenuBar", -1);
	theme->set_constant("outline_size", "MenuBar", 0);

	theme->set_color(SceneStringName(font_color), "MenuBar", control_font_color);
	theme->set_color("font_pressed_color", "MenuBar", control_font_pressed_color);
	theme->set_color("font_hover_color", "MenuBar", control_font_hover_color);
	theme->set_color("font_focus_color", "MenuBar", control_font_focus_color);
	theme->set_color("font_hover_pressed_color", "MenuBar", control_font_pressed_color);
	theme->set_color("font_disabled_color", "MenuBar", control_font_disabled_color);
	theme->set_color("font_outline_color", "MenuBar", Color(0, 0, 0));

	theme->set_constant("h_separation", "MenuBar", Math::round(4 * scale));

	// LinkButton

	theme->set_stylebox("focus", "LinkButton", focus);

	theme->set_font(SceneStringName(font), "LinkButton", Ref<Font>());
	theme->set_font_size(SceneStringName(font_size), "LinkButton", -1);

	theme->set_color(SceneStringName(font_color), "LinkButton", control_font_color);
	theme->set_color("font_pressed_color", "LinkButton", control_font_pressed_color);
	theme->set_color("font_hover_color", "LinkButton", control_font_hover_color);
	theme->set_color("font_focus_color", "LinkButton", control_font_focus_color);
	theme->set_color("font_outline_color", "LinkButton", Color(0, 0, 0));

	theme->set_constant("outline_size", "LinkButton", 0);
	theme->set_constant("underline_spacing", "LinkButton", Math::round(2 * scale));

	// OptionButton
	theme->set_stylebox("focus", "OptionButton", focus);

	Ref<StyleBox> sb_optbutton_normal = make_flat_stylebox(style_normal_color, 2 * default_margin, default_margin, 2 * default_margin, default_margin);
	Ref<StyleBox> sb_optbutton_hover = make_flat_stylebox(style_hover_color, 2 * default_margin, default_margin, 2 * default_margin, default_margin);
	Ref<StyleBox> sb_optbutton_pressed = make_flat_stylebox(style_pressed_color, 2 * default_margin, default_margin, 2 * default_margin, default_margin);
	Ref<StyleBox> sb_optbutton_disabled = make_flat_stylebox(style_disabled_color, 2 * default_margin, default_margin, 2 * default_margin, default_margin);

	theme->set_stylebox(CoreStringName(normal), "OptionButton", sb_optbutton_normal);
	theme->set_stylebox(SceneStringName(hover), "OptionButton", sb_optbutton_hover);
	theme->set_stylebox(SceneStringName(pressed), "OptionButton", sb_optbutton_pressed);
	theme->set_stylebox("disabled", "OptionButton", sb_optbutton_disabled);

	Ref<StyleBox> sb_optbutton_normal_mirrored = make_flat_stylebox(style_normal_color, 2 * default_margin, default_margin, 2 * default_margin, default_margin);
	Ref<StyleBox> sb_optbutton_hover_mirrored = make_flat_stylebox(style_hover_color, 2 * default_margin, default_margin, 2 * default_margin, default_margin);
	Ref<StyleBox> sb_optbutton_pressed_mirrored = make_flat_stylebox(style_pressed_color, 2 * default_margin, default_margin, 2 * default_margin, default_margin);
	Ref<StyleBox> sb_optbutton_disabled_mirrored = make_flat_stylebox(style_disabled_color, 2 * default_margin, default_margin, 2 * default_margin, default_margin);

	theme->set_stylebox("normal_mirrored", "OptionButton", sb_optbutton_normal_mirrored);
	theme->set_stylebox("hover_mirrored", "OptionButton", sb_optbutton_hover_mirrored);
	theme->set_stylebox("pressed_mirrored", "OptionButton", sb_optbutton_pressed_mirrored);
	theme->set_stylebox("disabled_mirrored", "OptionButton", sb_optbutton_disabled_mirrored);

	theme->set_icon("arrow", "OptionButton", icons["option_button_arrow"]);

	theme->set_font(SceneStringName(font), "OptionButton", Ref<Font>());
	theme->set_font_size(SceneStringName(font_size), "OptionButton", -1);

	theme->set_color(SceneStringName(font_color), "OptionButton", control_font_color);
	theme->set_color("font_pressed_color", "OptionButton", control_font_pressed_color);
	theme->set_color("font_hover_color", "OptionButton", control_font_hover_color);
	theme->set_color("font_hover_pressed_color", "OptionButton", control_font_pressed_color);
	theme->set_color("font_focus_color", "OptionButton", control_font_focus_color);
	theme->set_color("font_disabled_color", "OptionButton", control_font_disabled_color);
	theme->set_color("font_outline_color", "OptionButton", Color(0, 0, 0));

	theme->set_constant("h_separation", "OptionButton", Math::round(4 * scale));
	theme->set_constant("arrow_margin", "OptionButton", Math::round(4 * scale));
	theme->set_constant("outline_size", "OptionButton", 0);
	theme->set_constant("modulate_arrow", "OptionButton", false);

	// MenuButton

	theme->set_stylebox(CoreStringName(normal), "MenuButton", button_normal);
	theme->set_stylebox(SceneStringName(pressed), "MenuButton", button_pressed);
	theme->set_stylebox(SceneStringName(hover), "MenuButton", button_hover);
	theme->set_stylebox("disabled", "MenuButton", button_disabled);
	theme->set_stylebox("focus", "MenuButton", focus);

	theme->set_font(SceneStringName(font), "MenuButton", Ref<Font>());
	theme->set_font_size(SceneStringName(font_size), "MenuButton", -1);

	theme->set_color(SceneStringName(font_color), "MenuButton", control_font_color);
	theme->set_color("font_pressed_color", "MenuButton", control_font_pressed_color);
	theme->set_color("font_hover_color", "MenuButton", control_font_hover_color);
	theme->set_color("font_focus_color", "MenuButton", control_font_focus_color);
	theme->set_color("font_disabled_color", "MenuButton", Color(1, 1, 1, 0.3));
	theme->set_color("font_outline_color", "MenuButton", Color(0, 0, 0));

	theme->set_constant("h_separation", "MenuButton", Math::round(4 * scale));
	theme->set_constant("outline_size", "MenuButton", 0);

	// CheckBox

	Ref<StyleBox> cbx_empty = memnew(StyleBoxEmpty);
	cbx_empty->set_content_margin_all(Math::round(4 * scale));
	Ref<StyleBox> cbx_focus = focus;
	cbx_focus->set_content_margin_all(Math::round(4 * scale));

	theme->set_stylebox(CoreStringName(normal), "CheckBox", cbx_empty);
	theme->set_stylebox(SceneStringName(pressed), "CheckBox", cbx_empty);
	theme->set_stylebox("disabled", "CheckBox", cbx_empty);
	theme->set_stylebox(SceneStringName(hover), "CheckBox", cbx_empty);
	theme->set_stylebox("hover_pressed", "CheckBox", cbx_empty);
	theme->set_stylebox("focus", "CheckBox", cbx_focus);

	theme->set_icon("checked", "CheckBox", icons["checked"]);
	theme->set_icon("checked_disabled", "CheckBox", icons["checked_disabled"]);
	theme->set_icon("unchecked", "CheckBox", icons["unchecked"]);
	theme->set_icon("unchecked_disabled", "CheckBox", icons["unchecked_disabled"]);
	theme->set_icon("radio_checked", "CheckBox", icons["radio_checked"]);
	theme->set_icon("radio_checked_disabled", "CheckBox", icons["radio_checked_disabled"]);
	theme->set_icon("radio_unchecked", "CheckBox", icons["radio_unchecked"]);
	theme->set_icon("radio_unchecked_disabled", "CheckBox", icons["radio_unchecked_disabled"]);

	theme->set_font(SceneStringName(font), "CheckBox", Ref<Font>());
	theme->set_font_size(SceneStringName(font_size), "CheckBox", -1);

	theme->set_color(SceneStringName(font_color), "CheckBox", control_font_color);
	theme->set_color("font_pressed_color", "CheckBox", control_font_pressed_color);
	theme->set_color("font_hover_color", "CheckBox", control_font_hover_color);
	theme->set_color("font_hover_pressed_color", "CheckBox", control_font_pressed_color);
	theme->set_color("font_focus_color", "CheckBox", control_font_focus_color);
	theme->set_color("font_disabled_color", "CheckBox", control_font_disabled_color);
	theme->set_color("font_outline_color", "CheckBox", Color(0, 0, 0));

	theme->set_constant("h_separation", "CheckBox", Math::round(4 * scale));
	theme->set_constant("check_v_offset", "CheckBox", 0);
	theme->set_constant("outline_size", "CheckBox", 0);

	theme->set_color("checkbox_checked_color", "CheckBox", Color(1, 1, 1));
	theme->set_color("checkbox_unchecked_color", "CheckBox", Color(1, 1, 1));

	// CheckButton

	Ref<StyleBox> cb_empty = memnew(StyleBoxEmpty);
	cb_empty->set_content_margin_individual(Math::round(6 * scale), Math::round(4 * scale), Math::round(6 * scale), Math::round(4 * scale));

	theme->set_stylebox(CoreStringName(normal), "CheckButton", cb_empty);
	theme->set_stylebox(SceneStringName(pressed), "CheckButton", cb_empty);
	theme->set_stylebox("disabled", "CheckButton", cb_empty);
	theme->set_stylebox(SceneStringName(hover), "CheckButton", cb_empty);
	theme->set_stylebox("hover_pressed", "CheckButton", cb_empty);
	theme->set_stylebox("focus", "CheckButton", focus);

	theme->set_icon("checked", "CheckButton", icons["toggle_on"]);
	theme->set_icon("checked_disabled", "CheckButton", icons["toggle_on_disabled"]);
	theme->set_icon("unchecked", "CheckButton", icons["toggle_off"]);
	theme->set_icon("unchecked_disabled", "CheckButton", icons["toggle_off_disabled"]);

	theme->set_icon("checked_mirrored", "CheckButton", icons["toggle_on_mirrored"]);
	theme->set_icon("checked_disabled_mirrored", "CheckButton", icons["toggle_on_disabled_mirrored"]);
	theme->set_icon("unchecked_mirrored", "CheckButton", icons["toggle_off_mirrored"]);
	theme->set_icon("unchecked_disabled_mirrored", "CheckButton", icons["toggle_off_disabled_mirrored"]);

	theme->set_font(SceneStringName(font), "CheckButton", Ref<Font>());
	theme->set_font_size(SceneStringName(font_size), "CheckButton", -1);

	theme->set_color(SceneStringName(font_color), "CheckButton", control_font_color);
	theme->set_color("font_pressed_color", "CheckButton", control_font_pressed_color);
	theme->set_color("font_hover_color", "CheckButton", control_font_hover_color);
	theme->set_color("font_hover_pressed_color", "CheckButton", control_font_pressed_color);
	theme->set_color("font_focus_color", "CheckButton", control_font_focus_color);
	theme->set_color("font_disabled_color", "CheckButton", control_font_disabled_color);
	theme->set_color("font_outline_color", "CheckButton", Color(0, 0, 0));

	theme->set_constant("h_separation", "CheckButton", Math::round(4 * scale));
	theme->set_constant("check_v_offset", "CheckButton", 0);
	theme->set_constant("outline_size", "CheckButton", 0);

	theme->set_color("button_checked_color", "CheckButton", Color(1, 1, 1));
	theme->set_color("button_unchecked_color", "CheckButton", Color(1, 1, 1));

	// Button variations

	theme->set_type_variation(SceneStringName(FlatButton), "Button");
	theme->set_type_variation("FlatMenuButton", "MenuButton");

	Ref<StyleBoxEmpty> flat_button_normal = make_empty_stylebox();
	for (int i = 0; i < 4; i++) {
		flat_button_normal->set_content_margin((Side)i, button_normal->get_margin((Side)i) + button_normal->get_border_width((Side)i));
	}
	Ref<StyleBoxFlat> flat_button_pressed = button_pressed->duplicate();
	flat_button_pressed->set_bg_color(style_pressed_color * Color(1, 1, 1, 0.85));

	theme->set_stylebox(CoreStringName(normal), SceneStringName(FlatButton), flat_button_normal);
	theme->set_stylebox(SceneStringName(hover), SceneStringName(FlatButton), flat_button_normal);
	theme->set_stylebox(SceneStringName(pressed), SceneStringName(FlatButton), flat_button_pressed);
	theme->set_stylebox("disabled", SceneStringName(FlatButton), flat_button_normal);

	theme->set_stylebox(CoreStringName(normal), "FlatMenuButton", flat_button_normal);
	theme->set_stylebox(SceneStringName(hover), "FlatMenuButton", flat_button_normal);
	theme->set_stylebox(SceneStringName(pressed), "FlatMenuButton", flat_button_pressed);
	theme->set_stylebox("disabled", "FlatMenuButton", flat_button_normal);

	// Label

	theme->set_stylebox(CoreStringName(normal), "Label", memnew(StyleBoxEmpty));
	theme->set_stylebox("focus", "Label", focus);
	theme->set_font(SceneStringName(font), "Label", Ref<Font>());
	theme->set_font_size(SceneStringName(font_size), "Label", -1);

	theme->set_color(SceneStringName(font_color), "Label", Color(1, 1, 1));
	theme->set_color("font_shadow_color", "Label", Color(0, 0, 0, 0));
	theme->set_color("font_outline_color", "Label", Color(0, 0, 0));

	theme->set_constant("shadow_offset_x", "Label", Math::round(1 * scale));
	theme->set_constant("shadow_offset_y", "Label", Math::round(1 * scale));
	theme->set_constant("outline_size", "Label", 0);
	theme->set_constant("shadow_outline_size", "Label", Math::round(1 * scale));
	theme->set_constant("line_spacing", "Label", Math::round(3 * scale));

	theme->set_type_variation("HeaderSmall", "Label");
	theme->set_font_size(SceneStringName(font_size), "HeaderSmall", default_font_size + 4);

	theme->set_type_variation("HeaderMedium", "Label");
	theme->set_font_size(SceneStringName(font_size), "HeaderMedium", default_font_size + 8);

	theme->set_type_variation("HeaderLarge", "Label");
	theme->set_font_size(SceneStringName(font_size), "HeaderLarge", default_font_size + 12);

	// LineEdit

	Ref<StyleBoxFlat> style_line_edit = make_flat_stylebox(style_normal_color);
	// Add a line at the bottom to make LineEdits distinguishable from Buttons.
	style_line_edit->set_border_width(SIDE_BOTTOM, 2);
	style_line_edit->set_border_color(style_pressed_color);
	theme->set_stylebox(CoreStringName(normal), "LineEdit", style_line_edit);

	theme->set_stylebox("focus", "LineEdit", focus);

	Ref<StyleBoxFlat> style_line_edit_read_only = make_flat_stylebox(style_disabled_color);
	// Add a line at the bottom to make LineEdits distinguishable from Buttons.
	style_line_edit_read_only->set_border_width(SIDE_BOTTOM, 2);
	style_line_edit_read_only->set_border_color(style_pressed_color * Color(1, 1, 1, 0.5));
	theme->set_stylebox("read_only", "LineEdit", style_line_edit_read_only);

	theme->set_font(SceneStringName(font), "LineEdit", Ref<Font>());
	theme->set_font_size(SceneStringName(font_size), "LineEdit", -1);

	theme->set_color(SceneStringName(font_color), "LineEdit", control_font_color);
	theme->set_color("font_selected_color", "LineEdit", control_font_pressed_color);
	theme->set_color("font_uneditable_color", "LineEdit", control_font_disabled_color);
	theme->set_color("font_placeholder_color", "LineEdit", control_font_placeholder_color);
	theme->set_color("font_outline_color", "LineEdit", Color(0, 0, 0));
	theme->set_color("caret_color", "LineEdit", control_font_hover_color);
	theme->set_color("selection_color", "LineEdit", control_selection_color);
	theme->set_color("clear_button_color", "LineEdit", control_font_color);
	theme->set_color("clear_button_color_pressed", "LineEdit", control_font_pressed_color);

	theme->set_constant("minimum_character_width", "LineEdit", 4);
	theme->set_constant("outline_size", "LineEdit", 0);
	theme->set_constant("caret_width", "LineEdit", 1);

	theme->set_icon("clear", "LineEdit", icons["line_edit_clear"]);

	// ProgressBar

	theme->set_stylebox("background", "ProgressBar", make_flat_stylebox(style_disabled_color, 2, 2, 2, 2, 6));
	theme->set_stylebox("fill", "ProgressBar", make_flat_stylebox(style_progress_color, 2, 2, 2, 2, 6));

	theme->set_font(SceneStringName(font), "ProgressBar", Ref<Font>());
	theme->set_font_size(SceneStringName(font_size), "ProgressBar", -1);

	theme->set_color(SceneStringName(font_color), "ProgressBar", control_font_hover_color);
	theme->set_color("font_outline_color", "ProgressBar", Color(0, 0, 0));

	theme->set_constant("outline_size", "ProgressBar", 0);

	// TextEdit

	theme->set_stylebox(CoreStringName(normal), "TextEdit", style_line_edit);
	theme->set_stylebox("focus", "TextEdit", focus);
	theme->set_stylebox("read_only", "TextEdit", style_line_edit_read_only);

	theme->set_icon("tab", "TextEdit", icons["text_edit_tab"]);
	theme->set_icon("space", "TextEdit", icons["text_edit_space"]);

	theme->set_font(SceneStringName(font), "TextEdit", Ref<Font>());
	theme->set_font_size(SceneStringName(font_size), "TextEdit", -1);

	theme->set_color("background_color", "TextEdit", Color(0, 0, 0, 0));
	theme->set_color(SceneStringName(font_color), "TextEdit", control_font_color);
	theme->set_color("font_selected_color", "TextEdit", Color(0, 0, 0, 0));
	theme->set_color("font_readonly_color", "TextEdit", control_font_disabled_color);
	theme->set_color("font_placeholder_color", "TextEdit", control_font_placeholder_color);
	theme->set_color("font_outline_color", "TextEdit", Color(0, 0, 0));
	theme->set_color("selection_color", "TextEdit", control_selection_color);
	theme->set_color("current_line_color", "TextEdit", Color(0.25, 0.25, 0.26, 0.8));
	theme->set_color("caret_color", "TextEdit", control_font_color);
	theme->set_color("caret_background_color", "TextEdit", Color(0, 0, 0));
	theme->set_color("word_highlighted_color", "TextEdit", Color(0.5, 0.5, 0.5, 0.25));
	theme->set_color("search_result_color", "TextEdit", Color(0.3, 0.3, 0.3));
	theme->set_color("search_result_border_color", "TextEdit", Color(0.3, 0.3, 0.3, 0.4));

	theme->set_constant("line_spacing", "TextEdit", Math::round(4 * scale));
	theme->set_constant("outline_size", "TextEdit", 0);
	theme->set_constant("caret_width", "TextEdit", 1);

	// CodeEdit

	theme->set_stylebox(CoreStringName(normal), "CodeEdit", style_line_edit);
	theme->set_stylebox("focus", "CodeEdit", focus);
	theme->set_stylebox("read_only", "CodeEdit", style_line_edit_read_only);
	theme->set_stylebox("completion", "CodeEdit", make_flat_stylebox(style_normal_color, 0, 0, 0, 0));

	theme->set_icon("tab", "CodeEdit", icons["text_edit_tab"]);
	theme->set_icon("space", "CodeEdit", icons["text_edit_space"]);
	theme->set_icon("breakpoint", "CodeEdit", icons["breakpoint"]);
	theme->set_icon("bookmark", "CodeEdit", icons["bookmark"]);
	theme->set_icon("executing_line", "CodeEdit", icons["arrow_right"]);
	theme->set_icon("can_fold", "CodeEdit", icons["arrow_down"]);
	theme->set_icon("folded", "CodeEdit", icons["arrow_right"]);
	theme->set_icon("can_fold_code_region", "CodeEdit", icons["region_unfolded"]);
	theme->set_icon("folded_code_region", "CodeEdit", icons["region_folded"]);
	theme->set_icon("folded_eol_icon", "CodeEdit", icons["text_edit_ellipsis"]);
	theme->set_icon("completion_color_bg", "CodeEdit", icons["mini_checkerboard"]);

	theme->set_font(SceneStringName(font), "CodeEdit", Ref<Font>());
	theme->set_font_size(SceneStringName(font_size), "CodeEdit", -1);

	theme->set_color("background_color", "CodeEdit", Color(0, 0, 0, 0));
	theme->set_color("completion_background_color", "CodeEdit", Color(0.17, 0.16, 0.2));
	theme->set_color("completion_selected_color", "CodeEdit", Color(0.26, 0.26, 0.27));
	theme->set_color("completion_existing_color", "CodeEdit", Color(0.87, 0.87, 0.87, 0.13));
	theme->set_color("completion_scroll_color", "CodeEdit", control_font_pressed_color * Color(1, 1, 1, 0.29));
	theme->set_color("completion_scroll_hovered_color", "CodeEdit", control_font_pressed_color * Color(1, 1, 1, 0.4));
	theme->set_color(SceneStringName(font_color), "CodeEdit", control_font_color);
	theme->set_color("font_selected_color", "CodeEdit", Color(0, 0, 0, 0));
	theme->set_color("font_readonly_color", "CodeEdit", Color(control_font_color.r, control_font_color.g, control_font_color.b, 0.5f));
	theme->set_color("font_placeholder_color", "CodeEdit", control_font_placeholder_color);
	theme->set_color("font_outline_color", "CodeEdit", Color(0, 0, 0));
	theme->set_color("selection_color", "CodeEdit", control_selection_color);
	theme->set_color("bookmark_color", "CodeEdit", Color(0.5, 0.64, 1, 0.8));
	theme->set_color("breakpoint_color", "CodeEdit", Color(0.9, 0.29, 0.3));
	theme->set_color("executing_line_color", "CodeEdit", Color(0.98, 0.89, 0.27));
	theme->set_color("current_line_color", "CodeEdit", Color(0.25, 0.25, 0.26, 0.8));
	theme->set_color("code_folding_color", "CodeEdit", Color(0.8, 0.8, 0.8, 0.8));
	theme->set_color("folded_code_region_color", "CodeEdit", Color(0.68, 0.46, 0.77, 0.2));
	theme->set_color("caret_color", "CodeEdit", control_font_color);
	theme->set_color("caret_background_color", "CodeEdit", Color(0, 0, 0));
	theme->set_color("brace_mismatch_color", "CodeEdit", Color(1, 0.2, 0.2));
	theme->set_color("line_number_color", "CodeEdit", Color(0.67, 0.67, 0.67, 0.4));
	theme->set_color("word_highlighted_color", "CodeEdit", Color(0.8, 0.9, 0.9, 0.15));
	theme->set_color("line_length_guideline_color", "CodeEdit", Color(0.3, 0.5, 0.8, 0.1));
	theme->set_color("search_result_color", "CodeEdit", Color(0.3, 0.3, 0.3));
	theme->set_color("search_result_border_color", "CodeEdit", Color(0.3, 0.3, 0.3, 0.4));

	theme->set_constant("completion_lines", "CodeEdit", 7);
	theme->set_constant("completion_max_width", "CodeEdit", 50);
	theme->set_constant("completion_scroll_width", "CodeEdit", 6);
	theme->set_constant("line_spacing", "CodeEdit", Math::round(4 * scale));
	theme->set_constant("outline_size", "CodeEdit", 0);

	Ref<Texture2D> empty_icon = memnew(ImageTexture);

	const Ref<StyleBoxFlat> style_h_scrollbar = make_flat_stylebox(style_normal_color, 0, 4, 0, 4, 10);
	const Ref<StyleBoxFlat> style_v_scrollbar = make_flat_stylebox(style_normal_color, 4, 0, 4, 0, 10);
	Ref<StyleBoxFlat> style_scrollbar_grabber = make_flat_stylebox(style_progress_color, 4, 4, 4, 4, 10);
	Ref<StyleBoxFlat> style_scrollbar_grabber_highlight = make_flat_stylebox(style_focus_color, 4, 4, 4, 4, 10);
	Ref<StyleBoxFlat> style_scrollbar_grabber_pressed = make_flat_stylebox(style_focus_color * Color(0.75, 0.75, 0.75), 4, 4, 4, 4, 10);

	// HScrollBar

	theme->set_stylebox("scroll", "HScrollBar", style_h_scrollbar);
	theme->set_stylebox("scroll_focus", "HScrollBar", focus);
	theme->set_stylebox("grabber", "HScrollBar", style_scrollbar_grabber);
	theme->set_stylebox("grabber_highlight", "HScrollBar", style_scrollbar_grabber_highlight);
	theme->set_stylebox("grabber_pressed", "HScrollBar", style_scrollbar_grabber_pressed);

	theme->set_icon("increment", "HScrollBar", empty_icon);
	theme->set_icon("increment_highlight", "HScrollBar", empty_icon);
	theme->set_icon("increment_pressed", "HScrollBar", empty_icon);
	theme->set_icon("decrement", "HScrollBar", empty_icon);
	theme->set_icon("decrement_highlight", "HScrollBar", empty_icon);
	theme->set_icon("decrement_pressed", "HScrollBar", empty_icon);

	// VScrollBar

	theme->set_stylebox("scroll", "VScrollBar", style_v_scrollbar);
	theme->set_stylebox("scroll_focus", "VScrollBar", focus);
	theme->set_stylebox("grabber", "VScrollBar", style_scrollbar_grabber);
	theme->set_stylebox("grabber_highlight", "VScrollBar", style_scrollbar_grabber_highlight);
	theme->set_stylebox("grabber_pressed", "VScrollBar", style_scrollbar_grabber_pressed);

	theme->set_icon("increment", "VScrollBar", empty_icon);
	theme->set_icon("increment_highlight", "VScrollBar", empty_icon);
	theme->set_icon("increment_pressed", "VScrollBar", empty_icon);
	theme->set_icon("decrement", "VScrollBar", empty_icon);
	theme->set_icon("decrement_highlight", "VScrollBar", empty_icon);
	theme->set_icon("decrement_pressed", "VScrollBar", empty_icon);

	const Ref<StyleBoxFlat> style_slider = make_flat_stylebox(style_normal_color, 4, 4, 4, 4, 4);
	const Ref<StyleBoxFlat> style_slider_grabber = make_flat_stylebox(style_progress_color, 4, 4, 4, 4, 4);
	const Ref<StyleBoxFlat> style_slider_grabber_highlight = make_flat_stylebox(style_focus_color, 4, 4, 4, 4, 4);

	// HSlider

	theme->set_stylebox("slider", "HSlider", style_slider);
	theme->set_stylebox("grabber_area", "HSlider", style_slider_grabber);
	theme->set_stylebox("grabber_area_highlight", "HSlider", style_slider_grabber_highlight);

	theme->set_icon("grabber", "HSlider", icons["slider_grabber"]);
	theme->set_icon("grabber_highlight", "HSlider", icons["slider_grabber_hl"]);
	theme->set_icon("grabber_disabled", "HSlider", icons["slider_grabber_disabled"]);
	theme->set_icon("tick", "HSlider", icons["hslider_tick"]);

	theme->set_constant("center_grabber", "HSlider", 0);
	theme->set_constant("grabber_offset", "HSlider", 0);

	// VSlider

	theme->set_stylebox("slider", "VSlider", style_slider);
	theme->set_stylebox("grabber_area", "VSlider", style_slider_grabber);
	theme->set_stylebox("grabber_area_highlight", "VSlider", style_slider_grabber_highlight);

	theme->set_icon("grabber", "VSlider", icons["slider_grabber"]);
	theme->set_icon("grabber_highlight", "VSlider", icons["slider_grabber_hl"]);
	theme->set_icon("grabber_disabled", "VSlider", icons["slider_grabber_disabled"]);
	theme->set_icon("tick", "VSlider", icons["vslider_tick"]);

	theme->set_constant("center_grabber", "VSlider", 0);
	theme->set_constant("grabber_offset", "VSlider", 0);

	// SpinBox

	theme->set_icon("updown", "SpinBox", empty_icon);
	theme->set_icon("up", "SpinBox", icons["value_up"]);
	theme->set_icon("up_hover", "SpinBox", icons["value_up"]);
	theme->set_icon("up_pressed", "SpinBox", icons["value_up"]);
	theme->set_icon("up_disabled", "SpinBox", icons["value_up"]);
	theme->set_icon("down", "SpinBox", icons["value_down"]);
	theme->set_icon("down_hover", "SpinBox", icons["value_down"]);
	theme->set_icon("down_pressed", "SpinBox", icons["value_down"]);
	theme->set_icon("down_disabled", "SpinBox", icons["value_down"]);

	theme->set_stylebox("up_background", "SpinBox", make_empty_stylebox());
	theme->set_stylebox("up_background_hovered", "SpinBox", button_hover);
	theme->set_stylebox("up_background_pressed", "SpinBox", button_pressed);
	theme->set_stylebox("up_background_disabled", "SpinBox", make_empty_stylebox());
	theme->set_stylebox("down_background", "SpinBox", make_empty_stylebox());
	theme->set_stylebox("down_background_hovered", "SpinBox", button_hover);
	theme->set_stylebox("down_background_pressed", "SpinBox", button_pressed);
	theme->set_stylebox("down_background_disabled", "SpinBox", make_empty_stylebox());

	theme->set_color("up_icon_modulate", "SpinBox", control_font_color);
	theme->set_color("up_hover_icon_modulate", "SpinBox", control_font_hover_color);
	theme->set_color("up_pressed_icon_modulate", "SpinBox", control_font_hover_color);
	theme->set_color("up_disabled_icon_modulate", "SpinBox", control_font_disabled_color);
	theme->set_color("down_icon_modulate", "SpinBox", control_font_color);
	theme->set_color("down_hover_icon_modulate", "SpinBox", control_font_hover_color);
	theme->set_color("down_pressed_icon_modulate", "SpinBox", control_font_hover_color);
	theme->set_color("down_disabled_icon_modulate", "SpinBox", control_font_disabled_color);

	theme->set_stylebox("field_and_buttons_separator", "SpinBox", make_empty_stylebox());
	theme->set_stylebox("up_down_buttons_separator", "SpinBox", make_empty_stylebox());

	theme->set_constant("buttons_vertical_separation", "SpinBox", 0);
	theme->set_constant("field_and_buttons_separation", "SpinBox", 2);
	theme->set_constant("buttons_width", "SpinBox", 16);
#ifndef DISABLE_DEPRECATED
	theme->set_constant("set_min_buttons_width_from_icons", "SpinBox", 1);
#endif

	// ScrollContainer

	Ref<StyleBoxEmpty> empty;
	empty.instantiate();
	theme->set_stylebox(SceneStringName(panel), "ScrollContainer", empty);

	const Ref<StyleBoxFlat> focus_style = make_flat_stylebox(style_focus_color);
	// Make the focus outline appear to be flush with the buttons it's focusing, so not draw on top of the content.
	sb_expand(focus_style, 4, 4, 4, 4);
	focus_style->set_border_width_all(Math::round(2 * scale));
	focus_style->set_draw_center(false);
	focus_style->set_border_color(style_focus_color);
	theme->set_stylebox("focus", "ScrollContainer", focus_style);

	// Window

	theme->set_stylebox("embedded_border", "Window", sb_expand(make_flat_stylebox(style_popup_color, 10, 28, 10, 8), 8, 32, 8, 6));
	theme->set_stylebox("embedded_unfocused_border", "Window", sb_expand(make_flat_stylebox(style_popup_hover_color, 10, 28, 10, 8), 8, 32, 8, 6));

	theme->set_font("title_font", "Window", Ref<Font>());
	theme->set_font_size("title_font_size", "Window", -1);
	theme->set_color("title_color", "Window", control_font_color);
	theme->set_color("title_outline_modulate", "Window", Color(0, 0, 0));
	theme->set_constant("title_outline_size", "Window", 0);
	theme->set_constant("title_height", "Window", 36 * scale);
	theme->set_constant("resize_margin", "Window", Math::round(4 * scale));

	theme->set_icon("close", "Window", icons["close"]);
	theme->set_icon("close_pressed", "Window", icons["close_hl"]);
	theme->set_constant("close_h_offset", "Window", 18 * scale);
	theme->set_constant("close_v_offset", "Window", 24 * scale);

	// Dialogs

	// AcceptDialog is currently the base dialog, so this defines styles for all extending nodes.
	theme->set_stylebox(SceneStringName(panel), "AcceptDialog", make_flat_stylebox(style_popup_color, Math::round(8 * scale), Math::round(8 * scale), Math::round(8 * scale), Math::round(8 * scale), 0));
	theme->set_constant("buttons_separation", "AcceptDialog", Math::round(10 * scale));

	// File Dialog

	theme->set_icon("load", "FileDialog", icons["load"]);
	theme->set_icon("save", "FileDialog", icons["save"]);
	theme->set_icon("clear", "FileDialog", icons["clear"]);
	theme->set_icon("parent_folder", "FileDialog", icons["folder_up"]);
	theme->set_icon("back_folder", "FileDialog", icons["arrow_left"]);
	theme->set_icon("forward_folder", "FileDialog", icons["arrow_right"]);
	theme->set_icon("reload", "FileDialog", icons["reload"]);
	theme->set_icon("toggle_hidden", "FileDialog", icons["visibility_visible"]);
	theme->set_icon("toggle_filename_filter", "FileDialog", icons["toggle_filename_filter"]);
	theme->set_icon("folder", "FileDialog", icons["folder"]);
	theme->set_icon("file", "FileDialog", icons["file"]);
	theme->set_icon("create_folder", "FileDialog", icons["folder_create"]);
	theme->set_color("folder_icon_color", "FileDialog", Color(1, 1, 1));
	theme->set_color("file_icon_color", "FileDialog", Color(1, 1, 1));
	theme->set_color("file_disabled_color", "FileDialog", Color(1, 1, 1, 0.25));

	// Popup

	theme->set_stylebox(SceneStringName(panel), "PopupPanel", make_flat_stylebox(style_normal_color));

	// PopupDialog

	theme->set_stylebox(SceneStringName(panel), "PopupDialog", make_flat_stylebox(style_normal_color));

	// PopupMenu

	Ref<StyleBoxLine> separator_horizontal = memnew(StyleBoxLine);
	separator_horizontal->set_thickness(Math::round(scale));
	separator_horizontal->set_color(style_separator_color);
	separator_horizontal->set_content_margin_individual(default_margin, 0, default_margin, 0);
	Ref<StyleBoxLine> separator_vertical = separator_horizontal->duplicate();
	separator_vertical->set_vertical(true);
	separator_vertical->set_content_margin_individual(0, default_margin, 0, default_margin);

	// Always display a border for PopupMenus so they can be distinguished from their background.
	Ref<StyleBoxFlat> style_popup_panel = make_flat_stylebox(style_popup_color);
	style_popup_panel->set_border_width_all(2);
	style_popup_panel->set_border_color(style_popup_border_color);

	theme->set_stylebox(SceneStringName(panel), "PopupMenu", style_popup_panel);
	theme->set_stylebox(SceneStringName(hover), "PopupMenu", make_flat_stylebox(style_popup_hover_color));
	theme->set_stylebox("separator", "PopupMenu", separator_horizontal);
	theme->set_stylebox("labeled_separator_left", "PopupMenu", separator_horizontal);
	theme->set_stylebox("labeled_separator_right", "PopupMenu", separator_horizontal);

	theme->set_icon("checked", "PopupMenu", icons["checked"]);
	theme->set_icon("checked_disabled", "PopupMenu", icons["checked_disabled"]);
	theme->set_icon("unchecked", "PopupMenu", icons["unchecked"]);
	theme->set_icon("unchecked_disabled", "PopupMenu", icons["unchecked_disabled"]);
	theme->set_icon("radio_checked", "PopupMenu", icons["radio_checked"]);
	theme->set_icon("radio_checked_disabled", "PopupMenu", icons["radio_checked_disabled"]);
	theme->set_icon("radio_unchecked", "PopupMenu", icons["radio_unchecked"]);
	theme->set_icon("radio_unchecked_disabled", "PopupMenu", icons["radio_unchecked_disabled"]);
	theme->set_icon("submenu", "PopupMenu", icons["popup_menu_arrow_right"]);
	theme->set_icon("submenu_mirrored", "PopupMenu", icons["popup_menu_arrow_left"]);

	theme->set_font(SceneStringName(font), "PopupMenu", Ref<Font>());
	theme->set_font("font_separator", "PopupMenu", Ref<Font>());
	theme->set_font_size(SceneStringName(font_size), "PopupMenu", -1);
	theme->set_font_size("font_separator_size", "PopupMenu", -1);

	theme->set_color(SceneStringName(font_color), "PopupMenu", control_font_color);
	theme->set_color("font_accelerator_color", "PopupMenu", Color(0.7, 0.7, 0.7, 0.8));
	theme->set_color("font_disabled_color", "PopupMenu", Color(0.4, 0.4, 0.4, 0.8));
	theme->set_color("font_hover_color", "PopupMenu", control_font_color);
	theme->set_color("font_separator_color", "PopupMenu", control_font_color);
	theme->set_color("font_outline_color", "PopupMenu", Color(0, 0, 0));
	theme->set_color("font_separator_outline_color", "PopupMenu", Color(0, 0, 0));

	theme->set_constant("indent", "PopupMenu", Math::round(10 * scale));
	theme->set_constant("h_separation", "PopupMenu", Math::round(4 * scale));
	theme->set_constant("v_separation", "PopupMenu", Math::round(4 * scale));
	theme->set_constant("outline_size", "PopupMenu", 0);
	theme->set_constant("separator_outline_size", "PopupMenu", 0);
	theme->set_constant("item_start_padding", "PopupMenu", Math::round(2 * scale));
	theme->set_constant("item_end_padding", "PopupMenu", Math::round(2 * scale));
	theme->set_constant("icon_max_width", "PopupMenu", 0);

	// GraphNode

	Ref<StyleBoxFlat> graphnode_normal = make_flat_stylebox(style_normal_color, 18, 12, 18, 12);
	graphnode_normal->set_border_color(Color(0.325, 0.325, 0.325, 0.6));
	Ref<StyleBoxFlat> graphnode_selected = graphnode_normal->duplicate();
	graphnode_selected->set_border_color(Color(0.625, 0.625, 0.625, 0.6));

	Ref<StyleBoxFlat> graphn_sb_titlebar = make_flat_stylebox(style_normal_color.lightened(0.3), 4, 4, 4, 4);
	Ref<StyleBoxFlat> graphn_sb_titlebar_selected = graphnode_normal->duplicate();
	graphn_sb_titlebar_selected->set_bg_color(Color(1.0, 0.625, 0.625, 0.6));
	Ref<StyleBoxEmpty> graphnode_slot = make_empty_stylebox(0, 0, 0, 0);

	theme->set_stylebox(SceneStringName(panel), "GraphNode", graphnode_normal);
	theme->set_stylebox("panel_selected", "GraphNode", graphnode_selected);
	theme->set_stylebox("panel_focus", "GraphNode", focus);
	theme->set_stylebox("titlebar", "GraphNode", graphn_sb_titlebar);
	theme->set_stylebox("titlebar_selected", "GraphNode", graphn_sb_titlebar_selected);
	theme->set_stylebox("slot", "GraphNode", graphnode_slot);
	theme->set_stylebox("slot_selected", "GraphNode", focus);
	theme->set_icon("port", "GraphNode", icons["graph_port"]);
	theme->set_icon("resizer", "GraphNode", icons["resizer_se"]);
	theme->set_color("resizer_color", "GraphNode", control_font_color);
	theme->set_constant("separation", "GraphNode", Math::round(2 * scale));
	theme->set_constant("port_h_offset", "GraphNode", 0);

	// GraphNodes's title Label.

	theme->set_type_variation("GraphNodeTitleLabel", "Label");

	theme->set_stylebox(CoreStringName(normal), "GraphNodeTitleLabel", make_empty_stylebox(0, 0, 0, 0));
	theme->set_font(SceneStringName(font), "GraphNodeTitleLabel", Ref<Font>());
	theme->set_font_size(SceneStringName(font_size), "GraphNodeTitleLabel", -1);
	theme->set_color(SceneStringName(font_color), "GraphNodeTitleLabel", control_font_color);
	theme->set_color("font_shadow_color", "GraphNodeTitleLabel", Color(0, 0, 0, 0));
	theme->set_color("font_outline_color", "GraphNodeTitleLabel", Color(0, 0, 0));
	theme->set_constant("shadow_offset_x", "GraphNodeTitleLabel", Math::round(1 * scale));
	theme->set_constant("shadow_offset_y", "GraphNodeTitleLabel", Math::round(1 * scale));
	theme->set_constant("outline_size", "GraphNodeTitleLabel", 0);
	theme->set_constant("shadow_outline_size", "GraphNodeTitleLabel", Math::round(1 * scale));
	theme->set_constant("line_spacing", "GraphNodeTitleLabel", Math::round(3 * scale));

	// GraphFrame

	Ref<StyleBoxFlat> graphframe_sb = make_flat_stylebox(style_pressed_color, 18, 12, 18, 12, 3, true, 2);
	graphframe_sb->set_expand_margin(SIDE_TOP, 38 * scale);
	graphframe_sb->set_border_color(style_pressed_color);
	Ref<StyleBoxFlat> graphframe_sb_selected = graphframe_sb->duplicate();
	graphframe_sb_selected->set_border_color(style_hover_color);

	theme->set_stylebox(SceneStringName(panel), "GraphFrame", graphframe_sb);
	theme->set_stylebox("panel_selected", "GraphFrame", graphframe_sb_selected);
	theme->set_stylebox("titlebar", "GraphFrame", make_empty_stylebox(4, 4, 4, 4));
	theme->set_stylebox("titlebar_selected", "GraphFrame", make_empty_stylebox(4, 4, 4, 4));
	theme->set_icon("resizer", "GraphFrame", icons["resizer_se"]);
	theme->set_color("resizer_color", "GraphFrame", control_font_color);

	// GraphFrame's title Label

	theme->set_type_variation("GraphFrameTitleLabel", "Label");

	theme->set_stylebox(CoreStringName(normal), "GraphFrameTitleLabel", memnew(StyleBoxEmpty));
	theme->set_font_size(SceneStringName(font_size), "GraphFrameTitleLabel", 22);
	theme->set_color(SceneStringName(font_color), "GraphFrameTitleLabel", Color(1, 1, 1));
	theme->set_color("font_shadow_color", "GraphFrameTitleLabel", Color(0, 0, 0, 0));
	theme->set_color("font_outline_color", "GraphFrameTitleLabel", Color(1, 1, 1));
	theme->set_constant("shadow_offset_x", "GraphFrameTitleLabel", 1 * scale);
	theme->set_constant("shadow_offset_y", "GraphFrameTitleLabel", 1 * scale);
	theme->set_constant("outline_size", "GraphFrameTitleLabel", 0);
	theme->set_constant("shadow_outline_size", "GraphFrameTitleLabel", 1 * scale);
	theme->set_constant("line_spacing", "GraphFrameTitleLabel", 3 * scale);

	// Tree

	theme->set_stylebox(SceneStringName(panel), "Tree", make_flat_stylebox(style_normal_color, 4, 4, 4, 5));
	theme->set_stylebox("focus", "Tree", focus);
	theme->set_stylebox("hovered", "Tree", make_flat_stylebox(Color(1, 1, 1, 0.07)));
	theme->set_stylebox("hovered_dimmed", "Tree", make_flat_stylebox(Color(1, 1, 1, 0.03)));
	theme->set_stylebox("hovered_selected", "Tree", make_flat_stylebox(style_hover_selected_color));
	theme->set_stylebox("hovered_selected_focus", "Tree", make_flat_stylebox(style_hover_selected_color));
	theme->set_stylebox("selected", "Tree", make_flat_stylebox(style_selected_color));
	theme->set_stylebox("selected_focus", "Tree", make_flat_stylebox(style_selected_color));
	theme->set_stylebox("cursor", "Tree", focus);
	theme->set_stylebox("cursor_unfocused", "Tree", focus);
	theme->set_stylebox("button_hover", "Tree", make_flat_stylebox(Color(1, 1, 1, 0.07)));
	theme->set_stylebox("button_pressed", "Tree", button_pressed);
	theme->set_stylebox("button_hover", "Tree", button_hover);
	theme->set_stylebox("title_button_normal", "Tree", make_flat_stylebox(style_pressed_color, 4, 4, 4, 4));
	theme->set_stylebox("title_button_pressed", "Tree", make_flat_stylebox(style_hover_color, 4, 4, 4, 4));
	theme->set_stylebox("title_button_hover", "Tree", make_flat_stylebox(style_normal_color, 4, 4, 4, 4));
	theme->set_stylebox("custom_button", "Tree", button_normal);
	theme->set_stylebox("custom_button_pressed", "Tree", button_pressed);
	theme->set_stylebox("custom_button_hover", "Tree", button_hover);

	theme->set_icon("checked", "Tree", icons["checked"]);
	theme->set_icon("checked_disabled", "Tree", icons["checked_disabled"]);
	theme->set_icon("unchecked", "Tree", icons["unchecked"]);
	theme->set_icon("unchecked_disabled", "Tree", icons["unchecked_disabled"]);
	theme->set_icon("indeterminate", "Tree", icons["indeterminate"]);
	theme->set_icon("indeterminate_disabled", "Tree", icons["indeterminate_disabled"]);
	theme->set_icon("updown", "Tree", icons["updown"]);
	theme->set_icon("select_arrow", "Tree", icons["option_button_arrow"]);
	theme->set_icon("arrow", "Tree", icons["arrow_down"]);
	theme->set_icon("arrow_collapsed", "Tree", icons["arrow_right"]);
	theme->set_icon("arrow_collapsed_mirrored", "Tree", icons["arrow_left"]);

	theme->set_font("title_button_font", "Tree", Ref<Font>());
	theme->set_font(SceneStringName(font), "Tree", Ref<Font>());
	theme->set_font_size(SceneStringName(font_size), "Tree", -1);
	theme->set_font_size("title_button_font_size", "Tree", -1);

	theme->set_color("title_button_color", "Tree", control_font_color);
	theme->set_color(SceneStringName(font_color), "Tree", control_font_low_color);
	theme->set_color("font_hovered_color", "Tree", control_font_hover_color);
	theme->set_color("font_hovered_dimmed_color", "Tree", control_font_color);
	theme->set_color("font_hovered_selected_color", "Tree", control_font_pressed_color);
	theme->set_color("font_selected_color", "Tree", control_font_pressed_color);
	theme->set_color("font_disabled_color", "Tree", control_font_disabled_color);
	theme->set_color("font_outline_color", "Tree", Color(0, 0, 0));
	theme->set_color("guide_color", "Tree", Color(0.7, 0.7, 0.7, 0.25));
	theme->set_color("drop_position_color", "Tree", Color(1, 1, 1));
	theme->set_color("relationship_line_color", "Tree", Color(0.27, 0.27, 0.27));
	theme->set_color("parent_hl_line_color", "Tree", Color(0.27, 0.27, 0.27));
	theme->set_color("children_hl_line_color", "Tree", Color(0.27, 0.27, 0.27));
	theme->set_color("custom_button_font_highlight", "Tree", control_font_hover_color);

	theme->set_constant("h_separation", "Tree", Math::round(4 * scale));
	theme->set_constant("v_separation", "Tree", Math::round(4 * scale));
	theme->set_constant("item_margin", "Tree", Math::round(16 * scale));
	theme->set_constant("inner_item_margin_bottom", "Tree", 0);
	theme->set_constant("inner_item_margin_left", "Tree", 0);
	theme->set_constant("inner_item_margin_right", "Tree", 0);
	theme->set_constant("inner_item_margin_top", "Tree", 0);
	theme->set_constant("button_margin", "Tree", Math::round(4 * scale));
	theme->set_constant("draw_relationship_lines", "Tree", 0);
	theme->set_constant("relationship_line_width", "Tree", 1);
	theme->set_constant("parent_hl_line_width", "Tree", 1);
	theme->set_constant("children_hl_line_width", "Tree", 1);
	theme->set_constant("parent_hl_line_margin", "Tree", 0);
	theme->set_constant("draw_guides", "Tree", 1);
	theme->set_constant("scroll_border", "Tree", Math::round(4 * scale));
	theme->set_constant("scroll_speed", "Tree", 12);
	theme->set_constant("outline_size", "Tree", 0);
	theme->set_constant("icon_max_width", "Tree", 0);
	theme->set_constant("scrollbar_margin_left", "Tree", -1);
	theme->set_constant("scrollbar_margin_top", "Tree", -1);
	theme->set_constant("scrollbar_margin_right", "Tree", -1);
	theme->set_constant("scrollbar_margin_bottom", "Tree", -1);
	theme->set_constant("scrollbar_h_separation", "Tree", Math::round(4 * scale));
	theme->set_constant("scrollbar_v_separation", "Tree", Math::round(4 * scale));

	// ItemList

	theme->set_stylebox(SceneStringName(panel), "ItemList", make_flat_stylebox(style_normal_color));
	theme->set_stylebox("focus", "ItemList", focus);
	theme->set_constant("h_separation", "ItemList", Math::round(4 * scale));
	theme->set_constant("v_separation", "ItemList", Math::round(4 * scale));
	theme->set_constant("icon_margin", "ItemList", Math::round(4 * scale));
	theme->set_constant(SceneStringName(line_separation), "ItemList", Math::round(2 * scale));

	theme->set_font(SceneStringName(font), "ItemList", Ref<Font>());
	theme->set_font_size(SceneStringName(font_size), "ItemList", -1);

	theme->set_color(SceneStringName(font_color), "ItemList", control_font_lower_color);
	theme->set_color("font_hovered_color", "ItemList", control_font_hover_color);
	theme->set_color("font_hovered_selected_color", "ItemList", control_font_pressed_color);
	theme->set_color("font_selected_color", "ItemList", control_font_pressed_color);
	theme->set_color("font_outline_color", "ItemList", Color(0, 0, 0));
	theme->set_color("guide_color", "ItemList", Color(0.7, 0.7, 0.7, 0.25));
	theme->set_stylebox("hovered", "ItemList", make_flat_stylebox(Color(1, 1, 1, 0.07)));
	theme->set_stylebox("hovered_selected", "ItemList", make_flat_stylebox(style_hover_selected_color));
	theme->set_stylebox("hovered_selected_focus", "ItemList", make_flat_stylebox(style_hover_selected_color));
	theme->set_stylebox("selected", "ItemList", make_flat_stylebox(style_selected_color));
	theme->set_stylebox("selected_focus", "ItemList", make_flat_stylebox(style_selected_color));
	theme->set_stylebox("cursor", "ItemList", focus);
	theme->set_stylebox("cursor_unfocused", "ItemList", focus);

	theme->set_constant("outline_size", "ItemList", 0);

	// TabContainer

	Ref<StyleBoxFlat> style_tab_selected = make_flat_stylebox(style_normal_color, 10, 4, 10, 4, 0);
	style_tab_selected->set_border_width(SIDE_TOP, Math::round(2 * scale));
	style_tab_selected->set_border_color(style_focus_color);
	Ref<StyleBoxFlat> style_tab_unselected = make_flat_stylebox(style_pressed_color, 10, 4, 10, 4, 0);
	// Add some spacing between unselected tabs to make them easier to distinguish from each other.
	style_tab_unselected->set_border_width(SIDE_LEFT, Math::round(scale));
	style_tab_unselected->set_border_width(SIDE_RIGHT, Math::round(scale));
	style_tab_unselected->set_border_color(style_popup_border_color);
	Ref<StyleBoxFlat> style_tab_disabled = style_tab_unselected->duplicate();
	style_tab_disabled->set_bg_color(style_disabled_color);
	Ref<StyleBoxFlat> style_tab_hovered = style_tab_unselected->duplicate();
	style_tab_hovered->set_bg_color(Color(0.1, 0.1, 0.1, 0.3));
	Ref<StyleBoxFlat> style_tab_focus = focus->duplicate();

	theme->set_stylebox("tab_selected", "TabContainer", style_tab_selected);
	theme->set_stylebox("tab_hovered", "TabContainer", style_tab_hovered);
	theme->set_stylebox("tab_unselected", "TabContainer", style_tab_unselected);
	theme->set_stylebox("tab_disabled", "TabContainer", style_tab_disabled);
	theme->set_stylebox("tab_focus", "TabContainer", style_tab_focus);
	theme->set_stylebox(SceneStringName(panel), "TabContainer", make_flat_stylebox(style_normal_color, 0, 0, 0, 0));
	theme->set_stylebox("tabbar_background", "TabContainer", make_empty_stylebox(0, 0, 0, 0));

	theme->set_icon("increment", "TabContainer", icons["scroll_button_right"]);
	theme->set_icon("increment_highlight", "TabContainer", icons["scroll_button_right_hl"]);
	theme->set_icon("decrement", "TabContainer", icons["scroll_button_left"]);
	theme->set_icon("decrement_highlight", "TabContainer", icons["scroll_button_left_hl"]);
	theme->set_icon("drop_mark", "TabContainer", icons["tabs_drop_mark"]);
	theme->set_icon("menu", "TabContainer", icons["tabs_menu"]);
	theme->set_icon("menu_highlight", "TabContainer", icons["tabs_menu_hl"]);

	theme->set_font(SceneStringName(font), "TabContainer", Ref<Font>());
	theme->set_font_size(SceneStringName(font_size), "TabContainer", -1);

	theme->set_color("font_selected_color", "TabContainer", control_font_hover_color);
	theme->set_color("font_hovered_color", "TabContainer", control_font_hover_color);
	theme->set_color("font_unselected_color", "TabContainer", control_font_low_color);
	theme->set_color("font_disabled_color", "TabContainer", control_font_disabled_color);
	theme->set_color("font_outline_color", "TabContainer", Color(0, 0, 0));
	theme->set_color("drop_mark_color", "TabContainer", Color(1, 1, 1));

	theme->set_constant("side_margin", "TabContainer", Math::round(8 * scale));
	theme->set_constant("icon_separation", "TabContainer", Math::round(4 * scale));
	theme->set_constant("icon_max_width", "TabContainer", 0);
	theme->set_constant("outline_size", "TabContainer", 0);

	// TabBar

	theme->set_stylebox("tab_selected", "TabBar", style_tab_selected);
	theme->set_stylebox("tab_hovered", "TabBar", style_tab_hovered);
	theme->set_stylebox("tab_unselected", "TabBar", style_tab_unselected);
	theme->set_stylebox("tab_disabled", "TabBar", style_tab_disabled);
	theme->set_stylebox("tab_focus", "TabBar", style_tab_focus);
	theme->set_stylebox("button_pressed", "TabBar", button_pressed);
	theme->set_stylebox("button_highlight", "TabBar", button_normal);

	theme->set_icon("increment", "TabBar", icons["scroll_button_right"]);
	theme->set_icon("increment_highlight", "TabBar", icons["scroll_button_right_hl"]);
	theme->set_icon("decrement", "TabBar", icons["scroll_button_left"]);
	theme->set_icon("decrement_highlight", "TabBar", icons["scroll_button_left_hl"]);
	theme->set_icon("drop_mark", "TabBar", icons["tabs_drop_mark"]);
	theme->set_icon("close", "TabBar", icons["close"]);

	theme->set_font(SceneStringName(font), "TabBar", Ref<Font>());
	theme->set_font_size(SceneStringName(font_size), "TabBar", -1);

	theme->set_color("font_selected_color", "TabBar", control_font_hover_color);
	theme->set_color("font_hovered_color", "TabBar", control_font_hover_color);
	theme->set_color("font_unselected_color", "TabBar", control_font_low_color);
	theme->set_color("font_disabled_color", "TabBar", control_font_disabled_color);
	theme->set_color("font_outline_color", "TabBar", Color(0, 0, 0));
	theme->set_color("drop_mark_color", "TabBar", Color(1, 1, 1));

	theme->set_constant("h_separation", "TabBar", Math::round(4 * scale));
	theme->set_constant("icon_max_width", "TabBar", 0);
	theme->set_constant("outline_size", "TabBar", 0);

	// Separators

	theme->set_stylebox("separator", "HSeparator", separator_horizontal);
	theme->set_stylebox("separator", "VSeparator", separator_vertical);

	theme->set_icon("close", "Icons", icons["close"]);

	theme->set_constant("separation", "HSeparator", Math::round(4 * scale));
	theme->set_constant("separation", "VSeparator", Math::round(4 * scale));

	// ColorPicker
	Ref<StyleBoxFlat> focus_circle = make_flat_stylebox(style_focus_color, default_margin, default_margin, default_margin, default_margin, default_corner_radius, false, 2);
	focus_circle->set_corner_radius_all(Math::round(256 * scale));
	focus_circle->set_corner_detail(Math::round(32 * scale));

	theme->set_constant("margin", "ColorPicker", Math::round(4 * scale));
	theme->set_constant("sv_width", "ColorPicker", Math::round(256 * scale));
	theme->set_constant("sv_height", "ColorPicker", Math::round(256 * scale));
	theme->set_constant("h_width", "ColorPicker", Math::round(30 * scale));
	theme->set_constant("label_width", "ColorPicker", Math::round(10 * scale));
	theme->set_constant("center_slider_grabbers", "ColorPicker", 1);

	theme->set_stylebox("sample_focus", "ColorPicker", focus);
	theme->set_stylebox("picker_focus_rectangle", "ColorPicker", focus);
	theme->set_stylebox("picker_focus_circle", "ColorPicker", focus_circle);
	theme->set_color("focused_not_editing_cursor_color", "ColorPicker", Color(1, 1, 1, 0.275f));

	theme->set_icon("menu_option", "ColorPicker", icons["tabs_menu_hl"]);
	theme->set_icon("folded_arrow", "ColorPicker", icons["arrow_right"]);
	theme->set_icon("expanded_arrow", "ColorPicker", icons["arrow_down"]);
	theme->set_icon("screen_picker", "ColorPicker", icons["color_picker_pipette"]);
	theme->set_icon("shape_circle", "ColorPicker", icons["picker_shape_circle"]);
	theme->set_icon("shape_rect", "ColorPicker", icons["picker_shape_rectangle"]);
	theme->set_icon("shape_rect_wheel", "ColorPicker", icons["picker_shape_rectangle_wheel"]);
	theme->set_icon("add_preset", "ColorPicker", icons["add"]);
	theme->set_icon("sample_bg", "ColorPicker", icons["mini_checkerboard"]);
	theme->set_icon("sample_revert", "ColorPicker", icons["reload"]);
	theme->set_icon("overbright_indicator", "ColorPicker", icons["color_picker_overbright"]);
	theme->set_icon("bar_arrow", "ColorPicker", icons["color_picker_bar_arrow"]);
	theme->set_icon("picker_cursor", "ColorPicker", icons["color_picker_cursor"]);
	theme->set_icon("picker_cursor_bg", "ColorPicker", icons["color_picker_cursor_bg"]);
	theme->set_icon("wheel_picker_cursor", "ColorPicker", icons["color_picker_wheel_cursor"]);

	{
		const int precision = 7;

		Ref<Gradient> hue_gradient;
		hue_gradient.instantiate();
		PackedFloat32Array offsets;
		offsets.resize(precision);
		PackedColorArray colors;
		colors.resize(precision);

		for (int i = 0; i < precision; i++) {
			float h = i / float(precision - 1);
			offsets.write[i] = h;
			colors.write[i] = Color::from_hsv(h, 1, 1);
		}
		hue_gradient->set_offsets(offsets);
		hue_gradient->set_colors(colors);

		Ref<GradientTexture2D> hue_texture;
		hue_texture.instantiate();
		hue_texture->set_width(800);
		hue_texture->set_height(6);
		hue_texture->set_gradient(hue_gradient);

		theme->set_icon("color_hue", "ColorPicker", hue_texture);
	}

	// ColorPickerButton

	theme->set_icon("bg", "ColorPickerButton", icons["mini_checkerboard"]);
	theme->set_stylebox(CoreStringName(normal), "ColorPickerButton", button_normal);
	theme->set_stylebox(SceneStringName(pressed), "ColorPickerButton", button_pressed);
	theme->set_stylebox(SceneStringName(hover), "ColorPickerButton", button_hover);
	theme->set_stylebox("disabled", "ColorPickerButton", button_disabled);
	theme->set_stylebox("focus", "ColorPickerButton", focus);

	theme->set_font(SceneStringName(font), "ColorPickerButton", Ref<Font>());
	theme->set_font_size(SceneStringName(font_size), "ColorPickerButton", -1);

	theme->set_color(SceneStringName(font_color), "ColorPickerButton", Color(1, 1, 1, 1));
	theme->set_color("font_pressed_color", "ColorPickerButton", Color(0.8, 0.8, 0.8, 1));
	theme->set_color("font_hover_color", "ColorPickerButton", Color(1, 1, 1, 1));
	theme->set_color("font_focus_color", "ColorPickerButton", Color(1, 1, 1, 1));
	theme->set_color("font_disabled_color", "ColorPickerButton", Color(0.9, 0.9, 0.9, 0.3));
	theme->set_color("font_outline_color", "ColorPickerButton", Color(0, 0, 0));

	theme->set_constant("h_separation", "ColorPickerButton", Math::round(4 * scale));
	theme->set_constant("outline_size", "ColorPickerButton", 0);

	// ColorPresetButton

	Ref<StyleBoxFlat> preset_sb = make_flat_stylebox(Color(1, 1, 1), 2, 2, 2, 2);
	preset_sb->set_corner_radius_all(Math::round(2 * scale));
	preset_sb->set_corner_detail(Math::round(2 * scale));
	preset_sb->set_anti_aliased(false);

	theme->set_stylebox("preset_fg", "ColorPresetButton", preset_sb);
	theme->set_stylebox("preset_focus", "ColorPicker", focus);
	theme->set_icon("preset_bg", "ColorPresetButton", icons["mini_checkerboard"]);
	theme->set_icon("overbright_indicator", "ColorPresetButton", icons["color_picker_overbright"]);

	// TooltipPanel + TooltipLabel

	theme->set_type_variation("TooltipPanel", "PopupPanel");
	theme->set_stylebox(SceneStringName(panel), "TooltipPanel",
			make_flat_stylebox(Color(0, 0, 0, 0.5), 2 * default_margin, 0.5 * default_margin, 2 * default_margin, 0.5 * default_margin));

	theme->set_type_variation("TooltipLabel", "Label");
	theme->set_font_size(SceneStringName(font_size), "TooltipLabel", -1);
	theme->set_font(SceneStringName(font), "TooltipLabel", Ref<Font>());

	theme->set_color(SceneStringName(font_color), "TooltipLabel", control_font_color);
	theme->set_color("font_shadow_color", "TooltipLabel", Color(0, 0, 0, 0));
	theme->set_color("font_outline_color", "TooltipLabel", Color(0, 0, 0));

	theme->set_constant("shadow_offset_x", "TooltipLabel", 1);
	theme->set_constant("shadow_offset_y", "TooltipLabel", 1);
	theme->set_constant("outline_size", "TooltipLabel", 0);

	// RichTextLabel

	theme->set_stylebox("focus", "RichTextLabel", focus);
	theme->set_stylebox(CoreStringName(normal), "RichTextLabel", make_empty_stylebox(0, 0, 0, 0));

	theme->set_font("normal_font", "RichTextLabel", Ref<Font>());
	theme->set_font("bold_font", "RichTextLabel", bold_font);
	theme->set_font("italics_font", "RichTextLabel", italics_font);
	theme->set_font("bold_italics_font", "RichTextLabel", bold_italics_font);
	theme->set_font("mono_font", "RichTextLabel", Ref<Font>());
	theme->set_font_size("normal_font_size", "RichTextLabel", -1);
	theme->set_font_size("bold_font_size", "RichTextLabel", -1);
	theme->set_font_size("italics_font_size", "RichTextLabel", -1);
	theme->set_font_size("bold_italics_font_size", "RichTextLabel", -1);
	theme->set_font_size("mono_font_size", "RichTextLabel", -1);

	theme->set_color("default_color", "RichTextLabel", Color(1, 1, 1));
	theme->set_color("font_selected_color", "RichTextLabel", Color(0, 0, 0, 0));
	theme->set_color("selection_color", "RichTextLabel", Color(0.1, 0.1, 1, 0.8));

	theme->set_color("font_shadow_color", "RichTextLabel", Color(0, 0, 0, 0));

	theme->set_color("font_outline_color", "RichTextLabel", Color(0, 0, 0));

	theme->set_constant("shadow_offset_x", "RichTextLabel", Math::round(1 * scale));
	theme->set_constant("shadow_offset_y", "RichTextLabel", Math::round(1 * scale));
	theme->set_constant("shadow_outline_size", "RichTextLabel", Math::round(1 * scale));

	theme->set_constant(SceneStringName(line_separation), "RichTextLabel", 0);
	theme->set_constant("table_h_separation", "RichTextLabel", Math::round(3 * scale));
	theme->set_constant("table_v_separation", "RichTextLabel", Math::round(3 * scale));

	theme->set_constant("outline_size", "RichTextLabel", 0);

	theme->set_color("table_odd_row_bg", "RichTextLabel", Color(0, 0, 0, 0));
	theme->set_color("table_even_row_bg", "RichTextLabel", Color(0, 0, 0, 0));
	theme->set_color("table_border", "RichTextLabel", Color(0, 0, 0, 0));

	theme->set_constant("text_highlight_h_padding", "RichTextLabel", Math::round(3 * scale));
	theme->set_constant("text_highlight_v_padding", "RichTextLabel", Math::round(3 * scale));

	// Containers

	theme->set_icon("h_grabber", "SplitContainer", icons["hsplitter"]);
	theme->set_icon("v_grabber", "SplitContainer", icons["vsplitter"]);
	theme->set_icon("grabber", "VSplitContainer", icons["vsplitter"]);
	theme->set_icon("grabber", "HSplitContainer", icons["hsplitter"]);

	theme->set_constant("separation", "BoxContainer", Math::round(4 * scale));
	theme->set_constant("separation", "HBoxContainer", Math::round(4 * scale));
	theme->set_constant("separation", "VBoxContainer", Math::round(4 * scale));
	theme->set_constant("margin_left", "MarginContainer", 0);
	theme->set_constant("margin_top", "MarginContainer", 0);
	theme->set_constant("margin_right", "MarginContainer", 0);
	theme->set_constant("margin_bottom", "MarginContainer", 0);
	theme->set_constant("h_separation", "GridContainer", Math::round(4 * scale));
	theme->set_constant("v_separation", "GridContainer", Math::round(4 * scale));
	theme->set_constant("separation", "SplitContainer", Math::round(12 * scale));
	theme->set_constant("separation", "HSplitContainer", Math::round(12 * scale));
	theme->set_constant("separation", "VSplitContainer", Math::round(12 * scale));
	theme->set_constant("minimum_grab_thickness", "SplitContainer", Math::round(6 * scale));
	theme->set_constant("minimum_grab_thickness", "HSplitContainer", Math::round(6 * scale));
	theme->set_constant("minimum_grab_thickness", "VSplitContainer", Math::round(6 * scale));
	theme->set_constant("autohide", "SplitContainer", 1);
	theme->set_constant("autohide", "HSplitContainer", 1);
	theme->set_constant("autohide", "VSplitContainer", 1);
	theme->set_constant("h_separation", "FlowContainer", Math::round(4 * scale));
	theme->set_constant("v_separation", "FlowContainer", Math::round(4 * scale));
	theme->set_constant("h_separation", "HFlowContainer", Math::round(4 * scale));
	theme->set_constant("v_separation", "HFlowContainer", Math::round(4 * scale));
	theme->set_constant("h_separation", "VFlowContainer", Math::round(4 * scale));
	theme->set_constant("v_separation", "VFlowContainer", Math::round(4 * scale));

	theme->set_stylebox(SceneStringName(panel), "PanelContainer", make_flat_stylebox(style_normal_color, 0, 0, 0, 0));
	theme->set_stylebox("split_bar_background", "SplitContainer", make_empty_stylebox(0, 0, 0, 0));
	theme->set_stylebox("split_bar_background", "VSplitContainer", make_empty_stylebox(0, 0, 0, 0));
	theme->set_stylebox("split_bar_background", "HSplitContainer", make_empty_stylebox(0, 0, 0, 0));

	theme->set_icon("zoom_out", "GraphEdit", icons["zoom_less"]);
	theme->set_icon("zoom_in", "GraphEdit", icons["zoom_more"]);
	theme->set_icon("zoom_reset", "GraphEdit", icons["zoom_reset"]);
	theme->set_icon("grid_toggle", "GraphEdit", icons["grid_toggle"]);
	theme->set_icon("minimap_toggle", "GraphEdit", icons["grid_minimap"]);
	theme->set_icon("snapping_toggle", "GraphEdit", icons["grid_snap"]);
	theme->set_icon("layout", "GraphEdit", icons["grid_layout"]);

	theme->set_stylebox(SceneStringName(panel), "GraphEdit", make_flat_stylebox(style_normal_color, 4, 4, 4, 5));
	theme->set_stylebox("panel_focus", "GraphEdit", focus);

	Ref<StyleBoxFlat> graph_toolbar_style = make_flat_stylebox(Color(0.24, 0.24, 0.24, 0.6), 4, 2, 4, 2);
	theme->set_stylebox("menu_panel", "GraphEdit", graph_toolbar_style);

	theme->set_color("grid_minor", "GraphEdit", Color(1, 1, 1, 0.05));
	theme->set_color("grid_major", "GraphEdit", Color(1, 1, 1, 0.2));
	theme->set_color("selection_fill", "GraphEdit", Color(1, 1, 1, 0.3));
	theme->set_color("selection_stroke", "GraphEdit", Color(1, 1, 1, 0.8));
	theme->set_color("activity", "GraphEdit", Color(1, 1, 1));
	theme->set_color("connection_hover_tint_color", "GraphEdit", Color(0, 0, 0, 0.3));
	theme->set_constant("connection_hover_thickness", "GraphEdit", 0);
	theme->set_color("connection_valid_target_tint_color", "GraphEdit", Color(1, 1, 1, 0.4));
	theme->set_color("connection_rim_color", "GraphEdit", style_normal_color);

	Ref<StyleBoxFlat> foldable_container_title = make_flat_stylebox(style_pressed_color);
	foldable_container_title->set_corner_radius(CORNER_BOTTOM_LEFT, 0);
	foldable_container_title->set_corner_radius(CORNER_BOTTOM_RIGHT, 0);
	theme->set_stylebox("title_panel", "FoldableContainer", foldable_container_title);
	Ref<StyleBoxFlat> foldable_container_hover = make_flat_stylebox(style_hover_color);
	foldable_container_hover->set_corner_radius(CORNER_BOTTOM_LEFT, 0);
	foldable_container_hover->set_corner_radius(CORNER_BOTTOM_RIGHT, 0);
	theme->set_stylebox("title_hover_panel", "FoldableContainer", foldable_container_hover);
	theme->set_stylebox("title_collapsed_panel", "FoldableContainer", make_flat_stylebox(style_pressed_color));
	theme->set_stylebox("title_collapsed_hover_panel", "FoldableContainer", make_flat_stylebox(style_hover_color));
	Ref<StyleBoxFlat> foldable_container_panel = make_flat_stylebox(style_normal_color);
	foldable_container_panel->set_content_margin_all(default_margin);
	foldable_container_panel->set_corner_radius(CORNER_TOP_LEFT, 0);
	foldable_container_panel->set_corner_radius(CORNER_TOP_RIGHT, 0);
	theme->set_stylebox(SceneStringName(panel), "FoldableContainer", foldable_container_panel);
	Ref<StyleBoxFlat> foldable_focus_style = make_flat_stylebox(style_focus_color, default_margin, default_margin, default_margin, default_margin, default_corner_radius, false, 2);
	theme->set_stylebox("focus", "FoldableContainer", foldable_focus_style);

	theme->set_font(SceneStringName(font), "FoldableContainer", Ref<Font>());
	theme->set_font_size(SceneStringName(font_size), "FoldableContainer", default_font_size);

	theme->set_color(SceneStringName(font_color), "FoldableContainer", control_font_color);
	theme->set_color("hover_font_color", "FoldableContainer", control_font_hover_color);
	theme->set_color("collapsed_font_color", "FoldableContainer", control_font_pressed_color);
	theme->set_color("font_outline_color", "FoldableContainer", Color(1, 1, 1));

	theme->set_icon("expanded_arrow", "FoldableContainer", icons["arrow_down"]);
	theme->set_icon("expanded_arrow_mirrored", "FoldableContainer", icons["arrow_up"]);
	theme->set_icon("folded_arrow", "FoldableContainer", icons["arrow_right"]);
	theme->set_icon("folded_arrow_mirrored", "FoldableContainer", icons["arrow_left"]);

	theme->set_constant("outline_size", "FoldableContainer", 0);
	theme->set_constant("h_separation", "FoldableContainer", Math::round(2 * scale));

	// Visual Node Ports

	theme->set_constant("port_hotzone_inner_extent", "GraphEdit", 22 * scale);
	theme->set_constant("port_hotzone_outer_extent", "GraphEdit", 26 * scale);

	theme->set_stylebox(SceneStringName(panel), "GraphEditMinimap", make_flat_stylebox(Color(0.24, 0.24, 0.24), 0, 0, 0, 0));
	Ref<StyleBoxFlat> style_minimap_camera = make_flat_stylebox(Color(0.65, 0.65, 0.65, 0.2), 0, 0, 0, 0, 0);
	style_minimap_camera->set_border_color(Color(0.65, 0.65, 0.65, 0.45));
	style_minimap_camera->set_border_width_all(1);
	theme->set_stylebox("camera", "GraphEditMinimap", style_minimap_camera);
	theme->set_stylebox("node", "GraphEditMinimap", make_flat_stylebox(Color(1, 1, 1), 0, 0, 0, 0, 2));

	theme->set_icon("resizer", "GraphEditMinimap", icons["resizer_nw"]);
	theme->set_color("resizer_color", "GraphEditMinimap", Color(1, 1, 1, 0.85));

	// Theme

	default_icon = icons["error_icon"];
	// Same color as the error icon.
	default_style = make_flat_stylebox(Color(1, 0.365, 0.365), 4, 4, 4, 4, 0, false, 2);
}

void make_default_theme(float p_scale, Ref<Font> p_font, TextServer::SubpixelPositioning p_font_subpixel, TextServer::Hinting p_font_hinting, TextServer::FontAntialiasing p_font_antialiasing, bool p_font_msdf, bool p_font_generate_mipmaps) {
	Ref<Theme> t;
	t.instantiate();

	Ref<StyleBox> default_style;
	Ref<Texture2D> default_icon;
	Ref<Font> default_font;
	Ref<FontVariation> bold_font;
	Ref<FontVariation> bold_italics_font;
	Ref<FontVariation> italics_font;
	float default_scale = CLAMP(p_scale, 0.5, 8.0);

	if (p_font.is_valid()) {
		// Use the custom font defined in the Project Settings.
		default_font = p_font;
	} else {
		// Use the default DynamicFont (separate from the editor font).
		// The default DynamicFont is chosen to have a small file size since it's
		// embedded in both editor and export template binaries.
		Ref<FontFile> dynamic_font;
		dynamic_font.instantiate();
		dynamic_font->set_data_ptr(_font_OpenSans_SemiBold, _font_OpenSans_SemiBold_size);
		dynamic_font->set_subpixel_positioning(p_font_subpixel);
		dynamic_font->set_hinting(p_font_hinting);
		dynamic_font->set_antialiasing(p_font_antialiasing);
		dynamic_font->set_multichannel_signed_distance_field(p_font_msdf);
		dynamic_font->set_generate_mipmaps(p_font_generate_mipmaps);

		default_font = dynamic_font;
	}

	if (default_font.is_valid()) {
		bold_font.instantiate();
		bold_font->set_base_font(default_font);
		bold_font->set_variation_embolden(1.2);

		bold_italics_font.instantiate();
		bold_italics_font->set_base_font(default_font);
		bold_italics_font->set_variation_embolden(1.2);
		bold_italics_font->set_variation_transform(Transform2D(1.0, 0.2, 0.0, 1.0, 0.0, 0.0));

		italics_font.instantiate();
		italics_font->set_base_font(default_font);
		italics_font->set_variation_transform(Transform2D(1.0, 0.2, 0.0, 1.0, 0.0, 0.0));
	}

	fill_default_theme(t, default_font, bold_font, bold_italics_font, italics_font, default_icon, default_style, default_scale);

	ThemeDB::get_singleton()->set_default_theme(t);

	ThemeDB::get_singleton()->set_fallback_base_scale(default_scale);
	ThemeDB::get_singleton()->set_fallback_icon(default_icon);
	ThemeDB::get_singleton()->set_fallback_stylebox(default_style);
	ThemeDB::get_singleton()->set_fallback_font(default_font);
	ThemeDB::get_singleton()->set_fallback_font_size(default_font_size * default_scale);
}<|MERGE_RESOLUTION|>--- conflicted
+++ resolved
@@ -78,31 +78,8 @@
 }
 
 // See also `editor_generate_icon()` in `editor/themes/editor_icons.cpp`.
-<<<<<<< HEAD
-static Ref<ImageTexture> generate_icon(int p_index) {
-	Ref<Image> img = memnew(Image);
-
-#ifdef MODULE_SVG_ENABLED
-	// Upsample icon generation only if the scale isn't an integer multiplier.
-	// Generating upsampled icons is slower, and the benefit is hardly visible
-	// with integer scales.
-	const bool upsample = !Math::is_equal_approx(Math::round(scale), scale);
-
-	Error err = ImageLoaderSVG::create_image_from_string(img, default_theme_icons_sources[p_index], scale, upsample, HashMap<Color, Color>());
-	ERR_FAIL_COND_V_MSG(err != OK, Ref<ImageTexture>(), "Failed generating icon, unsupported or invalid SVG data in default theme.");
-
-	img->fix_alpha_edges();
-#else
-	// If the SVG module is disabled, we can't really display the UI well, but at least we won't crash.
-	// 16 pixels is used as it's the most common base size for Redot icons.
-	img = Image::create_empty(Math::round(16 * scale), Math::round(16 * scale), false, Image::FORMAT_RGBA8);
-#endif
-
-	return ImageTexture::create_from_image(img);
-=======
 static Ref<SVGTexture> generate_icon(int p_index) {
 	return SVGTexture::create_from_string(default_theme_icons_sources[p_index], scale);
->>>>>>> 1696ab0c
 }
 
 static Ref<StyleBox> make_empty_stylebox(float p_margin_left = -1, float p_margin_top = -1, float p_margin_right = -1, float p_margin_bottom = -1) {
